#include <DataTypes/DataTypeAggregateFunction.h>
#include <DataTypes/DataTypeInterval.h>

#include <Parsers/ASTFunction.h>
#include <Parsers/ASTIdentifier.h>
#include <Parsers/ASTLiteral.h>
#include <Parsers/ASTOrderByElement.h>
#include <Parsers/ASTInterpolateElement.h>
#include <Parsers/ASTSelectWithUnionQuery.h>
#include <Parsers/ASTSelectIntersectExceptQuery.h>
#include <Parsers/ASTTablesInSelectQuery.h>
#include <Parsers/ExpressionListParsers.h>
#include <Parsers/parseQuery.h>

#include <Access/Common/AccessFlags.h>
#include <Access/ContextAccess.h>

#include <AggregateFunctions/AggregateFunctionCount.h>

#include <Interpreters/ApplyWithAliasVisitor.h>
#include <Interpreters/ApplyWithSubqueryVisitor.h>
#include <Interpreters/InterpreterSelectQuery.h>
#include <Interpreters/InterpreterSelectWithUnionQuery.h>
#include <Interpreters/InterpreterSetQuery.h>
#include <Interpreters/evaluateConstantExpression.h>
#include <Interpreters/convertFieldToType.h>
#include <Interpreters/addTypeConversionToAST.h>
#include <Interpreters/ExpressionAnalyzer.h>
#include <Interpreters/getTableExpressions.h>
#include <Interpreters/JoinToSubqueryTransformVisitor.h>
#include <Interpreters/CrossToInnerJoinVisitor.h>
#include <Interpreters/TableJoin.h>
#include <Interpreters/JoinedTables.h>
#include <Interpreters/OpenTelemetrySpanLog.h>
#include <Interpreters/QueryAliasesVisitor.h>
#include <Interpreters/replaceAliasColumnsInQuery.h>
#include <Interpreters/RewriteCountDistinctVisitor.h>

#include <QueryPipeline/Pipe.h>
#include <Processors/QueryPlan/AggregatingStep.h>
#include <Processors/QueryPlan/ArrayJoinStep.h>
#include <Processors/QueryPlan/CreatingSetsStep.h>
#include <Processors/QueryPlan/CubeStep.h>
#include <Processors/QueryPlan/DistinctStep.h>
#include <Processors/QueryPlan/ExpressionStep.h>
#include <Processors/QueryPlan/ExtremesStep.h>
#include <Processors/QueryPlan/FillingStep.h>
#include <Processors/QueryPlan/FilterStep.h>
#include <Processors/QueryPlan/JoinStep.h>
#include <Processors/QueryPlan/LimitByStep.h>
#include <Processors/QueryPlan/LimitStep.h>
#include <Processors/QueryPlan/SortingStep.h>
#include <Processors/QueryPlan/MergingAggregatedStep.h>
#include <Processors/QueryPlan/OffsetStep.h>
#include <Processors/QueryPlan/QueryPlan.h>
#include <Processors/QueryPlan/ReadFromPreparedSource.h>
#include <Processors/QueryPlan/ReadNothingStep.h>
#include <Processors/QueryPlan/RollupStep.h>
#include <Processors/QueryPlan/TotalsHavingStep.h>
#include <Processors/QueryPlan/WindowStep.h>
#include <Processors/QueryPlan/Optimizations/QueryPlanOptimizationSettings.h>
#include <Processors/Sources/NullSource.h>
#include <Processors/Sources/SourceFromSingleChunk.h>
#include <Processors/Transforms/AggregatingTransform.h>
#include <Processors/Transforms/ExpressionTransform.h>
#include <Processors/Transforms/FilterTransform.h>
#include <QueryPipeline/QueryPipelineBuilder.h>

#include <Storages/IStorage.h>
#include <Storages/MergeTree/MergeTreeWhereOptimizer.h>
#include <Storages/StorageValues.h>
#include <Storages/StorageView.h>

#include <Functions/IFunction.h>
#include <Core/Field.h>
#include <Core/ProtocolDefines.h>
#include <base/types.h>
#include <base/sort.h>
#include <Columns/Collator.h>
#include <Common/FieldVisitorsAccurateComparison.h>
#include <Common/FieldVisitorToString.h>
#include <Common/typeid_cast.h>
#include <Common/checkStackSize.h>
#include <Core/ColumnNumbers.h>
#include <Interpreters/Aggregator.h>
#include <Interpreters/IJoin.h>
#include <QueryPipeline/SizeLimits.h>
#include <base/map.h>
#include <Common/scope_guard_safe.h>


namespace DB
{

namespace ErrorCodes
{
    extern const int TOO_DEEP_SUBQUERIES;
    extern const int SAMPLING_NOT_SUPPORTED;
    extern const int ILLEGAL_FINAL;
    extern const int ILLEGAL_PREWHERE;
    extern const int TOO_MANY_COLUMNS;
    extern const int LOGICAL_ERROR;
    extern const int NOT_IMPLEMENTED;
    extern const int PARAMETER_OUT_OF_BOUND;
    extern const int INVALID_LIMIT_EXPRESSION;
    extern const int INVALID_WITH_FILL_EXPRESSION;
    extern const int ACCESS_DENIED;
    extern const int UNKNOWN_IDENTIFIER;
}

/// Assumes `storage` is set and the table filter (row-level security) is not empty.
String InterpreterSelectQuery::generateFilterActions(ActionsDAGPtr & actions, const Names & prerequisite_columns) const
{
    const auto & db_name = table_id.getDatabaseName();
    const auto & table_name = table_id.getTableName();

    /// TODO: implement some AST builders for this kind of stuff
    ASTPtr query_ast = std::make_shared<ASTSelectQuery>();
    auto * select_ast = query_ast->as<ASTSelectQuery>();

    select_ast->setExpression(ASTSelectQuery::Expression::SELECT, std::make_shared<ASTExpressionList>());
    auto expr_list = select_ast->select();

    /// The first column is our filter expression.
    /// the row_policy_filter should be cloned, because it may be changed by TreeRewriter.
    /// which make it possible an invalid expression, although it may be valid in whole select.
    expr_list->children.push_back(row_policy_filter->clone());

    /// Keep columns that are required after the filter actions.
    for (const auto & column_str : prerequisite_columns)
    {
        ParserExpression expr_parser;
        expr_list->children.push_back(parseQuery(expr_parser, column_str, 0, context->getSettingsRef().max_parser_depth));
    }

    select_ast->setExpression(ASTSelectQuery::Expression::TABLES, std::make_shared<ASTTablesInSelectQuery>());
    auto tables = select_ast->tables();
    auto tables_elem = std::make_shared<ASTTablesInSelectQueryElement>();
    auto table_expr = std::make_shared<ASTTableExpression>();
    tables->children.push_back(tables_elem);
    tables_elem->table_expression = table_expr;
    tables_elem->children.push_back(table_expr);
    table_expr->database_and_table_name = std::make_shared<ASTTableIdentifier>(db_name, table_name);
    table_expr->children.push_back(table_expr->database_and_table_name);

    /// Using separate expression analyzer to prevent any possible alias injection
    auto syntax_result = TreeRewriter(context).analyzeSelect(query_ast, TreeRewriterResult({}, storage, storage_snapshot));
    SelectQueryExpressionAnalyzer analyzer(query_ast, syntax_result, context, metadata_snapshot);
    actions = analyzer.simpleSelectActions();

    auto column_name = expr_list->children.at(0)->getColumnName();
    actions->removeUnusedActions(NameSet{column_name});
    actions->projectInput(false);

    for (const auto * node : actions->getInputs())
        actions->getIndex().push_back(node);

    return column_name;
}

InterpreterSelectQuery::InterpreterSelectQuery(
    const ASTPtr & query_ptr_,
    const ContextPtr & context_,
    const SelectQueryOptions & options_,
    const Names & required_result_column_names_)
    : InterpreterSelectQuery(query_ptr_, context_, std::nullopt, nullptr, options_, required_result_column_names_)
{}

InterpreterSelectQuery::InterpreterSelectQuery(
    const ASTPtr & query_ptr_,
    const ContextMutablePtr & context_,
    const SelectQueryOptions & options_,
    const Names & required_result_column_names_)
    : InterpreterSelectQuery(query_ptr_, context_, std::nullopt, nullptr, options_, required_result_column_names_)
{}

InterpreterSelectQuery::InterpreterSelectQuery(
        const ASTPtr & query_ptr_,
        const ContextPtr & context_,
        Pipe input_pipe_,
        const SelectQueryOptions & options_)
        : InterpreterSelectQuery(query_ptr_, context_, std::move(input_pipe_), nullptr, options_.copy().noSubquery())
{}

InterpreterSelectQuery::InterpreterSelectQuery(
    const ASTPtr & query_ptr_,
    const ContextPtr & context_,
    const StoragePtr & storage_,
    const StorageMetadataPtr & metadata_snapshot_,
    const SelectQueryOptions & options_)
    : InterpreterSelectQuery(query_ptr_, context_, std::nullopt, storage_, options_.copy().noSubquery(), {}, metadata_snapshot_)
{}

InterpreterSelectQuery::InterpreterSelectQuery(
    const ASTPtr & query_ptr_,
    const ContextPtr & context_,
    const SelectQueryOptions & options_,
    SubqueriesForSets subquery_for_sets_,
    PreparedSets prepared_sets_)
    : InterpreterSelectQuery(
        query_ptr_, context_, std::nullopt, nullptr, options_, {}, {}, std::move(subquery_for_sets_), std::move(prepared_sets_))
{}

InterpreterSelectQuery::~InterpreterSelectQuery() = default;


/** There are no limits on the maximum size of the result for the subquery.
  *  Since the result of the query is not the result of the entire query.
  */
static ContextPtr getSubqueryContext(const ContextPtr & context)
{
    auto subquery_context = Context::createCopy(context);
    Settings subquery_settings = context->getSettings();
    subquery_settings.max_result_rows = 0;
    subquery_settings.max_result_bytes = 0;
    /// The calculation of extremes does not make sense and is not necessary (if you do it, then the extremes of the subquery can be taken for whole query).
    subquery_settings.extremes = false;
    subquery_context->setSettings(subquery_settings);
    return subquery_context;
}

static void rewriteMultipleJoins(ASTPtr & query, const TablesWithColumns & tables, const String & database, const Settings & settings)
{
    ASTSelectQuery & select = query->as<ASTSelectQuery &>();

    Aliases aliases;
    if (ASTPtr with = select.with())
        QueryAliasesNoSubqueriesVisitor(aliases).visit(with);
    QueryAliasesNoSubqueriesVisitor(aliases).visit(select.select());

    CrossToInnerJoinVisitor::Data cross_to_inner{tables, aliases, database};
    cross_to_inner.cross_to_inner_join_rewrite = static_cast<UInt8>(std::min<UInt64>(settings.cross_to_inner_join_rewrite, 2));
    CrossToInnerJoinVisitor(cross_to_inner).visit(query);

    JoinToSubqueryTransformVisitor::Data join_to_subs_data{tables, aliases};
    join_to_subs_data.try_to_keep_original_names = settings.multiple_joins_try_to_keep_original_names;

    JoinToSubqueryTransformVisitor(join_to_subs_data).visit(query);
}

/// Checks that the current user has the SELECT privilege.
static void checkAccessRightsForSelect(
    const ContextPtr & context,
    const StorageID & table_id,
    const StorageMetadataPtr & table_metadata,
    const TreeRewriterResult & syntax_analyzer_result)
{
    if (!syntax_analyzer_result.has_explicit_columns && table_metadata && !table_metadata->getColumns().empty())
    {
        /// For a trivial query like "SELECT count() FROM table" access is granted if at least
        /// one column is accessible.
        /// In this case just checking access for `required_columns` doesn't work correctly
        /// because `required_columns` will contain the name of a column of minimum size (see TreeRewriterResult::collectUsedColumns())
        /// which is probably not the same column as the column the current user has access to.
        auto access = context->getAccess();
        for (const auto & column : table_metadata->getColumns())
        {
            if (access->isGranted(AccessType::SELECT, table_id.database_name, table_id.table_name, column.name))
                return;
        }
        throw Exception(
            ErrorCodes::ACCESS_DENIED,
            "{}: Not enough privileges. To execute this query it's necessary to have grant SELECT for at least one column on {}",
            context->getUserName(),
            table_id.getFullTableName());
    }

    /// General check.
    context->checkAccess(AccessType::SELECT, table_id, syntax_analyzer_result.requiredSourceColumnsForAccessCheck());
}

/// Returns true if we should ignore quotas and limits for a specified table in the system database.
static bool shouldIgnoreQuotaAndLimits(const StorageID & table_id)
{
    if (table_id.database_name == DatabaseCatalog::SYSTEM_DATABASE)
    {
        static const boost::container::flat_set<String> tables_ignoring_quota{"quotas", "quota_limits", "quota_usage", "quotas_usage", "one"};
        if (tables_ignoring_quota.count(table_id.table_name))
            return true;
    }
    return false;
}

InterpreterSelectQuery::InterpreterSelectQuery(
    const ASTPtr & query_ptr_,
    const ContextPtr & context_,
    std::optional<Pipe> input_pipe_,
    const StoragePtr & storage_,
    const SelectQueryOptions & options_,
    const Names & required_result_column_names,
    const StorageMetadataPtr & metadata_snapshot_,
    SubqueriesForSets subquery_for_sets_,
    PreparedSets prepared_sets_)
    : InterpreterSelectQuery(
        query_ptr_,
        Context::createCopy(context_),
        std::move(input_pipe_),
        storage_,
        options_,
        required_result_column_names,
        metadata_snapshot_,
        std::move(subquery_for_sets_),
        std::move(prepared_sets_))
{}

InterpreterSelectQuery::InterpreterSelectQuery(
    const ASTPtr & query_ptr_,
    const ContextMutablePtr & context_,
    std::optional<Pipe> input_pipe_,
    const StoragePtr & storage_,
    const SelectQueryOptions & options_,
    const Names & required_result_column_names,
    const StorageMetadataPtr & metadata_snapshot_,
    SubqueriesForSets subquery_for_sets_,
    PreparedSets prepared_sets_)
    /// NOTE: the query almost always should be cloned because it will be modified during analysis.
    : IInterpreterUnionOrSelectQuery(options_.modify_inplace ? query_ptr_ : query_ptr_->clone(), context_, options_)
    , storage(storage_)
    , input_pipe(std::move(input_pipe_))
    , log(&Poco::Logger::get("InterpreterSelectQuery"))
    , metadata_snapshot(metadata_snapshot_)
    , subquery_for_sets(std::move(subquery_for_sets_))
    , prepared_sets(std::move(prepared_sets_))
{
    checkStackSize();

    query_info.ignore_projections = options.ignore_projections;
    query_info.is_projection_query = options.is_projection_query;

    initSettings();
    const Settings & settings = context->getSettingsRef();

    if (settings.max_subquery_depth && options.subquery_depth > settings.max_subquery_depth)
        throw Exception("Too deep subqueries. Maximum: " + settings.max_subquery_depth.toString(),
            ErrorCodes::TOO_DEEP_SUBQUERIES);

    bool has_input = input_pipe != std::nullopt;
    if (input_pipe)
    {
        /// Read from prepared input.
        source_header = input_pipe->getHeader();
    }

    // Only propagate WITH elements to subqueries if we're not a subquery
    if (!options.is_subquery)
    {
        if (context->getSettingsRef().enable_global_with_statement)
            ApplyWithAliasVisitor().visit(query_ptr);
        ApplyWithSubqueryVisitor().visit(query_ptr);
    }

    query_info.original_query = query_ptr->clone();

    if (settings.count_distinct_optimization)
    {
        RewriteCountDistinctFunctionMatcher::Data data_rewrite_countdistinct;
        RewriteCountDistinctFunctionVisitor(data_rewrite_countdistinct).visit(query_ptr);
    }

    JoinedTables joined_tables(getSubqueryContext(context), getSelectQuery(), options.with_all_cols);

    bool got_storage_from_query = false;
    if (!has_input && !storage)
    {
        storage = joined_tables.getLeftTableStorage();
        // Mark uses_view_source if the returned storage is the same as the one saved in viewSource
        uses_view_source |= storage && storage == context->getViewSource();
        got_storage_from_query = true;
    }

    if (storage)
    {
        table_lock = storage->lockForShare(context->getInitialQueryId(), context->getSettingsRef().lock_acquire_timeout);
        table_id = storage->getStorageID();
        if (!metadata_snapshot)
            metadata_snapshot = storage->getInMemoryMetadataPtr();

        storage_snapshot = storage->getStorageSnapshotForQuery(metadata_snapshot, query_ptr, context);
    }

    if (has_input || !joined_tables.resolveTables())
        joined_tables.makeFakeTable(storage, metadata_snapshot, source_header);


    if (context->getCurrentTransaction() && context->getSettingsRef().throw_on_unsupported_query_inside_transaction)
    {
        if (storage)
            checkStorageSupportsTransactionsIfNeeded(storage, context);
        for (const auto & table : joined_tables.tablesWithColumns())
        {
            if (table.table.table.empty())
                continue;
            auto maybe_storage = DatabaseCatalog::instance().tryGetTable({table.table.database, table.table.table}, context);
            if (!maybe_storage)
                continue;
            checkStorageSupportsTransactionsIfNeeded(storage, context);
        }
    }

    /// Rewrite JOINs
    if (!has_input && joined_tables.tablesCount() > 1)
    {
        rewriteMultipleJoins(query_ptr, joined_tables.tablesWithColumns(), context->getCurrentDatabase(), context->getSettingsRef());

        joined_tables.reset(getSelectQuery());
        joined_tables.resolveTables();
        if (auto view_source = context->getViewSource())
        {
            // If we are using a virtual block view to replace a table and that table is used
            // inside the JOIN then we need to update uses_view_source accordingly so we avoid propagating scalars that we can't cache
            const auto & storage_values = static_cast<const StorageValues &>(*view_source);
            auto tmp_table_id = storage_values.getStorageID();
            for (const auto & t : joined_tables.tablesWithColumns())
                uses_view_source |= (t.table.database == tmp_table_id.database_name && t.table.table == tmp_table_id.table_name);
        }

        if (storage && joined_tables.isLeftTableSubquery())
        {
            /// Rewritten with subquery. Free storage locks here.
            storage = nullptr;
            table_lock.reset();
            table_id = StorageID::createEmpty();
            metadata_snapshot = nullptr;
            storage_snapshot = nullptr;
        }
    }

    if (!has_input)
    {
        interpreter_subquery = joined_tables.makeLeftTableSubquery(options.subquery());
        if (interpreter_subquery)
        {
            source_header = interpreter_subquery->getSampleBlock();
            uses_view_source |= interpreter_subquery->usesViewSource();
        }
    }

    joined_tables.rewriteDistributedInAndJoins(query_ptr);

    max_streams = settings.max_threads;
    ASTSelectQuery & query = getSelectQuery();
    std::shared_ptr<TableJoin> table_join = joined_tables.makeTableJoin(query);

    if (storage)
        row_policy_filter = context->getRowPolicyFilter(table_id.getDatabaseName(), table_id.getTableName(), RowPolicyFilterType::SELECT_FILTER);

    StorageView * view = nullptr;
    if (storage)
        view = dynamic_cast<StorageView *>(storage.get());

    auto analyze = [&] (bool try_move_to_prewhere)
    {
        /// Allow push down and other optimizations for VIEW: replace with subquery and rewrite it.
        ASTPtr view_table;
        if (view)
            view->replaceWithSubquery(getSelectQuery(), view_table, metadata_snapshot);

        syntax_analyzer_result = TreeRewriter(context).analyzeSelect(
            query_ptr,
            TreeRewriterResult(source_header.getNamesAndTypesList(), storage, storage_snapshot),
            options, joined_tables.tablesWithColumns(), required_result_column_names, table_join);

        query_info.syntax_analyzer_result = syntax_analyzer_result;
        context->setDistributed(syntax_analyzer_result->is_remote_storage);

        if (storage && !query.final() && storage->needRewriteQueryWithFinal(syntax_analyzer_result->requiredSourceColumns()))
            query.setFinal();

        /// Save scalar sub queries's results in the query context
        /// Note that we are only saving scalars and not local_scalars since the latter can't be safely shared across contexts
        if (!options.only_analyze && context->hasQueryContext())
            for (const auto & it : syntax_analyzer_result->getScalars())
                context->getQueryContext()->addScalar(it.first, it.second);

        if (view)
        {
            /// Restore original view name. Save rewritten subquery for future usage in StorageView.
            query_info.view_query = view->restoreViewName(getSelectQuery(), view_table);
            view = nullptr;
        }

        if (try_move_to_prewhere && storage && storage->canMoveConditionsToPrewhere() && query.where() && !query.prewhere())
        {
            /// PREWHERE optimization: transfer some condition from WHERE to PREWHERE if enabled and viable
            if (const auto & column_sizes = storage->getColumnSizes(); !column_sizes.empty())
            {
                /// Extract column compressed sizes.
                std::unordered_map<std::string, UInt64> column_compressed_sizes;
                for (const auto & [name, sizes] : column_sizes)
                    column_compressed_sizes[name] = sizes.data_compressed;

                SelectQueryInfo current_info;
                current_info.query = query_ptr;
                current_info.syntax_analyzer_result = syntax_analyzer_result;

                MergeTreeWhereOptimizer{
                    current_info,
                    context,
                    std::move(column_compressed_sizes),
                    metadata_snapshot,
                    syntax_analyzer_result->requiredSourceColumns(),
                    log};
            }
        }

        if (query.prewhere() && query.where())
        {
            /// Filter block in WHERE instead to get better performance
            query.setExpression(
                ASTSelectQuery::Expression::WHERE, makeASTFunction("and", query.prewhere()->clone(), query.where()->clone()));
        }

        query_analyzer = std::make_unique<SelectQueryExpressionAnalyzer>(
            query_ptr,
            syntax_analyzer_result,
            context,
            metadata_snapshot,
            NameSet(required_result_column_names.begin(), required_result_column_names.end()),
            !options.only_analyze,
            options,
            std::move(subquery_for_sets),
            std::move(prepared_sets));

        if (!options.only_analyze)
        {
            if (query.sampleSize() && (input_pipe || !storage || !storage->supportsSampling()))
                throw Exception("Illegal SAMPLE: table doesn't support sampling", ErrorCodes::SAMPLING_NOT_SUPPORTED);

            if (query.final() && (input_pipe || !storage || !storage->supportsFinal()))
                throw Exception(
                    (!input_pipe && storage) ? "Storage " + storage->getName() + " doesn't support FINAL" : "Illegal FINAL",
                    ErrorCodes::ILLEGAL_FINAL);

            if (query.prewhere() && (input_pipe || !storage || !storage->supportsPrewhere()))
                throw Exception(
                    (!input_pipe && storage) ? "Storage " + storage->getName() + " doesn't support PREWHERE" : "Illegal PREWHERE",
                    ErrorCodes::ILLEGAL_PREWHERE);

            /// Save the new temporary tables in the query context
            for (const auto & it : query_analyzer->getExternalTables())
                if (!context->tryResolveStorageID({"", it.first}, Context::ResolveExternal))
                    context->addExternalTable(it.first, std::move(*it.second));
        }

        if (!options.only_analyze || options.modify_inplace)
        {
            if (syntax_analyzer_result->rewrite_subqueries)
            {
                /// remake interpreter_subquery when PredicateOptimizer rewrites subqueries and main table is subquery
                interpreter_subquery = joined_tables.makeLeftTableSubquery(options.subquery());
            }
        }

        if (interpreter_subquery)
        {
            /// If there is an aggregation in the outer query, WITH TOTALS is ignored in the subquery.
            if (query_analyzer->hasAggregation())
                interpreter_subquery->ignoreWithTotals();
            uses_view_source |= interpreter_subquery->usesViewSource();
        }

        required_columns = syntax_analyzer_result->requiredSourceColumns();

        if (storage)
        {
            /// Fix source_header for filter actions.
            if (row_policy_filter)
            {
                filter_info = std::make_shared<FilterDAGInfo>();
                filter_info->column_name = generateFilterActions(filter_info->actions, required_columns);

                auto required_columns_from_filter = filter_info->actions->getRequiredColumns();

                for (const auto & column : required_columns_from_filter)
                {
                    if (required_columns.end() == std::find(required_columns.begin(), required_columns.end(), column.name))
                        required_columns.push_back(column.name);
                }
            }

            source_header = storage_snapshot->getSampleBlockForColumns(required_columns);
        }

        /// Calculate structure of the result.
        result_header = getSampleBlockImpl();
    };

    analyze(shouldMoveToPrewhere());

    bool need_analyze_again = false;
    if (analysis_result.prewhere_constant_filter_description.always_false || analysis_result.prewhere_constant_filter_description.always_true)
    {
        if (analysis_result.prewhere_constant_filter_description.always_true)
            query.setExpression(ASTSelectQuery::Expression::PREWHERE, {});
        else
            query.setExpression(ASTSelectQuery::Expression::PREWHERE, std::make_shared<ASTLiteral>(0u));
        need_analyze_again = true;
    }
    if (analysis_result.where_constant_filter_description.always_false || analysis_result.where_constant_filter_description.always_true)
    {
        if (analysis_result.where_constant_filter_description.always_true)
            query.setExpression(ASTSelectQuery::Expression::WHERE, {});
        else
            query.setExpression(ASTSelectQuery::Expression::WHERE, std::make_shared<ASTLiteral>(0u));
        need_analyze_again = true;
    }

    if (need_analyze_again)
    {
        LOG_TRACE(log, "Running 'analyze' second time");

        /// Reuse already built sets for multiple passes of analysis
        subquery_for_sets = std::move(query_analyzer->getSubqueriesForSets());
        prepared_sets = std::move(query_analyzer->getPreparedSets());

        /// Do not try move conditions to PREWHERE for the second time.
        /// Otherwise, we won't be able to fallback from inefficient PREWHERE to WHERE later.
        analyze(/* try_move_to_prewhere = */ false);
    }

    /// If there is no WHERE, filter blocks as usual
    if (query.prewhere() && !query.where())
        analysis_result.prewhere_info->need_filter = true;

    if (table_id && got_storage_from_query && !joined_tables.isLeftTableFunction())
    {
        /// The current user should have the SELECT privilege. If this table_id is for a table
        /// function we don't check access rights here because in this case they have been already
        /// checked in ITableFunction::execute().
        checkAccessRightsForSelect(context, table_id, metadata_snapshot, *syntax_analyzer_result);

        /// Remove limits for some tables in the `system` database.
        if (shouldIgnoreQuotaAndLimits(table_id) && (joined_tables.tablesCount() <= 1))
        {
            options.ignore_quota = true;
            options.ignore_limits = true;
        }
    }

    /// Add prewhere actions with alias columns and record needed columns from storage.
    if (storage)
    {
        addPrewhereAliasActions();
        analysis_result.required_columns = required_columns;
    }

    if (query_info.projection)
        storage_snapshot->addProjection(query_info.projection->desc);

    /// Blocks used in expression analysis contains size 1 const columns for constant folding and
    ///  null non-const columns to avoid useless memory allocations. However, a valid block sample
    ///  requires all columns to be of size 0, thus we need to sanitize the block here.
    sanitizeBlock(result_header, true);
}

void InterpreterSelectQuery::buildQueryPlan(QueryPlan & query_plan)
{
    executeImpl(query_plan, std::move(input_pipe));

    /// We must guarantee that result structure is the same as in getSampleBlock()
    ///
    /// But if it's a projection query, plan header does not match result_header.
    /// TODO: add special stage for InterpreterSelectQuery?
    if (!options.is_projection_query && !blocksHaveEqualStructure(query_plan.getCurrentDataStream().header, result_header))
    {
        auto convert_actions_dag = ActionsDAG::makeConvertingActions(
            query_plan.getCurrentDataStream().header.getColumnsWithTypeAndName(),
            result_header.getColumnsWithTypeAndName(),
            ActionsDAG::MatchColumnsMode::Name,
            true);

        auto converting = std::make_unique<ExpressionStep>(query_plan.getCurrentDataStream(), convert_actions_dag);
        query_plan.addStep(std::move(converting));
    }

    /// Extend lifetime of context, table lock, storage.
    query_plan.addInterpreterContext(context);
    if (table_lock)
        query_plan.addTableLock(std::move(table_lock));
    if (storage)
        query_plan.addStorageHolder(storage);
}

BlockIO InterpreterSelectQuery::execute()
{
    BlockIO res;
    QueryPlan query_plan;

    buildQueryPlan(query_plan);

    auto builder = query_plan.buildQueryPipeline(
        QueryPlanOptimizationSettings::fromContext(context), BuildQueryPipelineSettings::fromContext(context));

    res.pipeline = QueryPipelineBuilder::getPipeline(std::move(*builder));

    setQuota(res.pipeline);

    return res;
}

Block InterpreterSelectQuery::getSampleBlockImpl()
{
    query_info.query = query_ptr;
    query_info.has_window = query_analyzer->hasWindow();
    if (storage && !options.only_analyze)
    {
        auto & query = getSelectQuery();
        query_analyzer->makeSetsForIndex(query.where());
        query_analyzer->makeSetsForIndex(query.prewhere());
        query_info.sets = std::move(query_analyzer->getPreparedSets());
        query_info.subquery_for_sets = std::move(query_analyzer->getSubqueriesForSets());

        from_stage = storage->getQueryProcessingStage(context, options.to_stage, storage_snapshot, query_info);

        /// query_info.sets is used for further set index analysis. Use copy instead of move.
        query_analyzer->getPreparedSets() = query_info.sets;
        query_analyzer->getSubqueriesForSets() = std::move(query_info.subquery_for_sets);
    }

    /// Do I need to perform the first part of the pipeline?
    /// Running on remote servers during distributed processing or if query is not distributed.
    ///
    /// Also note that with distributed_group_by_no_merge=1 or when there is
    /// only one remote server, it is equal to local query in terms of query
    /// stages (or when due to optimize_distributed_group_by_sharding_key the query was processed up to Complete stage).
    bool first_stage = from_stage < QueryProcessingStage::WithMergeableState
        && options.to_stage >= QueryProcessingStage::WithMergeableState;
    /// Do I need to execute the second part of the pipeline?
    /// Running on the initiating server during distributed processing or if query is not distributed.
    ///
    /// Also note that with distributed_group_by_no_merge=2 (i.e. when optimize_distributed_group_by_sharding_key takes place)
    /// the query on the remote server will be processed up to WithMergeableStateAfterAggregationAndLimit,
    /// So it will do partial second stage (second_stage=true), and initiator will do the final part.
    bool second_stage = from_stage <= QueryProcessingStage::WithMergeableState
        && options.to_stage > QueryProcessingStage::WithMergeableState;

    analysis_result = ExpressionAnalysisResult(
        *query_analyzer, metadata_snapshot, first_stage, second_stage, options.only_analyze, filter_info, source_header);

    if (options.to_stage == QueryProcessingStage::Enum::FetchColumns)
    {
        auto header = source_header;

        if (analysis_result.prewhere_info)
        {
            header = analysis_result.prewhere_info->prewhere_actions->updateHeader(header);
            if (analysis_result.prewhere_info->remove_prewhere_column)
                header.erase(analysis_result.prewhere_info->prewhere_column_name);
        }
        return header;
    }

    if (options.to_stage == QueryProcessingStage::Enum::WithMergeableState)
    {
        if (!analysis_result.need_aggregate)
        {
            // What's the difference with selected_columns?
            // Here we calculate the header we want from remote server after it
            // executes query up to WithMergeableState. When there is an ORDER BY,
            // it is executed on remote server firstly, then we execute merge
            // sort on initiator. To execute ORDER BY, we need to calculate the
            // ORDER BY keys. These keys might be not present among the final
            // SELECT columns given by the `selected_column`. This is why we have
            // to use proper keys given by the result columns of the
            // `before_order_by` expression actions.
            // Another complication is window functions -- if we have them, they
            // are calculated on initiator, before ORDER BY columns. In this case,
            // the shard has to return columns required for window function
            // calculation and further steps, given by the `before_window`
            // expression actions.
            // As of 21.6 this is broken: the actions in `before_window` might
            // not contain everything required for the ORDER BY step, but this
            // is a responsibility of ExpressionAnalyzer and is not a problem
            // with this code. See
            // https://github.com/ClickHouse/ClickHouse/issues/19857 for details.
            if (analysis_result.before_window)
                return analysis_result.before_window->getResultColumns();

            return analysis_result.before_order_by->getResultColumns();
        }

        Block header = analysis_result.before_aggregation->getResultColumns();

        Block res;

        if (analysis_result.use_grouping_set_key)
            res.insert({ nullptr, std::make_shared<DataTypeUInt64>(), "__grouping_set" });

        if (context->getSettingsRef().group_by_use_nulls && analysis_result.use_grouping_set_key)
        {
            for (const auto & key : query_analyzer->aggregationKeys())
                res.insert({nullptr, makeNullableSafe(header.getByName(key.name).type), key.name});
        }
        else
        {
            for (const auto & key : query_analyzer->aggregationKeys())
                res.insert({nullptr, header.getByName(key.name).type, key.name});
        }

        for (const auto & aggregate : query_analyzer->aggregates())
        {
            size_t arguments_size = aggregate.argument_names.size();
            DataTypes argument_types(arguments_size);
            for (size_t j = 0; j < arguments_size; ++j)
                argument_types[j] = header.getByName(aggregate.argument_names[j]).type;

            DataTypePtr type = std::make_shared<DataTypeAggregateFunction>(aggregate.function, argument_types, aggregate.parameters);

            res.insert({nullptr, type, aggregate.column_name});
        }

        return res;
    }

    if (options.to_stage >= QueryProcessingStage::Enum::WithMergeableStateAfterAggregation)
    {
        // It's different from selected_columns, see the comment above for
        // WithMergeableState stage.
        if (analysis_result.before_window)
            return analysis_result.before_window->getResultColumns();

        return analysis_result.before_order_by->getResultColumns();
    }

    return analysis_result.final_projection->getResultColumns();
}

<<<<<<< HEAD
static std::pair<Field, DataTypePtr> getWithFillFieldValue(const ASTPtr & node, ContextPtr context)
=======
static Field getWithFillFieldValue(const ASTPtr & node, const ContextPtr & context)
>>>>>>> a09422de
{
    auto field_type = evaluateConstantExpression(node, context);

    if (!isColumnedAsNumber(field_type.second))
        throw Exception("Illegal type " + field_type.second->getName() + " of WITH FILL expression, must be numeric type", ErrorCodes::INVALID_WITH_FILL_EXPRESSION);

    return field_type;
}

static std::pair<Field, std::optional<IntervalKind>> getWithFillStep(const ASTPtr & node, const ContextPtr & context)
{
    auto [field, type] = evaluateConstantExpression(node, context);

    if (const auto * type_interval = typeid_cast<const DataTypeInterval *>(type.get()))
        return std::make_pair(std::move(field), type_interval->getKind());

    if (isColumnedAsNumber(type))
        return std::make_pair(std::move(field), std::nullopt);

    throw Exception("Illegal type " + type->getName() + " of WITH FILL expression, must be numeric type", ErrorCodes::INVALID_WITH_FILL_EXPRESSION);
}

static FillColumnDescription getWithFillDescription(const ASTOrderByElement & order_by_elem, const ContextPtr & context)
{
    FillColumnDescription descr;

    if (order_by_elem.fill_from)
        std::tie(descr.fill_from, descr.fill_from_type) = getWithFillFieldValue(order_by_elem.fill_from, context);
    if (order_by_elem.fill_to)
        std::tie(descr.fill_to, descr.fill_to_type) = getWithFillFieldValue(order_by_elem.fill_to, context);

    if (order_by_elem.fill_step)
        std::tie(descr.fill_step, descr.step_kind) = getWithFillStep(order_by_elem.fill_step, context);
    else
        descr.fill_step = order_by_elem.direction;

    if (applyVisitor(FieldVisitorAccurateEquals(), descr.fill_step, Field{0}))
        throw Exception("WITH FILL STEP value cannot be zero", ErrorCodes::INVALID_WITH_FILL_EXPRESSION);

    if (order_by_elem.direction == 1)
    {
        if (applyVisitor(FieldVisitorAccurateLess(), descr.fill_step, Field{0}))
            throw Exception("WITH FILL STEP value cannot be negative for sorting in ascending direction",
                ErrorCodes::INVALID_WITH_FILL_EXPRESSION);

        if (!descr.fill_from.isNull() && !descr.fill_to.isNull() &&
            applyVisitor(FieldVisitorAccurateLess(), descr.fill_to, descr.fill_from))
        {
            throw Exception("WITH FILL TO value cannot be less than FROM value for sorting in ascending direction",
                ErrorCodes::INVALID_WITH_FILL_EXPRESSION);
        }
    }
    else
    {
        if (applyVisitor(FieldVisitorAccurateLess(), Field{0}, descr.fill_step))
            throw Exception("WITH FILL STEP value cannot be positive for sorting in descending direction",
                ErrorCodes::INVALID_WITH_FILL_EXPRESSION);

        if (!descr.fill_from.isNull() && !descr.fill_to.isNull() &&
            applyVisitor(FieldVisitorAccurateLess(), descr.fill_from, descr.fill_to))
        {
            throw Exception("WITH FILL FROM value cannot be less than TO value for sorting in descending direction",
                ErrorCodes::INVALID_WITH_FILL_EXPRESSION);
        }
    }

    return descr;
}

SortDescription InterpreterSelectQuery::getSortDescription(const ASTSelectQuery & query, const ContextPtr & context_)
{
    SortDescription order_descr;
    order_descr.reserve(query.orderBy()->children.size());

    for (const auto & elem : query.orderBy()->children)
    {
        const String & column_name = elem->children.front()->getColumnName();
        const auto & order_by_elem = elem->as<ASTOrderByElement &>();

        std::shared_ptr<Collator> collator;
        if (order_by_elem.collation)
            collator = std::make_shared<Collator>(order_by_elem.collation->as<ASTLiteral &>().value.get<String>());

        if (order_by_elem.with_fill)
        {
            FillColumnDescription fill_desc = getWithFillDescription(order_by_elem, context_);
            order_descr.emplace_back(column_name, order_by_elem.direction, order_by_elem.nulls_direction, collator, true, fill_desc);
        }
        else
            order_descr.emplace_back(column_name, order_by_elem.direction, order_by_elem.nulls_direction, collator);
    }

    order_descr.compile_sort_description = context_->getSettingsRef().compile_sort_description;
    order_descr.min_count_to_compile_sort_description = context_->getSettingsRef().min_count_to_compile_sort_description;

    return order_descr;
}

static InterpolateDescriptionPtr getInterpolateDescription(
    const ASTSelectQuery & query, const Block & source_block, const Block & result_block, const Aliases & aliases, ContextPtr context)
{
    InterpolateDescriptionPtr interpolate_descr;
    if (query.interpolate())
    {
        NamesAndTypesList source_columns;
        ColumnsWithTypeAndName result_columns;
        ASTPtr exprs = std::make_shared<ASTExpressionList>();

        if (query.interpolate()->children.empty())
        {
            std::unordered_map<String, DataTypePtr> column_names;
            for (const auto & column : result_block.getColumnsWithTypeAndName())
                column_names[column.name] = column.type;
            for (const auto & elem : query.orderBy()->children)
                if (elem->as<ASTOrderByElement>()->with_fill)
                    column_names.erase(elem->as<ASTOrderByElement>()->children.front()->getColumnName());
            for (const auto & [name, type] : column_names)
            {
                source_columns.emplace_back(name, type);
                result_columns.emplace_back(type, name);
                exprs->children.emplace_back(std::make_shared<ASTIdentifier>(name));
            }
        }
        else
        {
            NameSet col_set;
            for (const auto & elem : query.interpolate()->children)
            {
                const auto & interpolate = elem->as<ASTInterpolateElement &>();

                if (const ColumnWithTypeAndName *result_block_column = result_block.findByName(interpolate.column))
                {
                    if (!col_set.insert(result_block_column->name).second)
                        throw Exception(ErrorCodes::INVALID_WITH_FILL_EXPRESSION,
                            "Duplicate INTERPOLATE column '{}'", interpolate.column);

                    result_columns.emplace_back(result_block_column->type, result_block_column->name);
                }
                else
                    throw Exception(ErrorCodes::UNKNOWN_IDENTIFIER,
                        "Missing column '{}' as an INTERPOLATE expression target", interpolate.column);

                exprs->children.emplace_back(interpolate.expr->clone());
            }

            col_set.clear();
            for (const auto & column : source_block)
            {
                source_columns.emplace_back(column.name, column.type);
                col_set.insert(column.name);
            }
            for (const auto & column : result_block)
                if (!col_set.contains(column.name))
                    source_columns.emplace_back(column.name, column.type);
        }

        auto syntax_result = TreeRewriter(context).analyze(exprs, source_columns);
        ExpressionAnalyzer analyzer(exprs, syntax_result, context);
        ActionsDAGPtr actions = analyzer.getActionsDAG(true);
        ActionsDAGPtr conv_dag = ActionsDAG::makeConvertingActions(actions->getResultColumns(),
            result_columns, ActionsDAG::MatchColumnsMode::Position, true);
        ActionsDAGPtr merge_dag = ActionsDAG::merge(std::move(*actions->clone()), std::move(*conv_dag));

        interpolate_descr = std::make_shared<InterpolateDescription>(merge_dag, aliases);
    }

    return interpolate_descr;
}

static SortDescription getSortDescriptionFromGroupBy(const ASTSelectQuery & query)
{
    SortDescription order_descr;
    order_descr.reserve(query.groupBy()->children.size());

    for (const auto & elem : query.groupBy()->children)
    {
        String name = elem->getColumnName();
        order_descr.emplace_back(name, 1, 1);
    }

    return order_descr;
}

static UInt64 getLimitUIntValue(const ASTPtr & node, const ContextPtr & context, const std::string & expr)
{
    const auto & [field, type] = evaluateConstantExpression(node, context);

    if (!isNativeNumber(type))
        throw Exception(
            "Illegal type " + type->getName() + " of " + expr + " expression, must be numeric type", ErrorCodes::INVALID_LIMIT_EXPRESSION);

    Field converted = convertFieldToType(field, DataTypeUInt64());
    if (converted.isNull())
        throw Exception(
            "The value " + applyVisitor(FieldVisitorToString(), field) + " of " + expr + " expression is not representable as UInt64",
            ErrorCodes::INVALID_LIMIT_EXPRESSION);

    return converted.safeGet<UInt64>();
}


static std::pair<UInt64, UInt64> getLimitLengthAndOffset(const ASTSelectQuery & query, const ContextPtr & context)
{
    UInt64 length = 0;
    UInt64 offset = 0;

    if (query.limitLength())
    {
        length = getLimitUIntValue(query.limitLength(), context, "LIMIT");
        if (query.limitOffset() && length)
            offset = getLimitUIntValue(query.limitOffset(), context, "OFFSET");
    }
    else if (query.limitOffset())
        offset = getLimitUIntValue(query.limitOffset(), context, "OFFSET");
    return {length, offset};
}


UInt64 InterpreterSelectQuery::getLimitForSorting(const ASTSelectQuery & query, const ContextPtr & context_)
{
    /// Partial sort can be done if there is LIMIT but no DISTINCT or LIMIT BY, neither ARRAY JOIN.
    if (!query.distinct && !query.limitBy() && !query.limit_with_ties && !query.arrayJoinExpressionList().first && query.limitLength())
    {
        auto [limit_length, limit_offset] = getLimitLengthAndOffset(query, context_);
        if (limit_length > std::numeric_limits<UInt64>::max() - limit_offset)
            return 0;

        return limit_length + limit_offset;
    }
    return 0;
}


static bool hasWithTotalsInAnySubqueryInFromClause(const ASTSelectQuery & query)
{
    if (query.group_by_with_totals)
        return true;

    /** NOTE You can also check that the table in the subquery is distributed, and that it only looks at one shard.
     * In other cases, totals will be computed on the initiating server of the query, and it is not necessary to read the data to the end.
     */
    if (auto query_table = extractTableExpression(query, 0))
    {
        if (const auto * ast_union = query_table->as<ASTSelectWithUnionQuery>())
        {
            /** NOTE
            * 1. For ASTSelectWithUnionQuery after normalization for union child node the height of the AST tree is at most 2.
            * 2. For ASTSelectIntersectExceptQuery after normalization in case there are intersect or except nodes,
            * the height of the AST tree can have any depth (each intersect/except adds a level), but the
            * number of children in those nodes is always 2.
            */
            std::function<bool(ASTPtr)> traverse_recursively = [&](ASTPtr child_ast) -> bool
            {
                if (const auto * select_child = child_ast->as <ASTSelectQuery>())
                {
                    if (hasWithTotalsInAnySubqueryInFromClause(select_child->as<ASTSelectQuery &>()))
                        return true;
                }
                else if (const auto * union_child = child_ast->as<ASTSelectWithUnionQuery>())
                {
                    for (const auto & subchild : union_child->list_of_selects->children)
                        if (traverse_recursively(subchild))
                            return true;
                }
                else if (const auto * intersect_child = child_ast->as<ASTSelectIntersectExceptQuery>())
                {
                    auto selects = intersect_child->getListOfSelects();
                    for (const auto & subchild : selects)
                        if (traverse_recursively(subchild))
                            return true;
                }
                return false;
            };

            for (const auto & elem : ast_union->list_of_selects->children)
                if (traverse_recursively(elem))
                    return true;
        }
    }

    return false;
}


void InterpreterSelectQuery::executeImpl(QueryPlan & query_plan, std::optional<Pipe> prepared_pipe)
{
    /** Streams of data. When the query is executed in parallel, we have several data streams.
     *  If there is no GROUP BY, then perform all operations before ORDER BY and LIMIT in parallel, then
     *  if there is an ORDER BY, then glue the streams using ResizeProcessor, and then MergeSorting transforms,
     *  if not, then glue it using ResizeProcessor,
     *  then apply LIMIT.
     *  If there is GROUP BY, then we will perform all operations up to GROUP BY, inclusive, in parallel;
     *  a parallel GROUP BY will glue streams into one,
     *  then perform the remaining operations with one resulting stream.
     */

    /// Now we will compose block streams that perform the necessary actions.
    auto & query = getSelectQuery();
    const Settings & settings = context->getSettingsRef();
    auto & expressions = analysis_result;
    auto & subqueries_for_sets = query_analyzer->getSubqueriesForSets();
    bool intermediate_stage = false;
    bool to_aggregation_stage = false;
    bool from_aggregation_stage = false;

    /// Do I need to aggregate in a separate row rows that have not passed max_rows_to_group_by.
    bool aggregate_overflow_row =
        expressions.need_aggregate &&
        query.group_by_with_totals &&
        settings.max_rows_to_group_by &&
        settings.group_by_overflow_mode == OverflowMode::ANY &&
        settings.totals_mode != TotalsMode::AFTER_HAVING_EXCLUSIVE;

    /// Do I need to immediately finalize the aggregate functions after the aggregation?
    bool aggregate_final =
        expressions.need_aggregate &&
        options.to_stage > QueryProcessingStage::WithMergeableState &&
        !query.group_by_with_totals && !query.group_by_with_rollup && !query.group_by_with_cube;

    bool use_grouping_set_key = expressions.use_grouping_set_key;

    if (query.group_by_with_grouping_sets && query.group_by_with_totals)
        throw Exception(ErrorCodes::NOT_IMPLEMENTED, "WITH TOTALS and GROUPING SETS are not supported together");

    if (query.group_by_with_grouping_sets && (query.group_by_with_rollup || query.group_by_with_cube))
        throw Exception(ErrorCodes::NOT_IMPLEMENTED, "GROUPING SETS are not supported together with ROLLUP and CUBE");

    if (expressions.hasHaving() && query.group_by_with_totals && (query.group_by_with_rollup || query.group_by_with_cube))
        throw Exception(ErrorCodes::NOT_IMPLEMENTED, "WITH TOTALS and WITH ROLLUP or CUBE are not supported together in presence of HAVING");

    if (query_info.projection && query_info.projection->desc->type == ProjectionDescription::Type::Aggregate)
    {
        query_info.projection->aggregate_overflow_row = aggregate_overflow_row;
        query_info.projection->aggregate_final = aggregate_final;
    }

    if (options.only_analyze)
    {
        auto read_nothing = std::make_unique<ReadNothingStep>(source_header);
        query_plan.addStep(std::move(read_nothing));

        if (expressions.filter_info)
        {
            auto row_level_security_step = std::make_unique<FilterStep>(
                query_plan.getCurrentDataStream(),
                expressions.filter_info->actions,
                expressions.filter_info->column_name,
                expressions.filter_info->do_remove_column);

            row_level_security_step->setStepDescription("Row-level security filter");
            query_plan.addStep(std::move(row_level_security_step));
        }

        if (expressions.prewhere_info)
        {
            if (expressions.prewhere_info->row_level_filter)
            {
                auto row_level_filter_step = std::make_unique<FilterStep>(
                    query_plan.getCurrentDataStream(),
                    expressions.prewhere_info->row_level_filter,
                    expressions.prewhere_info->row_level_column_name,
                    true);

                row_level_filter_step->setStepDescription("Row-level security filter (PREWHERE)");
                query_plan.addStep(std::move(row_level_filter_step));
            }

            auto prewhere_step = std::make_unique<FilterStep>(
                query_plan.getCurrentDataStream(),
                expressions.prewhere_info->prewhere_actions,
                expressions.prewhere_info->prewhere_column_name,
                expressions.prewhere_info->remove_prewhere_column);

            prewhere_step->setStepDescription("PREWHERE");
            query_plan.addStep(std::move(prewhere_step));
        }
    }
    else
    {
        if (prepared_pipe)
        {
            auto prepared_source_step = std::make_unique<ReadFromPreparedSource>(std::move(*prepared_pipe));
            query_plan.addStep(std::move(prepared_source_step));
            query_plan.addInterpreterContext(context);
        }

        if (from_stage == QueryProcessingStage::WithMergeableState &&
            options.to_stage == QueryProcessingStage::WithMergeableState)
            intermediate_stage = true;

        /// Support optimize_distributed_group_by_sharding_key
        /// Is running on the initiating server during distributed processing?
        if (from_stage >= QueryProcessingStage::WithMergeableStateAfterAggregation)
            from_aggregation_stage = true;
        /// Is running on remote servers during distributed processing?
        if (options.to_stage >= QueryProcessingStage::WithMergeableStateAfterAggregation)
            to_aggregation_stage = true;

        /// Read the data from Storage. from_stage - to what stage the request was completed in Storage.
        executeFetchColumns(from_stage, query_plan);

        LOG_TRACE(log, "{} -> {}", QueryProcessingStage::toString(from_stage), QueryProcessingStage::toString(options.to_stage));
    }

    if (query_info.projection && query_info.projection->input_order_info && query_info.input_order_info)
       throw Exception("InputOrderInfo is set for projection and for query", ErrorCodes::LOGICAL_ERROR);
    InputOrderInfoPtr input_order_info_for_order;
    if (!expressions.need_aggregate)
        input_order_info_for_order = query_info.projection ? query_info.projection->input_order_info : query_info.input_order_info;

    if (options.to_stage > QueryProcessingStage::FetchColumns)
    {
        auto preliminary_sort = [&]()
        {
            /** For distributed query processing,
              *  if no GROUP, HAVING set,
              *  but there is an ORDER or LIMIT,
              *  then we will perform the preliminary sorting and LIMIT on the remote server.
              */
            if (!expressions.second_stage
                && !expressions.need_aggregate
                && !expressions.hasHaving()
                && !expressions.has_window)
            {
                if (expressions.has_order_by)
                    executeOrder(query_plan, input_order_info_for_order);

                /// pre_distinct = false, because if we have limit and distinct,
                /// we need to merge streams to one and calculate overall distinct.
                /// Otherwise we can take several equal values from different streams
                /// according to limit and skip some distinct values.
                if (query.limitLength())
                    executeDistinct(query_plan, false, expressions.selected_columns, false);

                if (expressions.hasLimitBy())
                {
                    executeExpression(query_plan, expressions.before_limit_by, "Before LIMIT BY");
                    executeLimitBy(query_plan);
                }

                if (query.limitLength())
                    executePreLimit(query_plan, true);
            }
        };

        if (intermediate_stage)
        {
            if (expressions.first_stage || expressions.second_stage)
                throw Exception("Query with intermediate stage cannot have any other stages", ErrorCodes::LOGICAL_ERROR);

            preliminary_sort();
            if (expressions.need_aggregate)
                executeMergeAggregated(query_plan, aggregate_overflow_row, aggregate_final, use_grouping_set_key);
        }

        if (from_aggregation_stage)
        {
            if (intermediate_stage || expressions.first_stage || expressions.second_stage)
                throw Exception("Query with after aggregation stage cannot have any other stages", ErrorCodes::LOGICAL_ERROR);
        }

        if (expressions.first_stage)
        {
            // If there is a storage that supports prewhere, this will always be nullptr
            // Thus, we don't actually need to check if projection is active.
            if (!query_info.projection && expressions.filter_info)
            {
                auto row_level_security_step = std::make_unique<FilterStep>(
                    query_plan.getCurrentDataStream(),
                    expressions.filter_info->actions,
                    expressions.filter_info->column_name,
                    expressions.filter_info->do_remove_column);

                row_level_security_step->setStepDescription("Row-level security filter");
                query_plan.addStep(std::move(row_level_security_step));
            }

            if (expressions.before_array_join)
            {
                QueryPlanStepPtr before_array_join_step
                    = std::make_unique<ExpressionStep>(query_plan.getCurrentDataStream(), expressions.before_array_join);
                before_array_join_step->setStepDescription("Before ARRAY JOIN");
                query_plan.addStep(std::move(before_array_join_step));
            }

            if (expressions.array_join)
            {
                QueryPlanStepPtr array_join_step
                    = std::make_unique<ArrayJoinStep>(query_plan.getCurrentDataStream(), expressions.array_join);

                array_join_step->setStepDescription("ARRAY JOIN");
                query_plan.addStep(std::move(array_join_step));
            }

            if (expressions.before_join)
            {
                QueryPlanStepPtr before_join_step = std::make_unique<ExpressionStep>(
                    query_plan.getCurrentDataStream(),
                    expressions.before_join);
                before_join_step->setStepDescription("Before JOIN");
                query_plan.addStep(std::move(before_join_step));
            }

            /// Optional step to convert key columns to common supertype.
            if (expressions.converting_join_columns)
            {
                QueryPlanStepPtr convert_join_step = std::make_unique<ExpressionStep>(
                    query_plan.getCurrentDataStream(),
                    expressions.converting_join_columns);
                convert_join_step->setStepDescription("Convert JOIN columns");
                query_plan.addStep(std::move(convert_join_step));
            }

            if (expressions.hasJoin())
            {
                if (expressions.join->isFilled())
                {
                    QueryPlanStepPtr filled_join_step = std::make_unique<FilledJoinStep>(
                        query_plan.getCurrentDataStream(),
                        expressions.join,
                        settings.max_block_size);

                    filled_join_step->setStepDescription("JOIN");
                    query_plan.addStep(std::move(filled_join_step));
                }
                else
                {
                    auto joined_plan = query_analyzer->getJoinedPlan();

                    if (!joined_plan)
                        throw Exception(ErrorCodes::LOGICAL_ERROR, "There is no joined plan for query");

                    auto add_sorting = [&settings, this] (QueryPlan & plan, const Names & key_names, bool is_right)
                    {
                        SortDescription order_descr;
                        order_descr.reserve(key_names.size());
                        for (const auto & key_name : key_names)
                            order_descr.emplace_back(key_name);

                        auto sorting_step = std::make_unique<SortingStep>(
                            plan.getCurrentDataStream(),
                            order_descr,
                            settings.max_block_size,
                            0 /* LIMIT */,
                            SizeLimits(settings.max_rows_to_sort, settings.max_bytes_to_sort, settings.sort_overflow_mode),
                            settings.max_bytes_before_remerge_sort,
                            settings.remerge_sort_lowered_memory_bytes_ratio,
                            settings.max_bytes_before_external_sort,
                            this->context->getTemporaryVolume(),
                            settings.min_free_disk_space_for_temporary_data);
                        sorting_step->setStepDescription(fmt::format("Sort {} before JOIN", is_right ? "right" : "left"));
                        plan.addStep(std::move(sorting_step));
                    };

                    if (expressions.join->pipelineType() == JoinPipelineType::YShaped)
                    {
                        const auto & join_clause = expressions.join->getTableJoin().getOnlyClause();
                        add_sorting(query_plan, join_clause.key_names_left, false);
                        add_sorting(*joined_plan, join_clause.key_names_right, true);
                    }

                    QueryPlanStepPtr join_step = std::make_unique<JoinStep>(
                        query_plan.getCurrentDataStream(),
                        joined_plan->getCurrentDataStream(),
                        expressions.join,
                        settings.max_block_size,
                        max_streams,
                        analysis_result.optimize_read_in_order);

                    join_step->setStepDescription(fmt::format("JOIN {}", expressions.join->pipelineType()));
                    std::vector<QueryPlanPtr> plans;
                    plans.emplace_back(std::make_unique<QueryPlan>(std::move(query_plan)));
                    plans.emplace_back(std::move(joined_plan));

                    query_plan = QueryPlan();
                    query_plan.unitePlans(std::move(join_step), {std::move(plans)});
                }
            }

            if (!query_info.projection && expressions.hasWhere())
                executeWhere(query_plan, expressions.before_where, expressions.remove_where_filter);

            if (expressions.need_aggregate)
                executeAggregation(
                    query_plan, expressions.before_aggregation, aggregate_overflow_row, aggregate_final, query_info.input_order_info);

            // Now we must execute:
            // 1) expressions before window functions,
            // 2) window functions,
            // 3) expressions after window functions,
            // 4) preliminary distinct.
            // This code decides which part we execute on shard (first_stage)
            // and which part on initiator (second_stage). See also the counterpart
            // code for "second_stage" that has to execute the rest.
            if (expressions.need_aggregate)
            {
                // We have aggregation, so we can't execute any later-stage
                // expressions on shards, neither "before window functions" nor
                // "before ORDER BY".
            }
            else
            {
                // We don't have aggregation.
                // Window functions must be executed on initiator (second_stage).
                // ORDER BY and DISTINCT might depend on them, so if we have
                // window functions, we can't execute ORDER BY and DISTINCT
                // now, on shard (first_stage).
                if (query_analyzer->hasWindow())
                {
                    executeExpression(query_plan, expressions.before_window, "Before window functions");
                }
                else
                {
                    // We don't have window functions, so we can execute the
                    // expressions before ORDER BY and the preliminary DISTINCT
                    // now, on shards (first_stage).
                    assert(!expressions.before_window);
                    executeExpression(query_plan, expressions.before_order_by, "Before ORDER BY");
                    executeDistinct(query_plan, true, expressions.selected_columns, true);
                }
            }

            preliminary_sort();
        }

        if (expressions.second_stage || from_aggregation_stage)
        {
            if (from_aggregation_stage)
            {
                /// No need to aggregate anything, since this was done on remote shards.
            }
            else if (expressions.need_aggregate)
            {
                /// If you need to combine aggregated results from multiple servers
                if (!expressions.first_stage)
                    executeMergeAggregated(query_plan, aggregate_overflow_row, aggregate_final, use_grouping_set_key);

                if (!aggregate_final)
                {
                    if (query.group_by_with_totals)
                    {
                        bool final = !query.group_by_with_rollup && !query.group_by_with_cube;
                        executeTotalsAndHaving(
                            query_plan, expressions.hasHaving(), expressions.before_having, expressions.remove_having_filter, aggregate_overflow_row, final);
                    }

                    if (query.group_by_with_rollup)
                        executeRollupOrCube(query_plan, Modificator::ROLLUP);
                    else if (query.group_by_with_cube)
                        executeRollupOrCube(query_plan, Modificator::CUBE);

                    if ((query.group_by_with_rollup || query.group_by_with_cube || query.group_by_with_grouping_sets) && expressions.hasHaving())
                        executeHaving(query_plan, expressions.before_having, expressions.remove_having_filter);
                }
                else if (expressions.hasHaving())
                    executeHaving(query_plan, expressions.before_having, expressions.remove_having_filter);
            }
            else if (query.group_by_with_totals || query.group_by_with_rollup || query.group_by_with_cube || query.group_by_with_grouping_sets)
                throw Exception("WITH TOTALS, ROLLUP, CUBE or GROUPING SETS are not supported without aggregation", ErrorCodes::NOT_IMPLEMENTED);

            // Now we must execute:
            // 1) expressions before window functions,
            // 2) window functions,
            // 3) expressions after window functions,
            // 4) preliminary distinct.
            // Some of these were already executed at the shards (first_stage),
            // see the counterpart code and comments there.
            if (from_aggregation_stage)
            {
                if (query_analyzer->hasWindow())
                    throw Exception(
                        "Window functions does not support processing from WithMergeableStateAfterAggregation",
                        ErrorCodes::NOT_IMPLEMENTED);
            }
            else if (expressions.need_aggregate)
            {
                executeExpression(query_plan, expressions.before_window,
                    "Before window functions");
                executeWindow(query_plan);
                executeExpression(query_plan, expressions.before_order_by, "Before ORDER BY");
                executeDistinct(query_plan, true, expressions.selected_columns, true);
            }
            else
            {
                if (query_analyzer->hasWindow())
                {
                    executeWindow(query_plan);
                    executeExpression(query_plan, expressions.before_order_by, "Before ORDER BY");
                    executeDistinct(query_plan, true, expressions.selected_columns, true);
                }
                else
                {
                    // Neither aggregation nor windows, all expressions before
                    // ORDER BY executed on shards.
                }
            }

            if (expressions.has_order_by)
            {
                /** If there is an ORDER BY for distributed query processing,
                  *  but there is no aggregation, then on the remote servers ORDER BY was made
                  *  - therefore, we merge the sorted streams from remote servers.
                  *
                  * Also in case of remote servers was process the query up to WithMergeableStateAfterAggregationAndLimit
                  * (distributed_group_by_no_merge=2 or optimize_distributed_group_by_sharding_key=1 takes place),
                  * then merge the sorted streams is enough, since remote servers already did full ORDER BY.
                  */

                if (from_aggregation_stage)
                    executeMergeSorted(query_plan, "after aggregation stage for ORDER BY");
                else if (!expressions.first_stage
                    && !expressions.need_aggregate
                    && !expressions.has_window
                    && !(query.group_by_with_totals && !aggregate_final))
                    executeMergeSorted(query_plan, "for ORDER BY, without aggregation");
                else    /// Otherwise, just sort.
                    executeOrder(query_plan, input_order_info_for_order);
            }

            /** Optimization - if there are several sources and there is LIMIT, then first apply the preliminary LIMIT,
              * limiting the number of rows in each up to `offset + limit`.
              */
            bool has_withfill = false;
            if (query.orderBy())
            {
                SortDescription order_descr = getSortDescription(query, context);
                for (auto & desc : order_descr)
                    if (desc.with_fill)
                    {
                        has_withfill = true;
                        break;
                    }
            }

            bool apply_limit = options.to_stage != QueryProcessingStage::WithMergeableStateAfterAggregation;
            bool apply_prelimit = apply_limit &&
                                  query.limitLength() && !query.limit_with_ties &&
                                  !hasWithTotalsInAnySubqueryInFromClause(query) &&
                                  !query.arrayJoinExpressionList().first &&
                                  !query.distinct &&
                                  !expressions.hasLimitBy() &&
                                  !settings.extremes &&
                                  !has_withfill;
            bool apply_offset = options.to_stage != QueryProcessingStage::WithMergeableStateAfterAggregationAndLimit;
            if (apply_prelimit)
            {
                executePreLimit(query_plan, /* do_not_skip_offset= */!apply_offset);
            }

            /** If there was more than one stream,
              * then DISTINCT needs to be performed once again after merging all streams.
              */
            if (!from_aggregation_stage && query.distinct)
                executeDistinct(query_plan, false, expressions.selected_columns, false);

            if (!from_aggregation_stage && expressions.hasLimitBy())
            {
                executeExpression(query_plan, expressions.before_limit_by, "Before LIMIT BY");
                executeLimitBy(query_plan);
            }

            executeWithFill(query_plan);

            /// If we have 'WITH TIES', we need execute limit before projection,
            /// because in that case columns from 'ORDER BY' are used.
            if (query.limit_with_ties && apply_offset)
            {
                executeLimit(query_plan);
            }

            /// Projection not be done on the shards, since then initiator will not find column in blocks.
            /// (significant only for WithMergeableStateAfterAggregation/WithMergeableStateAfterAggregationAndLimit).
            if (!to_aggregation_stage)
            {
                /// We must do projection after DISTINCT because projection may remove some columns.
                executeProjection(query_plan, expressions.final_projection);
            }

            /// Extremes are calculated before LIMIT, but after LIMIT BY. This is Ok.
            executeExtremes(query_plan);

            bool limit_applied = apply_prelimit || (query.limit_with_ties && apply_offset);
            /// Limit is no longer needed if there is prelimit.
            ///
            /// NOTE: that LIMIT cannot be applied if OFFSET should not be applied,
            /// since LIMIT will apply OFFSET too.
            /// This is the case for various optimizations for distributed queries,
            /// and when LIMIT cannot be applied it will be applied on the initiator anyway.
            if (apply_limit && !limit_applied && apply_offset)
                executeLimit(query_plan);

            if (apply_offset)
                executeOffset(query_plan);
        }
    }

    if (!subqueries_for_sets.empty())
        executeSubqueriesInSetsAndJoins(query_plan, subqueries_for_sets);
}

static void executeMergeAggregatedImpl(
    QueryPlan & query_plan,
    bool overflow_row,
    bool final,
    bool is_remote_storage,
    bool has_grouping_sets,
    const Settings & settings,
    const NamesAndTypesList & aggregation_keys,
    const AggregateDescriptions & aggregates,
    bool should_produce_results_in_order_of_bucket_number)
{
    auto keys = aggregation_keys.getNames();
    if (has_grouping_sets)
        keys.insert(keys.begin(), "__grouping_set");

    /** There are two modes of distributed aggregation.
      *
      * 1. In different threads read from the remote servers blocks.
      * Save all the blocks in the RAM. Merge blocks.
      * If the aggregation is two-level - parallelize to the number of buckets.
      *
      * 2. In one thread, read blocks from different servers in order.
      * RAM stores only one block from each server.
      * If the aggregation is a two-level aggregation, we consistently merge the blocks of each next level.
      *
      * The second option consumes less memory (up to 256 times less)
      *  in the case of two-level aggregation, which is used for large results after GROUP BY,
      *  but it can work more slowly.
      */

    Aggregator::Params params(keys, aggregates, overflow_row, settings.max_threads);

    auto merging_aggregated = std::make_unique<MergingAggregatedStep>(
        query_plan.getCurrentDataStream(),
        params,
        final,
        settings.distributed_aggregation_memory_efficient && is_remote_storage,
        settings.max_threads,
        settings.aggregation_memory_efficient_merge_threads,
        should_produce_results_in_order_of_bucket_number);

    query_plan.addStep(std::move(merging_aggregated));
}

void InterpreterSelectQuery::addEmptySourceToQueryPlan(
    QueryPlan & query_plan, const Block & source_header, const SelectQueryInfo & query_info, const ContextPtr & context_)
{
    Pipe pipe(std::make_shared<NullSource>(source_header));

    PrewhereInfoPtr prewhere_info_ptr = query_info.projection ? query_info.projection->prewhere_info : query_info.prewhere_info;
    if (prewhere_info_ptr)
    {
        auto & prewhere_info = *prewhere_info_ptr;

        if (prewhere_info.row_level_filter)
        {
            pipe.addSimpleTransform([&](const Block & header)
            {
                return std::make_shared<FilterTransform>(header,
                    std::make_shared<ExpressionActions>(prewhere_info.row_level_filter),
                    prewhere_info.row_level_column_name, true);
            });
        }

        pipe.addSimpleTransform([&](const Block & header)
        {
            return std::make_shared<FilterTransform>(
                header, std::make_shared<ExpressionActions>(prewhere_info.prewhere_actions),
                prewhere_info.prewhere_column_name, prewhere_info.remove_prewhere_column);
        });
    }

    auto read_from_pipe = std::make_unique<ReadFromPreparedSource>(std::move(pipe));
    read_from_pipe->setStepDescription("Read from NullSource");
    query_plan.addStep(std::move(read_from_pipe));

    if (query_info.projection)
    {
        if (query_info.projection->before_where)
        {
            auto where_step = std::make_unique<FilterStep>(
                query_plan.getCurrentDataStream(),
                query_info.projection->before_where,
                query_info.projection->where_column_name,
                query_info.projection->remove_where_filter);

            where_step->setStepDescription("WHERE");
            query_plan.addStep(std::move(where_step));
        }

        if (query_info.projection->desc->type == ProjectionDescription::Type::Aggregate)
        {
            if (query_info.projection->before_aggregation)
            {
                auto expression_before_aggregation
                    = std::make_unique<ExpressionStep>(query_plan.getCurrentDataStream(), query_info.projection->before_aggregation);
                expression_before_aggregation->setStepDescription("Before GROUP BY");
                query_plan.addStep(std::move(expression_before_aggregation));
            }

            // Let's just choose the safe option since we don't know the value of `to_stage` here.
            const bool should_produce_results_in_order_of_bucket_number = true;

            executeMergeAggregatedImpl(
                query_plan,
                query_info.projection->aggregate_overflow_row,
                query_info.projection->aggregate_final,
                false,
                false,
                context_->getSettingsRef(),
                query_info.projection->aggregation_keys,
                query_info.projection->aggregate_descriptions,
                should_produce_results_in_order_of_bucket_number);
        }
    }
}

void InterpreterSelectQuery::setMergeTreeReadTaskCallbackAndClientInfo(MergeTreeReadTaskCallback && callback)
{
    context->getClientInfo().collaborate_with_initiator = true;
    context->setMergeTreeReadTaskCallback(std::move(callback));
}

void InterpreterSelectQuery::setProperClientInfo(size_t replica_num, size_t replica_count)
{
    context->getClientInfo().query_kind = ClientInfo::QueryKind::SECONDARY_QUERY;
    context->getClientInfo().count_participating_replicas = replica_count;
    context->getClientInfo().number_of_current_replica = replica_num;
}

bool InterpreterSelectQuery::shouldMoveToPrewhere()
{
    const Settings & settings = context->getSettingsRef();
    const ASTSelectQuery & query = getSelectQuery();
    return settings.optimize_move_to_prewhere && (!query.final() || settings.optimize_move_to_prewhere_if_final);
}

void InterpreterSelectQuery::addPrewhereAliasActions()
{
    auto & expressions = analysis_result;
    if (expressions.filter_info)
    {
        if (!expressions.prewhere_info)
        {
            const bool does_storage_support_prewhere = !input_pipe && storage && storage->supportsPrewhere();
            if (does_storage_support_prewhere && shouldMoveToPrewhere())
            {
                /// Execute row level filter in prewhere as a part of "move to prewhere" optimization.
                expressions.prewhere_info = std::make_shared<PrewhereInfo>(
                    std::move(expressions.filter_info->actions),
                    std::move(expressions.filter_info->column_name));
                expressions.prewhere_info->prewhere_actions->projectInput(false);
                expressions.prewhere_info->remove_prewhere_column = expressions.filter_info->do_remove_column;
                expressions.prewhere_info->need_filter = true;
                expressions.filter_info = nullptr;
            }
        }
        else
        {
            /// Add row level security actions to prewhere.
            expressions.prewhere_info->row_level_filter = std::move(expressions.filter_info->actions);
            expressions.prewhere_info->row_level_column_name = std::move(expressions.filter_info->column_name);
            expressions.prewhere_info->row_level_filter->projectInput(false);
            expressions.filter_info = nullptr;
        }
    }

    auto & prewhere_info = analysis_result.prewhere_info;
    auto & columns_to_remove_after_prewhere = analysis_result.columns_to_remove_after_prewhere;

    /// Detect, if ALIAS columns are required for query execution
    auto alias_columns_required = false;
    const ColumnsDescription & storage_columns = metadata_snapshot->getColumns();
    for (const auto & column_name : required_columns)
    {
        auto column_default = storage_columns.getDefault(column_name);
        if (column_default && column_default->kind == ColumnDefaultKind::Alias)
        {
            alias_columns_required = true;
            break;
        }
    }

    /// There are multiple sources of required columns:
    ///  - raw required columns,
    ///  - columns deduced from ALIAS columns,
    ///  - raw required columns from PREWHERE,
    ///  - columns deduced from ALIAS columns from PREWHERE.
    /// PREWHERE is a special case, since we need to resolve it and pass directly to `IStorage::read()`
    /// before any other executions.
    if (alias_columns_required)
    {
        NameSet required_columns_from_prewhere; /// Set of all (including ALIAS) required columns for PREWHERE
        NameSet required_aliases_from_prewhere; /// Set of ALIAS required columns for PREWHERE

        if (prewhere_info)
        {
            /// Get some columns directly from PREWHERE expression actions
            auto prewhere_required_columns = prewhere_info->prewhere_actions->getRequiredColumns().getNames();
            required_columns_from_prewhere.insert(prewhere_required_columns.begin(), prewhere_required_columns.end());

            if (prewhere_info->row_level_filter)
            {
                auto row_level_required_columns = prewhere_info->row_level_filter->getRequiredColumns().getNames();
                required_columns_from_prewhere.insert(row_level_required_columns.begin(), row_level_required_columns.end());
            }
        }

        /// Expression, that contains all raw required columns
        ASTPtr required_columns_all_expr = std::make_shared<ASTExpressionList>();

        /// Expression, that contains raw required columns for PREWHERE
        ASTPtr required_columns_from_prewhere_expr = std::make_shared<ASTExpressionList>();

        /// Sort out already known required columns between expressions,
        /// also populate `required_aliases_from_prewhere`.
        for (const auto & column : required_columns)
        {
            ASTPtr column_expr;
            const auto column_default = storage_columns.getDefault(column);
            bool is_alias = column_default && column_default->kind == ColumnDefaultKind::Alias;
            if (is_alias)
            {
                auto column_decl = storage_columns.get(column);
                column_expr = column_default->expression->clone();
                // recursive visit for alias to alias
                replaceAliasColumnsInQuery(
                    column_expr, metadata_snapshot->getColumns(), syntax_analyzer_result->array_join_result_to_source, context);

                column_expr = addTypeConversionToAST(
                    std::move(column_expr), column_decl.type->getName(), metadata_snapshot->getColumns().getAll(), context);
                column_expr = setAlias(column_expr, column);
            }
            else
                column_expr = std::make_shared<ASTIdentifier>(column);

            if (required_columns_from_prewhere.contains(column))
            {
                required_columns_from_prewhere_expr->children.emplace_back(std::move(column_expr));

                if (is_alias)
                    required_aliases_from_prewhere.insert(column);
            }
            else
                required_columns_all_expr->children.emplace_back(std::move(column_expr));
        }

        /// Columns, which we will get after prewhere and filter executions.
        NamesAndTypesList required_columns_after_prewhere;
        NameSet required_columns_after_prewhere_set;

        /// Collect required columns from prewhere expression actions.
        if (prewhere_info)
        {
            NameSet columns_to_remove(columns_to_remove_after_prewhere.begin(), columns_to_remove_after_prewhere.end());
            Block prewhere_actions_result = prewhere_info->prewhere_actions->getResultColumns();

            /// Populate required columns with the columns, added by PREWHERE actions and not removed afterwards.
            /// XXX: looks hacky that we already know which columns after PREWHERE we won't need for sure.
            for (const auto & column : prewhere_actions_result)
            {
                if (prewhere_info->remove_prewhere_column && column.name == prewhere_info->prewhere_column_name)
                    continue;

                if (columns_to_remove.contains(column.name))
                    continue;

                required_columns_all_expr->children.emplace_back(std::make_shared<ASTIdentifier>(column.name));
                required_columns_after_prewhere.emplace_back(column.name, column.type);
            }

            required_columns_after_prewhere_set
                = collections::map<NameSet>(required_columns_after_prewhere, [](const auto & it) { return it.name; });
        }

        auto syntax_result
            = TreeRewriter(context).analyze(required_columns_all_expr, required_columns_after_prewhere, storage, storage_snapshot);
        alias_actions = ExpressionAnalyzer(required_columns_all_expr, syntax_result, context).getActionsDAG(true);

        /// The set of required columns could be added as a result of adding an action to calculate ALIAS.
        required_columns = alias_actions->getRequiredColumns().getNames();

        /// Do not remove prewhere filter if it is a column which is used as alias.
        if (prewhere_info && prewhere_info->remove_prewhere_column)
            if (required_columns.end() != std::find(required_columns.begin(), required_columns.end(), prewhere_info->prewhere_column_name))
                prewhere_info->remove_prewhere_column = false;

        /// Remove columns which will be added by prewhere.
        std::erase_if(required_columns, [&](const String & name) { return required_columns_after_prewhere_set.contains(name); });

        if (prewhere_info)
        {
            /// Don't remove columns which are needed to be aliased.
            for (const auto & name : required_columns)
                prewhere_info->prewhere_actions->tryRestoreColumn(name);

            /// Add physical columns required by prewhere actions.
            for (const auto & column : required_columns_from_prewhere)
                if (!required_aliases_from_prewhere.contains(column))
                    if (required_columns.end() == std::find(required_columns.begin(), required_columns.end(), column))
                        required_columns.push_back(column);
        }
    }
}

void InterpreterSelectQuery::executeFetchColumns(QueryProcessingStage::Enum processing_stage, QueryPlan & query_plan)
{
    auto & query = getSelectQuery();
    const Settings & settings = context->getSettingsRef();

    /// Optimization for trivial query like SELECT count() FROM table.
    bool optimize_trivial_count =
        syntax_analyzer_result->optimize_trivial_count
        && (settings.max_parallel_replicas <= 1)
        && !settings.allow_experimental_query_deduplication
        && !settings.empty_result_for_aggregation_by_empty_set
        && storage
        && storage->getName() != "MaterializedMySQL"
        && !row_policy_filter
        && processing_stage == QueryProcessingStage::FetchColumns
        && query_analyzer->hasAggregation()
        && (query_analyzer->aggregates().size() == 1)
        && typeid_cast<const AggregateFunctionCount *>(query_analyzer->aggregates()[0].function.get());

    if (optimize_trivial_count)
    {
        const auto & desc = query_analyzer->aggregates()[0];
        const auto & func = desc.function;
        std::optional<UInt64> num_rows{};

        if (!query.prewhere() && !query.where() && !context->getCurrentTransaction())
        {
            num_rows = storage->totalRows(settings);
        }
        else // It's possible to optimize count() given only partition predicates
        {
            SelectQueryInfo temp_query_info;
            temp_query_info.query = query_ptr;
            temp_query_info.syntax_analyzer_result = syntax_analyzer_result;
            temp_query_info.sets = query_analyzer->getPreparedSets();

            num_rows = storage->totalRowsByPartitionPredicate(temp_query_info, context);
        }

        if (num_rows)
        {
            const AggregateFunctionCount & agg_count = static_cast<const AggregateFunctionCount &>(*func);

            /// We will process it up to "WithMergeableState".
            std::vector<char> state(agg_count.sizeOfData());
            AggregateDataPtr place = state.data();

            agg_count.create(place);
            SCOPE_EXIT_MEMORY_SAFE(agg_count.destroy(place));

            agg_count.set(place, *num_rows);

            auto column = ColumnAggregateFunction::create(func);
            column->insertFrom(place);

            Block header = analysis_result.before_aggregation->getResultColumns();
            size_t arguments_size = desc.argument_names.size();
            DataTypes argument_types(arguments_size);
            for (size_t j = 0; j < arguments_size; ++j)
                argument_types[j] = header.getByName(desc.argument_names[j]).type;

            Block block_with_count{
                {std::move(column), std::make_shared<DataTypeAggregateFunction>(func, argument_types, desc.parameters), desc.column_name}};

            auto source = std::make_shared<SourceFromSingleChunk>(block_with_count);
            auto prepared_count = std::make_unique<ReadFromPreparedSource>(Pipe(std::move(source)));
            prepared_count->setStepDescription("Optimized trivial count");
            query_plan.addStep(std::move(prepared_count));
            from_stage = QueryProcessingStage::WithMergeableState;
            analysis_result.first_stage = false;
            return;
        }
    }

    /// Limitation on the number of columns to read.
    /// It's not applied in 'only_analyze' mode, because the query could be analyzed without removal of unnecessary columns.
    if (!options.only_analyze && settings.max_columns_to_read && required_columns.size() > settings.max_columns_to_read)
        throw Exception(
            ErrorCodes::TOO_MANY_COLUMNS,
            "Limit for number of columns to read exceeded. Requested: {}, maximum: {}",
            required_columns.size(),
            settings.max_columns_to_read);

    /// General limit for the number of threads.
    size_t max_threads_execute_query = settings.max_threads;

    /** With distributed query processing, almost no computations are done in the threads,
     *  but wait and receive data from remote servers.
     *  If we have 20 remote servers, and max_threads = 8, then it would not be very good
     *  connect and ask only 8 servers at a time.
     *  To simultaneously query more remote servers,
     *  instead of max_threads, max_distributed_connections is used.
     */
    bool is_remote = false;
    if (storage && storage->isRemote())
    {
        is_remote = true;
        max_threads_execute_query = max_streams = settings.max_distributed_connections;
    }

    UInt64 max_block_size = settings.max_block_size;

    auto [limit_length, limit_offset] = getLimitLengthAndOffset(query, context);

    /** Optimization - if not specified DISTINCT, WHERE, GROUP, HAVING, ORDER, JOIN, LIMIT BY, WITH TIES
     *  but LIMIT is specified, and limit + offset < max_block_size,
     *  then as the block size we will use limit + offset (not to read more from the table than requested),
     *  and also set the number of threads to 1.
     */
    if (!query.distinct
        && !query.limit_with_ties
        && !query.prewhere()
        && !query.where()
        && !query.groupBy()
        && !query.having()
        && !query.orderBy()
        && !query.limitBy()
        && !query.join()
        && !query_analyzer->hasAggregation()
        && !query_analyzer->hasWindow()
        && query.limitLength()
        && limit_length <= std::numeric_limits<UInt64>::max() - limit_offset
        && limit_length + limit_offset < max_block_size)
    {
        max_block_size = std::max<UInt64>(1, limit_length + limit_offset);
        max_threads_execute_query = max_streams = 1;
    }

    if (!max_block_size)
        throw Exception("Setting 'max_block_size' cannot be zero", ErrorCodes::PARAMETER_OUT_OF_BOUND);

    auto local_limits = getStorageLimits(*context, options);
    storage_limits.emplace_back(local_limits);

    /// Initialize the initial data streams to which the query transforms are superimposed. Table or subquery or prepared input?
    if (query_plan.isInitialized())
    {
        /// Prepared input.
    }
    else if (interpreter_subquery)
    {
        /// Subquery.
        ASTPtr subquery = extractTableExpression(query, 0);
        if (!subquery)
            throw Exception("Subquery expected", ErrorCodes::LOGICAL_ERROR);

        interpreter_subquery = std::make_unique<InterpreterSelectWithUnionQuery>(
            subquery, getSubqueryContext(context),
            options.copy().subquery().noModify(), required_columns);

        interpreter_subquery->addStorageLimits(storage_limits);

        if (query_analyzer->hasAggregation())
            interpreter_subquery->ignoreWithTotals();

        interpreter_subquery->buildQueryPlan(query_plan);
        query_plan.addInterpreterContext(context);
    }
    else if (storage)
    {
        /// Table.
        if (max_streams == 0)
            max_streams = 1;

        /// If necessary, we request more sources than the number of threads - to distribute the work evenly over the threads.
        if (max_streams > 1 && !is_remote)
            max_streams *= settings.max_streams_to_max_threads_ratio;

        auto & prewhere_info = analysis_result.prewhere_info;

        if (prewhere_info)
            query_info.prewhere_info = prewhere_info;

        bool optimize_read_in_order = analysis_result.optimize_read_in_order;
        bool optimize_aggregation_in_order = analysis_result.optimize_aggregation_in_order && !query_analyzer->useGroupingSetKey();

        /// Create optimizer with prepared actions.
        /// Maybe we will need to calc input_order_info later, e.g. while reading from StorageMerge.
        if ((optimize_read_in_order || optimize_aggregation_in_order)
            && (!query_info.projection || query_info.projection->complete))
        {
            if (optimize_read_in_order)
            {
                if (query_info.projection)
                {
                    query_info.projection->order_optimizer = std::make_shared<ReadInOrderOptimizer>(
                        // TODO Do we need a projection variant for this field?
                        query,
                        analysis_result.order_by_elements_actions,
                        getSortDescription(query, context),
                        query_info.syntax_analyzer_result);
                }
                else
                {
                    query_info.order_optimizer = std::make_shared<ReadInOrderOptimizer>(
                        query,
                        analysis_result.order_by_elements_actions,
                        getSortDescription(query, context),
                        query_info.syntax_analyzer_result);
                }
            }
            else
            {
                if (query_info.projection)
                {
                    query_info.projection->order_optimizer = std::make_shared<ReadInOrderOptimizer>(
                        query,
                        query_info.projection->group_by_elements_actions,
                        query_info.projection->group_by_elements_order_descr,
                        query_info.syntax_analyzer_result);
                }
                else
                {
                    query_info.order_optimizer = std::make_shared<ReadInOrderOptimizer>(
                        query,
                        analysis_result.group_by_elements_actions,
                        getSortDescriptionFromGroupBy(query),
                        query_info.syntax_analyzer_result);
                }
            }

            /// If we don't have filtration, we can pushdown limit to reading stage for optimizations.
            UInt64 limit = (query.hasFiltration() || query.groupBy()) ? 0 : getLimitForSorting(query, context);
            if (query_info.projection)
                query_info.projection->input_order_info
                    = query_info.projection->order_optimizer->getInputOrder(query_info.projection->desc->metadata, context, limit);
            else
                query_info.input_order_info = query_info.order_optimizer->getInputOrder(metadata_snapshot, context, limit);
        }

        query_info.storage_limits = std::make_shared<StorageLimitsList>(storage_limits);

        query_info.settings_limit_offset_done = options.settings_limit_offset_done;
        storage->read(query_plan, required_columns, storage_snapshot, query_info, context, processing_stage, max_block_size, max_streams);

        if (context->hasQueryContext() && !options.is_internal)
        {
            const String view_name{};
            auto local_storage_id = storage->getStorageID();
            context->getQueryContext()->addQueryAccessInfo(
                backQuoteIfNeed(local_storage_id.getDatabaseName()),
                local_storage_id.getFullTableName(),
                required_columns,
                query_info.projection ? query_info.projection->desc->name : "",
                view_name);
        }

        /// Create step which reads from empty source if storage has no data.
        if (!query_plan.isInitialized())
        {
            auto header = storage_snapshot->getSampleBlockForColumns(required_columns);
            addEmptySourceToQueryPlan(query_plan, header, query_info, context);
        }
    }
    else
        throw Exception("Logical error in InterpreterSelectQuery: nowhere to read", ErrorCodes::LOGICAL_ERROR);

    /// Specify the number of threads only if it wasn't specified in storage.
    ///
    /// But in case of remote query and prefer_localhost_replica=1 (default)
    /// The inner local query (that is done in the same process, without
    /// network interaction), it will setMaxThreads earlier and distributed
    /// query will not update it.
    if (!query_plan.getMaxThreads() || is_remote)
        query_plan.setMaxThreads(max_threads_execute_query);

    /// Aliases in table declaration.
    if (processing_stage == QueryProcessingStage::FetchColumns && alias_actions)
    {
        auto table_aliases = std::make_unique<ExpressionStep>(query_plan.getCurrentDataStream(), alias_actions);
        table_aliases->setStepDescription("Add table aliases");
        query_plan.addStep(std::move(table_aliases));
    }
}

void InterpreterSelectQuery::executeWhere(QueryPlan & query_plan, const ActionsDAGPtr & expression, bool remove_filter)
{
    auto where_step = std::make_unique<FilterStep>(
        query_plan.getCurrentDataStream(), expression, getSelectQuery().where()->getColumnName(), remove_filter);

    where_step->setStepDescription("WHERE");
    query_plan.addStep(std::move(where_step));
}

static Aggregator::Params getAggregatorParams(
    const ASTPtr & query_ptr,
    const SelectQueryExpressionAnalyzer & query_analyzer,
    const Context & context,
    const Names & keys,
    const AggregateDescriptions & aggregates,
    bool overflow_row,
    const Settings & settings,
    size_t group_by_two_level_threshold,
    size_t group_by_two_level_threshold_bytes)
{
    const auto stats_collecting_params = Aggregator::Params::StatsCollectingParams(
        query_ptr,
        settings.collect_hash_table_stats_during_aggregation,
        settings.max_entries_for_hash_table_stats,
        settings.max_size_to_preallocate_for_aggregation);

    return Aggregator::Params
    {
        keys,
        aggregates,
        overflow_row,
        settings.max_rows_to_group_by,
        settings.group_by_overflow_mode,
        group_by_two_level_threshold,
        group_by_two_level_threshold_bytes,
        settings.max_bytes_before_external_group_by,
        settings.empty_result_for_aggregation_by_empty_set
            || (settings.empty_result_for_aggregation_by_constant_keys_on_empty_set && keys.empty()
                && query_analyzer.hasConstAggregationKeys()),
        context.getTemporaryVolume(),
        settings.max_threads,
        settings.min_free_disk_space_for_temporary_data,
        settings.compile_aggregate_expressions,
        settings.min_count_to_compile_aggregate_expression,
        /* only_merge */ false,
        stats_collecting_params
    };
}

static GroupingSetsParamsList getAggregatorGroupingSetsParams(const SelectQueryExpressionAnalyzer & query_analyzer, const Names & all_keys)
{
    GroupingSetsParamsList result;
    if (query_analyzer.useGroupingSetKey())
    {
        auto const & aggregation_keys_list = query_analyzer.aggregationKeysList();

        for (const auto & aggregation_keys : aggregation_keys_list)
        {
            NameSet keys;
            for (const auto & key : aggregation_keys)
                keys.insert(key.name);

            Names missing_keys;
            for (const auto & key : all_keys)
                if (!keys.contains(key))
                    missing_keys.push_back(key);

            result.emplace_back(aggregation_keys.getNames(), std::move(missing_keys));
        }
    }
    return result;
}

void InterpreterSelectQuery::executeAggregation(QueryPlan & query_plan, const ActionsDAGPtr & expression, bool overflow_row, bool final, InputOrderInfoPtr group_by_info)
{
    auto expression_before_aggregation = std::make_unique<ExpressionStep>(query_plan.getCurrentDataStream(), expression);
    expression_before_aggregation->setStepDescription("Before GROUP BY");
    query_plan.addStep(std::move(expression_before_aggregation));

    if (options.is_projection_query)
        return;

    AggregateDescriptions aggregates = query_analyzer->aggregates();

    const Settings & settings = context->getSettingsRef();

    const auto & keys = query_analyzer->aggregationKeys().getNames();

    auto aggregator_params = getAggregatorParams(
        query_ptr,
        *query_analyzer,
        *context,
        keys,
        aggregates,
        overflow_row,
        settings,
        settings.group_by_two_level_threshold,
        settings.group_by_two_level_threshold_bytes);

    auto grouping_sets_params = getAggregatorGroupingSetsParams(*query_analyzer, keys);

    SortDescription group_by_sort_description;

    if (group_by_info && settings.optimize_aggregation_in_order && !query_analyzer->useGroupingSetKey())
        group_by_sort_description = getSortDescriptionFromGroupBy(getSelectQuery());
    else
        group_by_info = nullptr;

    auto merge_threads = max_streams;
    auto temporary_data_merge_threads = settings.aggregation_memory_efficient_merge_threads
        ? static_cast<size_t>(settings.aggregation_memory_efficient_merge_threads)
        : static_cast<size_t>(settings.max_threads);

    bool storage_has_evenly_distributed_read = storage && storage->hasEvenlyDistributedRead();

    const bool should_produce_results_in_order_of_bucket_number
        = options.to_stage == QueryProcessingStage::WithMergeableState && settings.distributed_aggregation_memory_efficient;

    auto aggregating_step = std::make_unique<AggregatingStep>(
        query_plan.getCurrentDataStream(),
        std::move(aggregator_params),
        std::move(grouping_sets_params),
        final,
        settings.max_block_size,
        settings.aggregation_in_order_max_block_bytes,
        merge_threads,
        temporary_data_merge_threads,
        storage_has_evenly_distributed_read,
        settings.group_by_use_nulls,
        std::move(group_by_info),
        std::move(group_by_sort_description),
        should_produce_results_in_order_of_bucket_number);
    query_plan.addStep(std::move(aggregating_step));
}

void InterpreterSelectQuery::executeMergeAggregated(QueryPlan & query_plan, bool overflow_row, bool final, bool has_grouping_sets)
{
    /// If aggregate projection was chosen for table, avoid adding MergeAggregated.
    /// It is already added by storage (because of performance issues).
    /// TODO: We should probably add another one processing stage for storage?
    ///       WithMergeableStateAfterAggregation is not ok because, e.g., it skips sorting after aggregation.
    if (query_info.projection && query_info.projection->desc->type == ProjectionDescription::Type::Aggregate)
        return;

    const bool should_produce_results_in_order_of_bucket_number = options.to_stage == QueryProcessingStage::WithMergeableState
        && context->getSettingsRef().distributed_aggregation_memory_efficient;

    executeMergeAggregatedImpl(
        query_plan,
        overflow_row,
        final,
        storage && storage->isRemote(),
        has_grouping_sets,
        context->getSettingsRef(),
        query_analyzer->aggregationKeys(),
        query_analyzer->aggregates(),
        should_produce_results_in_order_of_bucket_number);
}


void InterpreterSelectQuery::executeHaving(QueryPlan & query_plan, const ActionsDAGPtr & expression, bool remove_filter)
{
    auto having_step
        = std::make_unique<FilterStep>(query_plan.getCurrentDataStream(), expression, getSelectQuery().having()->getColumnName(), remove_filter);

    having_step->setStepDescription("HAVING");
    query_plan.addStep(std::move(having_step));
}


void InterpreterSelectQuery::executeTotalsAndHaving(
    QueryPlan & query_plan, bool has_having, const ActionsDAGPtr & expression, bool remove_filter, bool overflow_row, bool final)
{
    const Settings & settings = context->getSettingsRef();

    auto totals_having_step = std::make_unique<TotalsHavingStep>(
        query_plan.getCurrentDataStream(),
        query_analyzer->aggregates(),
        overflow_row,
        expression,
        has_having ? getSelectQuery().having()->getColumnName() : "",
        remove_filter,
        settings.totals_mode,
        settings.totals_auto_threshold,
        final);

    query_plan.addStep(std::move(totals_having_step));
}

void InterpreterSelectQuery::executeRollupOrCube(QueryPlan & query_plan, Modificator modificator)
{
    const Settings & settings = context->getSettingsRef();

    const auto & keys = query_analyzer->aggregationKeys().getNames();

    // Arguments will not be present in Rollup / Cube input header and they don't actually needed 'cause these steps will work with AggregateFunctionState-s anyway.
    auto aggregates = query_analyzer->aggregates();
    for (auto & aggregate : aggregates)
        aggregate.argument_names.clear();

    auto params = getAggregatorParams(query_ptr, *query_analyzer, *context, keys, aggregates, false, settings, 0, 0);
    const bool final = true;

    QueryPlanStepPtr step;
    if (modificator == Modificator::ROLLUP)
        step = std::make_unique<RollupStep>(query_plan.getCurrentDataStream(), std::move(params), final, settings.group_by_use_nulls);
    else if (modificator == Modificator::CUBE)
        step = std::make_unique<CubeStep>(query_plan.getCurrentDataStream(), std::move(params), final, settings.group_by_use_nulls);

    query_plan.addStep(std::move(step));
}

void InterpreterSelectQuery::executeExpression(QueryPlan & query_plan, const ActionsDAGPtr & expression, const std::string & description)
{
    if (!expression)
        return;

    auto expression_step = std::make_unique<ExpressionStep>(query_plan.getCurrentDataStream(), expression);

    expression_step->setStepDescription(description);
    query_plan.addStep(std::move(expression_step));
}

static bool windowDescriptionComparator(const WindowDescription * _left, const WindowDescription * _right)
{
    const auto & left = _left->full_sort_description;
    const auto & right = _right->full_sort_description;

    for (size_t i = 0; i < std::min(left.size(), right.size()); ++i)
    {
        if (left[i].column_name < right[i].column_name)
            return true;
        else if (left[i].column_name > right[i].column_name)
            return false;
        else if (left[i].direction < right[i].direction)
            return true;
        else if (left[i].direction > right[i].direction)
            return false;
        else if (left[i].nulls_direction < right[i].nulls_direction)
            return true;
        else if (left[i].nulls_direction > right[i].nulls_direction)
            return false;

        assert(left[i] == right[i]);
    }

    // Note that we check the length last, because we want to put together the
    // sort orders that have common prefix but different length.
    return left.size() > right.size();
}

static bool sortIsPrefix(const WindowDescription & _prefix,
    const WindowDescription & _full)
{
    const auto & prefix = _prefix.full_sort_description;
    const auto & full = _full.full_sort_description;

    if (prefix.size() > full.size())
        return false;

    for (size_t i = 0; i < prefix.size(); ++i)
    {
        if (full[i] != prefix[i])
            return false;
    }

    return true;
}

void InterpreterSelectQuery::executeWindow(QueryPlan & query_plan)
{
    // Try to sort windows in such an order that the window with the longest
    // sort description goes first, and all window that use its prefixes follow.
    std::vector<const WindowDescription *> windows_sorted;
    for (const auto & [_, window] : query_analyzer->windowDescriptions())
        windows_sorted.push_back(&window);

    ::sort(windows_sorted.begin(), windows_sorted.end(), windowDescriptionComparator);

    const Settings & settings = context->getSettingsRef();
    for (size_t i = 0; i < windows_sorted.size(); ++i)
    {
        const auto & window = *windows_sorted[i];

        // We don't need to sort again if the input from previous window already
        // has suitable sorting. Also don't create sort steps when there are no
        // columns to sort by, because the sort nodes are confused by this. It
        // happens in case of `over ()`.
        if (!window.full_sort_description.empty() && (i == 0 || !sortIsPrefix(window, *windows_sorted[i - 1])))
        {
            auto sorting_step = std::make_unique<SortingStep>(
                query_plan.getCurrentDataStream(),
                window.full_sort_description,
                settings.max_block_size,
                0 /* LIMIT */,
                SizeLimits(settings.max_rows_to_sort, settings.max_bytes_to_sort, settings.sort_overflow_mode),
                settings.max_bytes_before_remerge_sort,
                settings.remerge_sort_lowered_memory_bytes_ratio,
                settings.max_bytes_before_external_sort,
                context->getTemporaryVolume(),
                settings.min_free_disk_space_for_temporary_data);
            sorting_step->setStepDescription("Sorting for window '" + window.window_name + "'");
            query_plan.addStep(std::move(sorting_step));
        }

        auto window_step = std::make_unique<WindowStep>(query_plan.getCurrentDataStream(), window, window.window_functions);
        window_step->setStepDescription("Window step for window '" + window.window_name + "'");

        query_plan.addStep(std::move(window_step));
    }
}


void InterpreterSelectQuery::executeOrderOptimized(QueryPlan & query_plan, InputOrderInfoPtr input_sorting_info, UInt64 limit, SortDescription & output_order_descr)
{
    const Settings & settings = context->getSettingsRef();

    auto finish_sorting_step = std::make_unique<SortingStep>(
        query_plan.getCurrentDataStream(),
        input_sorting_info->order_key_prefix_descr,
        output_order_descr,
        settings.max_block_size,
        limit);

    query_plan.addStep(std::move(finish_sorting_step));
}

void InterpreterSelectQuery::executeOrder(QueryPlan & query_plan, InputOrderInfoPtr input_sorting_info)
{
    auto & query = getSelectQuery();
    SortDescription output_order_descr = getSortDescription(query, context);
    UInt64 limit = getLimitForSorting(query, context);

    if (input_sorting_info)
    {
        /* Case of sorting with optimization using sorting key.
         * We have several threads, each of them reads batch of parts in direct
         *  or reverse order of sorting key using one input stream per part
         *  and then merge them into one sorted stream.
         * At this stage we merge per-thread streams into one.
         */
        executeOrderOptimized(query_plan, input_sorting_info, limit, output_order_descr);
        return;
    }

    const Settings & settings = context->getSettingsRef();

    /// Merge the sorted blocks.
    auto sorting_step = std::make_unique<SortingStep>(
        query_plan.getCurrentDataStream(),
        output_order_descr,
        settings.max_block_size,
        limit,
        SizeLimits(settings.max_rows_to_sort, settings.max_bytes_to_sort, settings.sort_overflow_mode),
        settings.max_bytes_before_remerge_sort,
        settings.remerge_sort_lowered_memory_bytes_ratio,
        settings.max_bytes_before_external_sort,
        context->getTemporaryVolume(),
        settings.min_free_disk_space_for_temporary_data);

    sorting_step->setStepDescription("Sorting for ORDER BY");
    query_plan.addStep(std::move(sorting_step));
}


void InterpreterSelectQuery::executeMergeSorted(QueryPlan & query_plan, const std::string & description)
{
    auto & query = getSelectQuery();
    SortDescription order_descr = getSortDescription(query, context);
    UInt64 limit = getLimitForSorting(query, context);

    executeMergeSorted(query_plan, order_descr, limit, description);
}

void InterpreterSelectQuery::executeMergeSorted(QueryPlan & query_plan, const SortDescription & sort_description, UInt64 limit, const std::string & description)
{
    const Settings & settings = context->getSettingsRef();

    auto merging_sorted = std::make_unique<SortingStep>(query_plan.getCurrentDataStream(), sort_description, settings.max_block_size, limit);

    merging_sorted->setStepDescription("Merge sorted streams " + description);
    query_plan.addStep(std::move(merging_sorted));
}


void InterpreterSelectQuery::executeProjection(QueryPlan & query_plan, const ActionsDAGPtr & expression)
{
    auto projection_step = std::make_unique<ExpressionStep>(query_plan.getCurrentDataStream(), expression);
    projection_step->setStepDescription("Projection");
    query_plan.addStep(std::move(projection_step));
}


void InterpreterSelectQuery::executeDistinct(QueryPlan & query_plan, bool before_order, Names columns, bool pre_distinct)
{
    auto & query = getSelectQuery();
    if (query.distinct)
    {
        const Settings & settings = context->getSettingsRef();

        auto [limit_length, limit_offset] = getLimitLengthAndOffset(query, context);
        UInt64 limit_for_distinct = 0;

        /// If after this stage of DISTINCT ORDER BY is not executed,
        /// then you can get no more than limit_length + limit_offset of different rows.
        if ((!query.orderBy() || !before_order) && limit_length <= std::numeric_limits<UInt64>::max() - limit_offset)
            limit_for_distinct = limit_length + limit_offset;

        SizeLimits limits(settings.max_rows_in_distinct, settings.max_bytes_in_distinct, settings.distinct_overflow_mode);

        auto distinct_step = std::make_unique<DistinctStep>(
            query_plan.getCurrentDataStream(),
            limits,
            limit_for_distinct,
            columns,
            pre_distinct,
            settings.optimize_distinct_in_order);

        if (pre_distinct)
            distinct_step->setStepDescription("Preliminary DISTINCT");

        query_plan.addStep(std::move(distinct_step));
    }
}


/// Preliminary LIMIT - is used in every source, if there are several sources, before they are combined.
void InterpreterSelectQuery::executePreLimit(QueryPlan & query_plan, bool do_not_skip_offset)
{
    auto & query = getSelectQuery();
    /// If there is LIMIT
    if (query.limitLength())
    {
        auto [limit_length, limit_offset] = getLimitLengthAndOffset(query, context);

        if (do_not_skip_offset)
        {
            if (limit_length > std::numeric_limits<UInt64>::max() - limit_offset)
                return;

            limit_length += limit_offset;
            limit_offset = 0;
        }

        auto limit = std::make_unique<LimitStep>(query_plan.getCurrentDataStream(), limit_length, limit_offset);
        if (do_not_skip_offset)
            limit->setStepDescription("preliminary LIMIT (with OFFSET)");
        else
            limit->setStepDescription("preliminary LIMIT (without OFFSET)");
        query_plan.addStep(std::move(limit));
    }
}


void InterpreterSelectQuery::executeLimitBy(QueryPlan & query_plan)
{
    auto & query = getSelectQuery();
    if (!query.limitByLength() || !query.limitBy())
        return;

    Names columns;
    for (const auto & elem : query.limitBy()->children)
        columns.emplace_back(elem->getColumnName());

    UInt64 length = getLimitUIntValue(query.limitByLength(), context, "LIMIT");
    UInt64 offset = (query.limitByOffset() ? getLimitUIntValue(query.limitByOffset(), context, "OFFSET") : 0);

    auto limit_by = std::make_unique<LimitByStep>(query_plan.getCurrentDataStream(), length, offset, columns);
    query_plan.addStep(std::move(limit_by));
}

void InterpreterSelectQuery::executeWithFill(QueryPlan & query_plan)
{
    auto & query = getSelectQuery();
    if (query.orderBy())
    {
        SortDescription order_descr = getSortDescription(query, context);
        SortDescription fill_descr;
        for (auto & desc : order_descr)
        {
            if (desc.with_fill)
                fill_descr.push_back(desc);
        }

        if (fill_descr.empty())
            return;

        InterpolateDescriptionPtr interpolate_descr =
            getInterpolateDescription(query, source_header, result_header, syntax_analyzer_result->aliases, context);
        auto filling_step = std::make_unique<FillingStep>(query_plan.getCurrentDataStream(), std::move(fill_descr), interpolate_descr);
        query_plan.addStep(std::move(filling_step));
    }
}


void InterpreterSelectQuery::executeLimit(QueryPlan & query_plan)
{
    auto & query = getSelectQuery();
    /// If there is LIMIT
    if (query.limitLength())
    {
        /** Rare case:
          *  if there is no WITH TOTALS and there is a subquery in FROM, and there is WITH TOTALS on one of the levels,
          *  then when using LIMIT, you should read the data to the end, rather than cancel the query earlier,
          *  because if you cancel the query, we will not get `totals` data from the remote server.
          *
          * Another case:
          *  if there is WITH TOTALS and there is no ORDER BY, then read the data to the end,
          *  otherwise TOTALS is counted according to incomplete data.
          */
        bool always_read_till_end = false;

        if (query.group_by_with_totals && !query.orderBy())
            always_read_till_end = true;

        if (!query.group_by_with_totals && hasWithTotalsInAnySubqueryInFromClause(query))
            always_read_till_end = true;

        UInt64 limit_length;
        UInt64 limit_offset;
        std::tie(limit_length, limit_offset) = getLimitLengthAndOffset(query, context);

        SortDescription order_descr;
        if (query.limit_with_ties)
        {
            if (!query.orderBy())
                throw Exception("LIMIT WITH TIES without ORDER BY", ErrorCodes::LOGICAL_ERROR);
            order_descr = getSortDescription(query, context);
        }

        auto limit = std::make_unique<LimitStep>(
                query_plan.getCurrentDataStream(),
                limit_length, limit_offset, always_read_till_end, query.limit_with_ties, order_descr);

        if (query.limit_with_ties)
            limit->setStepDescription("LIMIT WITH TIES");

        query_plan.addStep(std::move(limit));
    }
}


void InterpreterSelectQuery::executeOffset(QueryPlan & query_plan)
{
    auto & query = getSelectQuery();
    /// If there is not a LIMIT but an offset
    if (!query.limitLength() && query.limitOffset())
    {
        UInt64 limit_length;
        UInt64 limit_offset;
        std::tie(limit_length, limit_offset) = getLimitLengthAndOffset(query, context);

        auto offsets_step = std::make_unique<OffsetStep>(query_plan.getCurrentDataStream(), limit_offset);
        query_plan.addStep(std::move(offsets_step));
    }
}

void InterpreterSelectQuery::executeExtremes(QueryPlan & query_plan)
{
    if (!context->getSettingsRef().extremes)
        return;

    auto extremes_step = std::make_unique<ExtremesStep>(query_plan.getCurrentDataStream());
    query_plan.addStep(std::move(extremes_step));
}

void InterpreterSelectQuery::executeSubqueriesInSetsAndJoins(QueryPlan & query_plan, SubqueriesForSets & subqueries_for_sets)
{
    const Settings & settings = context->getSettingsRef();

    SizeLimits limits(settings.max_rows_to_transfer, settings.max_bytes_to_transfer, settings.transfer_overflow_mode);
    addCreatingSetsStep(query_plan, std::move(subqueries_for_sets), limits, context);
}


void InterpreterSelectQuery::ignoreWithTotals()
{
    getSelectQuery().group_by_with_totals = false;
}


void InterpreterSelectQuery::initSettings()
{
    auto & query = getSelectQuery();
    if (query.settings())
        InterpreterSetQuery(query.settings(), context).executeForCurrentContext();

    auto & client_info = context->getClientInfo();
    auto min_major = DBMS_MIN_MAJOR_VERSION_WITH_CURRENT_AGGREGATION_VARIANT_SELECTION_METHOD;
    auto min_minor = DBMS_MIN_MINOR_VERSION_WITH_CURRENT_AGGREGATION_VARIANT_SELECTION_METHOD;

    if (client_info.query_kind == ClientInfo::QueryKind::SECONDARY_QUERY &&
        std::forward_as_tuple(client_info.connection_client_version_major, client_info.connection_client_version_minor) < std::forward_as_tuple(min_major, min_minor))
    {
        /// Disable two-level aggregation due to version incompatibility.
        context->setSetting("group_by_two_level_threshold", Field(0));
        context->setSetting("group_by_two_level_threshold_bytes", Field(0));

    }
}

}<|MERGE_RESOLUTION|>--- conflicted
+++ resolved
@@ -825,11 +825,8 @@
     return analysis_result.final_projection->getResultColumns();
 }
 
-<<<<<<< HEAD
+
 static std::pair<Field, DataTypePtr> getWithFillFieldValue(const ASTPtr & node, ContextPtr context)
-=======
-static Field getWithFillFieldValue(const ASTPtr & node, const ContextPtr & context)
->>>>>>> a09422de
 {
     auto field_type = evaluateConstantExpression(node, context);
 
