#include <Parsers/CommonParsers.h>
#include <Parsers/ExpressionElementParsers.h>
#include <Parsers/ExpressionListParsers.h>
#include <Parsers/ASTFunction.h>
#include <Parsers/ASTTablesInSelectQuery.h>
#include <Parsers/ParserSelectQuery.h>
#include <Parsers/ParserSampleRatio.h>
#include <Parsers/ParserTablesInSelectQuery.h>


namespace DB
{

namespace ErrorCodes
{
    extern const int SYNTAX_ERROR;
}


bool ParserTableExpression::parseImpl(Pos & pos, ASTPtr & node, Expected & expected)
{
    auto res = std::make_shared<ASTTableExpression>();

    if (!ParserWithOptionalAlias(std::make_unique<ParserSubquery>(), true).parse(pos, res->subquery, expected)
<<<<<<< HEAD
        && !ParserWithOptionalAlias(std::make_unique<ParserFunction>(), true).parse(pos, res->table_function, expected)
        && !ParserWithOptionalAlias(std::make_unique<ParserCompoundIdentifier>(true, true), true)
                .parse(pos, res->database_and_table_name, expected))
=======
        && !ParserWithOptionalAlias(std::make_unique<ParserFunction>(true, true), true).parse(pos, res->table_function, expected)
        && !ParserWithOptionalAlias(std::make_unique<ParserCompoundIdentifier>(false, true), true).parse(pos, res->database_and_table_name, expected))
>>>>>>> dfa6e34f
        return false;

    /// FINAL
    if (ParserKeyword("FINAL").ignore(pos, expected))
        res->final = true;

    /// SAMPLE number
    if (ParserKeyword("SAMPLE").ignore(pos, expected))
    {
        ParserSampleRatio ratio;

        if (!ratio.parse(pos, res->sample_size, expected))
            return false;

        /// OFFSET number
        if (ParserKeyword("OFFSET").ignore(pos, expected))
        {
            if (!ratio.parse(pos, res->sample_offset, expected))
                return false;
        }
    }

    if (res->database_and_table_name)
        res->children.emplace_back(res->database_and_table_name);
    if (res->table_function)
        res->children.emplace_back(res->table_function);
    if (res->subquery)
        res->children.emplace_back(res->subquery);
    if (res->sample_size)
        res->children.emplace_back(res->sample_size);
    if (res->sample_offset)
        res->children.emplace_back(res->sample_offset);

    assert(res->database_and_table_name || res->table_function || res->subquery);

    node = res;
    return true;
}


bool ParserArrayJoin::parseImpl(Pos & pos, ASTPtr & node, Expected & expected)
{
    auto res = std::make_shared<ASTArrayJoin>();

    /// [LEFT] ARRAY JOIN expr list
    Pos saved_pos = pos;
    bool has_array_join = false;

    if (ParserKeyword("LEFT ARRAY JOIN").ignore(pos, expected))
    {
        res->kind = ASTArrayJoin::Kind::Left;
        has_array_join = true;
    }
    else
    {
        pos = saved_pos;

        /// INNER may be specified explicitly, otherwise it is assumed as default.
        ParserKeyword("INNER").ignore(pos, expected);

        if (ParserKeyword("ARRAY JOIN").ignore(pos, expected))
        {
            res->kind = ASTArrayJoin::Kind::Inner;
            has_array_join = true;
        }
    }

    if (!has_array_join)
        return false;

    if (!ParserExpressionList(false).parse(pos, res->expression_list, expected))
        return false;

    if (res->expression_list)
        res->children.emplace_back(res->expression_list);

    node = res;
    return true;
}


void ParserTablesInSelectQueryElement::parseJoinStrictness(Pos & pos, ASTTableJoin & table_join)
{
    if (ParserKeyword("ANY").ignore(pos))
        table_join.strictness = ASTTableJoin::Strictness::Any;
    else if (ParserKeyword("ALL").ignore(pos))
        table_join.strictness = ASTTableJoin::Strictness::All;
    else if (ParserKeyword("ASOF").ignore(pos))
        table_join.strictness = ASTTableJoin::Strictness::Asof;
    else if (ParserKeyword("SEMI").ignore(pos))
        table_join.strictness = ASTTableJoin::Strictness::Semi;
    else if (ParserKeyword("ANTI").ignore(pos) || ParserKeyword("ONLY").ignore(pos))
        table_join.strictness = ASTTableJoin::Strictness::Anti;
}

bool ParserTablesInSelectQueryElement::parseImpl(Pos & pos, ASTPtr & node, Expected & expected)
{
    auto res = std::make_shared<ASTTablesInSelectQueryElement>();

    if (is_first)
    {
        if (!ParserTableExpression().parse(pos, res->table_expression, expected))
            return false;
    }
    else if (ParserArrayJoin().parse(pos, res->array_join, expected))
    {
    }
    else
    {
        auto table_join = std::make_shared<ASTTableJoin>();

        if (pos->type == TokenType::Comma)
        {
            ++pos;
            table_join->kind = ASTTableJoin::Kind::Comma;
        }
        else
        {
            if (ParserKeyword("GLOBAL").ignore(pos))
                table_join->locality = ASTTableJoin::Locality::Global;
            else if (ParserKeyword("LOCAL").ignore(pos))
                table_join->locality = ASTTableJoin::Locality::Local;

            table_join->strictness = ASTTableJoin::Strictness::Unspecified;

            /// Legacy: allow JOIN type before JOIN kind
            parseJoinStrictness(pos, *table_join);

            bool no_kind = false;
            if (ParserKeyword("INNER").ignore(pos))
                table_join->kind = ASTTableJoin::Kind::Inner;
            else if (ParserKeyword("LEFT").ignore(pos))
                table_join->kind = ASTTableJoin::Kind::Left;
            else if (ParserKeyword("RIGHT").ignore(pos))
                table_join->kind = ASTTableJoin::Kind::Right;
            else if (ParserKeyword("FULL").ignore(pos))
                table_join->kind = ASTTableJoin::Kind::Full;
            else if (ParserKeyword("CROSS").ignore(pos))
                table_join->kind = ASTTableJoin::Kind::Cross;
            else
                no_kind = true;

            /// Standard position: JOIN type after JOIN kind
            parseJoinStrictness(pos, *table_join);

            /// Optional OUTER keyword for outer joins.
            if (table_join->kind == ASTTableJoin::Kind::Left
                || table_join->kind == ASTTableJoin::Kind::Right
                || table_join->kind == ASTTableJoin::Kind::Full)
            {
                ParserKeyword("OUTER").ignore(pos);
            }

            if (no_kind)
            {
                /// Use INNER by default as in another DBMS.
                if (table_join->strictness == ASTTableJoin::Strictness::Semi ||
                    table_join->strictness == ASTTableJoin::Strictness::Anti)
                    table_join->kind = ASTTableJoin::Kind::Left;
                else
                    table_join->kind = ASTTableJoin::Kind::Inner;
            }

            if (table_join->strictness != ASTTableJoin::Strictness::Unspecified
                && table_join->kind == ASTTableJoin::Kind::Cross)
                throw Exception("You must not specify ANY or ALL for CROSS JOIN.", ErrorCodes::SYNTAX_ERROR);

            if ((table_join->strictness == ASTTableJoin::Strictness::Semi || table_join->strictness == ASTTableJoin::Strictness::Anti) &&
                (table_join->kind != ASTTableJoin::Kind::Left && table_join->kind != ASTTableJoin::Kind::Right))
                throw Exception("SEMI|ANTI JOIN should be LEFT or RIGHT.", ErrorCodes::SYNTAX_ERROR);

            if (!ParserKeyword("JOIN").ignore(pos, expected))
                return false;
        }

        if (!ParserTableExpression().parse(pos, res->table_expression, expected))
            return false;

        if (table_join->kind != ASTTableJoin::Kind::Comma
            && table_join->kind != ASTTableJoin::Kind::Cross)
        {
            if (ParserKeyword("USING").ignore(pos, expected))
            {
                /// Expression for USING could be in parentheses or not.
                bool in_parens = pos->type == TokenType::OpeningRoundBracket;
                if (in_parens)
                    ++pos;

                if (!ParserExpressionList(false).parse(pos, table_join->using_expression_list, expected))
                    return false;

                if (in_parens)
                {
                    if (pos->type != TokenType::ClosingRoundBracket)
                        return false;
                    ++pos;
                }
            }
            else if (ParserKeyword("ON").ignore(pos, expected))
            {
                /// OR is operator with lowest priority, so start parsing from it.
                if (!ParserLogicalOrExpression().parse(pos, table_join->on_expression, expected))
                    return false;
            }
            else
            {
                return false;
            }
        }

        if (table_join->using_expression_list)
            table_join->children.emplace_back(table_join->using_expression_list);
        if (table_join->on_expression)
            table_join->children.emplace_back(table_join->on_expression);

        res->table_join = table_join;
    }

    if (res->table_expression)
        res->children.emplace_back(res->table_expression);
    if (res->table_join)
        res->children.emplace_back(res->table_join);
    if (res->array_join)
        res->children.emplace_back(res->array_join);

    node = res;
    return true;
}


bool ParserTablesInSelectQuery::parseImpl(Pos & pos, ASTPtr & node, Expected & expected)
{
    auto res = std::make_shared<ASTTablesInSelectQuery>();

    ASTPtr child;

    if (ParserTablesInSelectQueryElement(true).parse(pos, child, expected))
        res->children.emplace_back(child);
    else
        return false;

    while (ParserTablesInSelectQueryElement(false).parse(pos, child, expected))
        res->children.emplace_back(child);

    node = res;
    return true;
}

}<|MERGE_RESOLUTION|>--- conflicted
+++ resolved
@@ -22,14 +22,9 @@
     auto res = std::make_shared<ASTTableExpression>();
 
     if (!ParserWithOptionalAlias(std::make_unique<ParserSubquery>(), true).parse(pos, res->subquery, expected)
-<<<<<<< HEAD
-        && !ParserWithOptionalAlias(std::make_unique<ParserFunction>(), true).parse(pos, res->table_function, expected)
+        && !ParserWithOptionalAlias(std::make_unique<ParserFunction>(true, true), true).parse(pos, res->table_function, expected)
         && !ParserWithOptionalAlias(std::make_unique<ParserCompoundIdentifier>(true, true), true)
                 .parse(pos, res->database_and_table_name, expected))
-=======
-        && !ParserWithOptionalAlias(std::make_unique<ParserFunction>(true, true), true).parse(pos, res->table_function, expected)
-        && !ParserWithOptionalAlias(std::make_unique<ParserCompoundIdentifier>(false, true), true).parse(pos, res->database_and_table_name, expected))
->>>>>>> dfa6e34f
         return false;
 
     /// FINAL
