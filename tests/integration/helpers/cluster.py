--- conflicted
+++ resolved
@@ -691,11 +691,7 @@
     def add_instance(self, name, base_config_dir=None, main_configs=None, user_configs=None, dictionaries=None,
                      macros=None, with_zookeeper=False, with_zookeeper_secure=False,
                      with_mysql_client=False, with_mysql=False, with_mysql8=False, with_mysql_cluster=False,
-<<<<<<< HEAD
                      with_kafka=False, with_kerberized_kafka=False, with_rabbitmq=False, with_nginx=False, clickhouse_path_dir=None,
-=======
-                     with_kafka=False, with_kerberized_kafka=False, with_rabbitmq=False, clickhouse_path_dir=None,
->>>>>>> e4d80f53
                      with_odbc_drivers=False, with_postgres=False, with_postgres_cluster=False, with_hdfs=False, with_kerberized_hdfs=False, with_mongo=False,
                      with_redis=False, with_minio=False, with_cassandra=False, with_jdbc_bridge=False,
                      hostname=None, env_variables=None, image="yandex/clickhouse-integration-test", tag=None,
