--- conflicted
+++ resolved
@@ -69,11 +69,8 @@
 
 #include <algorithm>
 #include <atomic>
-<<<<<<< HEAD
 #include <iomanip>
 #include <limits>
-=======
->>>>>>> 80a18df0
 #include <optional>
 #include <set>
 #include <thread>
