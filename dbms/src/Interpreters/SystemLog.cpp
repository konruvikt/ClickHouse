#include <Interpreters/SystemLog.h>
#include <Interpreters/QueryLog.h>
#include <Interpreters/QueryThreadLog.h>
#include <Interpreters/PartLog.h>
<<<<<<< HEAD
#include <Interpreters/TextLog.h>
=======
#include <Interpreters/TraceLog.h>

>>>>>>> aef0e2c0
#include <Poco/Util/AbstractConfiguration.h>


namespace DB
{

namespace
{

constexpr size_t DEFAULT_SYSTEM_LOG_FLUSH_INTERVAL_MILLISECONDS = 7500;

/// Creates a system log with MergeTree engine using parameters from config
template <typename TSystemLog>
std::shared_ptr<TSystemLog> createSystemLog(
    Context & context,
    const String & default_database_name,
    const String & default_table_name,
    const Poco::Util::AbstractConfiguration & config,
    const String & config_prefix)
{
    if (!config.has(config_prefix))
        return {};

    String database = config.getString(config_prefix + ".database", default_database_name);
    String table = config.getString(config_prefix + ".table", default_table_name);
    String partition_by = config.getString(config_prefix + ".partition_by", "toYYYYMM(event_date)");
    String engine = "ENGINE = MergeTree PARTITION BY (" + partition_by + ") ORDER BY (event_date, event_time) SETTINGS index_granularity = 1024";

    size_t flush_interval_milliseconds = config.getUInt64(config_prefix + ".flush_interval_milliseconds", DEFAULT_SYSTEM_LOG_FLUSH_INTERVAL_MILLISECONDS);

    return std::make_shared<TSystemLog>(context, database, table, engine, flush_interval_milliseconds);
}

}


SystemLogs::SystemLogs(Context & global_context, const Poco::Util::AbstractConfiguration & config)
{
    query_log = createSystemLog<QueryLog>(global_context, "system", "query_log", config, "query_log");
    query_thread_log = createSystemLog<QueryThreadLog>(global_context, "system", "query_thread_log", config, "query_thread_log");
    part_log = createSystemLog<PartLog>(global_context, "system", "part_log", config, "part_log");
<<<<<<< HEAD
    text_log = createSystemLog<TextLog>(global_context, "system", "text_log", config, "text_log");
=======
    trace_log = createSystemLog<TraceLog>(global_context, "system", "trace_log", config, "trace_log");
>>>>>>> aef0e2c0

    part_log_database = config.getString("part_log.database", "system");
}


SystemLogs::~SystemLogs()
{
    shutdown();
}


void SystemLogs::shutdown()
{
    if (query_log)
        query_log->shutdown();
    if (query_thread_log)
        query_thread_log->shutdown();
    if (part_log)
        part_log->shutdown();
<<<<<<< HEAD
    if (text_log)
        text_log->shutdown();
=======
    if (trace_log)
        trace_log->shutdown();
>>>>>>> aef0e2c0
}

}<|MERGE_RESOLUTION|>--- conflicted
+++ resolved
@@ -2,12 +2,9 @@
 #include <Interpreters/QueryLog.h>
 #include <Interpreters/QueryThreadLog.h>
 #include <Interpreters/PartLog.h>
-<<<<<<< HEAD
 #include <Interpreters/TextLog.h>
-=======
 #include <Interpreters/TraceLog.h>
 
->>>>>>> aef0e2c0
 #include <Poco/Util/AbstractConfiguration.h>
 
 
@@ -49,11 +46,8 @@
     query_log = createSystemLog<QueryLog>(global_context, "system", "query_log", config, "query_log");
     query_thread_log = createSystemLog<QueryThreadLog>(global_context, "system", "query_thread_log", config, "query_thread_log");
     part_log = createSystemLog<PartLog>(global_context, "system", "part_log", config, "part_log");
-<<<<<<< HEAD
     text_log = createSystemLog<TextLog>(global_context, "system", "text_log", config, "text_log");
-=======
     trace_log = createSystemLog<TraceLog>(global_context, "system", "trace_log", config, "trace_log");
->>>>>>> aef0e2c0
 
     part_log_database = config.getString("part_log.database", "system");
 }
@@ -73,13 +67,10 @@
         query_thread_log->shutdown();
     if (part_log)
         part_log->shutdown();
-<<<<<<< HEAD
     if (text_log)
         text_log->shutdown();
-=======
     if (trace_log)
         trace_log->shutdown();
->>>>>>> aef0e2c0
 }
 
 }