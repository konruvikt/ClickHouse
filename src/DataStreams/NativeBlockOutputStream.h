#pragma once

#include <DataStreams/IBlockOutputStream.h>
#include <common/types.h>
#include <DataTypes/IDataType.h>

namespace DB
{

class WriteBuffer;
class CompressedWriteBuffer;


/** Serializes the stream of blocks in their native binary format (with names and column types).
  * Designed for communication between servers.
  *
  * A stream can be specified to write the index. The index contains offsets to each part of each column.
  * If an `append` is made to an existing file, and you need to write the index, then specify `initial_size_of_file`.
  */
class NativeBlockOutputStream : public IBlockOutputStream
{
public:
    /** If non-zero client_revision is specified, additional block information can be written.
      */
    NativeBlockOutputStream(
        WriteBuffer & ostr_, UInt64 client_revision_, const Block & header_, bool remove_low_cardinality_ = false,
        WriteBuffer * index_ostr_ = nullptr, size_t initial_size_of_file_ = 0);

    Block getHeader() const override { return header; }
    void write(const Block & block) override;
    void flush() override;

<<<<<<< HEAD
    static void writeData(const ISerialization & serialization, const ColumnPtr & column, WriteBuffer & ostr, UInt64 offset, UInt64 limit);

=======
>>>>>>> c5354885
    String getContentType() const override { return "application/octet-stream"; }

private:
    WriteBuffer & ostr;
    UInt64 client_revision;
    Block header;
    WriteBuffer * index_ostr;
    size_t initial_size_of_file;    /// The initial size of the data file, if `append` done. Used for the index.
    /// If you need to write index, then `ostr` must be a CompressedWriteBuffer.
    CompressedWriteBuffer * ostr_concrete = nullptr;

    bool remove_low_cardinality;
};

}<|MERGE_RESOLUTION|>--- conflicted
+++ resolved
@@ -30,11 +30,6 @@
     void write(const Block & block) override;
     void flush() override;
 
-<<<<<<< HEAD
-    static void writeData(const ISerialization & serialization, const ColumnPtr & column, WriteBuffer & ostr, UInt64 offset, UInt64 limit);
-
-=======
->>>>>>> c5354885
     String getContentType() const override { return "application/octet-stream"; }
 
 private:
