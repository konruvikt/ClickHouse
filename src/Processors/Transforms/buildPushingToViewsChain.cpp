--- conflicted
+++ resolved
@@ -331,22 +331,10 @@
             Block header;
 
             /// Get list of columns we get from select query.
-<<<<<<< HEAD
-            Block header;
-            if (context->getSettingsRef().allow_experimental_analyzer)
-            {
-                header = InterpreterSelectQueryAnalyzer(query, select_context, SelectQueryOptions().analyze()).getSampleBlock();
-            }
-            else
-            {
-                header = InterpreterSelectQuery(query, select_context, SelectQueryOptions().analyze()).getSampleBlock();
-            }
-=======
             if (select_context->getSettingsRef().allow_experimental_analyzer)
                 header = InterpreterSelectQueryAnalyzer::getSampleBlock(query, select_context);
             else
                 header = InterpreterSelectQuery(query, select_context, SelectQueryOptions().analyze()).getSampleBlock();
->>>>>>> 1d5cc9b3
 
             /// Insert only columns returned by select.
             Names insert_columns;
@@ -496,18 +484,6 @@
         views_data.source_storage->getVirtuals()));
 
     QueryPipelineBuilder pipeline;
-<<<<<<< HEAD
-    if (context->getSettingsRef().allow_experimental_analyzer)
-    {
-        InterpreterSelectQueryAnalyzer select(view.query, local_context, SelectQueryOptions());
-        pipeline = select.buildQueryPipeline();
-    }
-    else
-    {
-        InterpreterSelectQuery select(view.query, local_context, SelectQueryOptions());
-        pipeline = select.buildQueryPipeline();
-    }
-=======
 
     if (local_context->getSettingsRef().allow_experimental_analyzer)
     {
@@ -518,8 +494,6 @@
     {   InterpreterSelectQuery interpreter(view.query, local_context, SelectQueryOptions());
         pipeline = interpreter.buildQueryPipeline();
     }
-
->>>>>>> 1d5cc9b3
     pipeline.resize(1);
     pipeline.dropTotalsAndExtremes();
 
