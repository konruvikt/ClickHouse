#include <memory>
#include <Core/Block.h>

#include <Parsers/ASTExpressionList.h>
#include <Parsers/ASTFunction.h>
#include <Parsers/ASTIdentifier.h>
#include <Parsers/ASTLiteral.h>
#include <Parsers/ASTOrderByElement.h>
#include <Parsers/ASTSelectQuery.h>
#include <Parsers/ASTSubquery.h>
#include <Parsers/ASTWindowDefinition.h>
#include <Parsers/DumpASTNode.h>
#include <Parsers/ASTInterpolateElement.h>

#include <DataTypes/DataTypeNullable.h>
#include <Columns/IColumn.h>

#include <Interpreters/ArrayJoinAction.h>
#include <Interpreters/Context.h>
#include <Interpreters/ConcurrentHashJoin.h>
#include <Interpreters/evaluateConstantExpression.h>
#include <Interpreters/ExpressionActions.h>
#include <Interpreters/ExpressionAnalyzer.h>
#include <Interpreters/ExternalDictionariesLoader.h>
#include <Interpreters/GraceHashJoin.h>
#include <Interpreters/HashJoin.h>
#include <Interpreters/JoinSwitcher.h>
#include <Interpreters/MergeJoin.h>
#include <Interpreters/DirectJoin.h>
#include <Interpreters/Set.h>
#include <Interpreters/TableJoin.h>
#include <Interpreters/FullSortingMergeJoin.h>
#include <Interpreters/replaceForPositionalArguments.h>

#include <Processors/QueryPlan/ExpressionStep.h>

#include <AggregateFunctions/AggregateFunctionFactory.h>
#include <AggregateFunctions/parseAggregateFunctionParameters.h>

#include <Storages/StorageDistributed.h>
#include <Storages/StorageDictionary.h>
#include <Storages/StorageJoin.h>
#include <Functions/FunctionsExternalDictionaries.h>

#include <Dictionaries/DictionaryStructure.h>

#include <Common/typeid_cast.h>
#include <Common/StringUtils/StringUtils.h>
#include <Columns/ColumnNullable.h>
#include <Core/ColumnsWithTypeAndName.h>
#include <DataTypes/IDataType.h>
#include <Core/SettingsEnums.h>
#include <Core/ColumnNumbers.h>
#include <Core/Names.h>
#include <Core/NamesAndTypes.h>
#include <Common/logger_useful.h>


#include <DataTypes/DataTypesNumber.h>
#include <DataTypes/DataTypeFactory.h>
#include <DataTypes/DataTypeFixedString.h>

#include <Interpreters/ActionsVisitor.h>
#include <Interpreters/GetAggregatesVisitor.h>
#include <Interpreters/GlobalSubqueriesVisitor.h>
#include <Interpreters/interpretSubquery.h>
#include <Interpreters/JoinUtils.h>
#include <Interpreters/misc.h>

#include <IO/Operators.h>
#include <IO/WriteBufferFromString.h>

#include <Processors/Executors/PullingAsyncPipelineExecutor.h>
#include <Processors/QueryPlan/QueryPlan.h>
#include <Parsers/formatAST.h>

namespace DB
{

using LogAST = DebugASTLog<false>; /// set to true to enable logs


namespace ErrorCodes
{
    extern const int BAD_ARGUMENTS;
    extern const int ILLEGAL_PREWHERE;
    extern const int ILLEGAL_TYPE_OF_ARGUMENT;
    extern const int ILLEGAL_TYPE_OF_COLUMN_FOR_FILTER;
    extern const int LOGICAL_ERROR;
    extern const int NOT_IMPLEMENTED;
    extern const int UNKNOWN_IDENTIFIER;
    extern const int UNKNOWN_TYPE_OF_AST_NODE;
}

namespace
{

/// Check if there is an ignore function. It's used for disabling constant folding in query
///  predicates because some performance tests use ignore function as a non-optimize guard.
bool allowEarlyConstantFolding(const ActionsDAG & actions, const Settings & settings)
{
    if (!settings.enable_early_constant_folding)
        return false;

    for (const auto & node : actions.getNodes())
    {
        if (node.type == ActionsDAG::ActionType::FUNCTION && node.function_base)
        {
            if (!node.function_base->isSuitableForConstantFolding())
                return false;
        }
    }
    return true;
}

Poco::Logger * getLogger() { return &Poco::Logger::get("ExpressionAnalyzer"); }

}

bool sanitizeBlock(Block & block, bool throw_if_cannot_create_column)
{
    for (auto & col : block)
    {
        if (!col.column)
        {
            if (isNotCreatable(col.type->getTypeId()))
            {
                if (throw_if_cannot_create_column)
                    throw Exception("Cannot create column of type " + col.type->getName(), ErrorCodes::ILLEGAL_TYPE_OF_ARGUMENT);

                return false;
            }

            col.column = col.type->createColumn();
        }
        else if (!col.column->empty())
            col.column = col.column->cloneEmpty();
    }
    return true;
}

ExpressionAnalyzerData::~ExpressionAnalyzerData() = default;

ExpressionAnalyzer::ExtractedSettings::ExtractedSettings(const Settings & settings_)
    : use_index_for_in_with_subqueries(settings_.use_index_for_in_with_subqueries)
    , size_limits_for_set(settings_.max_rows_in_set, settings_.max_bytes_in_set, settings_.set_overflow_mode)
    , distributed_group_by_no_merge(settings_.distributed_group_by_no_merge)
{}

ExpressionAnalyzer::~ExpressionAnalyzer() = default;

ExpressionAnalyzer::ExpressionAnalyzer(
    const ASTPtr & query_,
    const TreeRewriterResultPtr & syntax_analyzer_result_,
    ContextPtr context_,
    size_t subquery_depth_,
    bool do_global,
    bool is_explain,
    PreparedSetsPtr prepared_sets_)
    : WithContext(context_)
    , query(query_), settings(getContext()->getSettings())
    , subquery_depth(subquery_depth_)
    , syntax(syntax_analyzer_result_)
{
    /// Cache prepared sets because we might run analysis multiple times
    if (prepared_sets_)
        prepared_sets = prepared_sets_;
    else
        prepared_sets = std::make_shared<PreparedSets>();

    /// external_tables, sets for global subqueries.
    /// Replaces global subqueries with the generated names of temporary tables that will be sent to remote servers.
    initGlobalSubqueriesAndExternalTables(do_global, is_explain);

    auto temp_actions = std::make_shared<ActionsDAG>(sourceColumns());
    columns_after_array_join = getColumnsAfterArrayJoin(temp_actions, sourceColumns());
    columns_after_join = analyzeJoin(temp_actions, columns_after_array_join);
    /// has_aggregation, aggregation_keys, aggregate_descriptions, aggregated_columns.
    /// This analysis should be performed after processing global subqueries, because otherwise,
    /// if the aggregate function contains a global subquery, then `analyzeAggregation` method will save
    /// in `aggregate_descriptions` the information about the parameters of this aggregate function, among which
    /// global subquery. Then, when you call `initGlobalSubqueriesAndExternalTables` method, this
    /// the global subquery will be replaced with a temporary table, resulting in aggregate_descriptions
    /// will contain out-of-date information, which will lead to an error when the query is executed.
    analyzeAggregation(temp_actions);
}

NamesAndTypesList ExpressionAnalyzer::getColumnsAfterArrayJoin(ActionsDAGPtr & actions, const NamesAndTypesList & src_columns)
{
    const auto * select_query = query->as<ASTSelectQuery>();
    if (!select_query)
        return {};

    auto [array_join_expression_list, is_array_join_left] = select_query->arrayJoinExpressionList();

    if (!array_join_expression_list)
        return src_columns;

    getRootActionsNoMakeSet(array_join_expression_list, actions, false);

    auto array_join = addMultipleArrayJoinAction(actions, is_array_join_left);
    auto sample_columns = actions->getResultColumns();
    array_join->prepare(sample_columns);
    actions = std::make_shared<ActionsDAG>(sample_columns);

    NamesAndTypesList new_columns_after_array_join;
    NameSet added_columns;

    for (auto & column : actions->getResultColumns())
    {
        if (syntax->array_join_result_to_source.contains(column.name))
        {
            new_columns_after_array_join.emplace_back(column.name, column.type);
            added_columns.emplace(column.name);
        }
    }

    for (const auto & column : src_columns)
        if (!added_columns.contains(column.name))
            new_columns_after_array_join.emplace_back(column.name, column.type);

    return new_columns_after_array_join;
}

NamesAndTypesList ExpressionAnalyzer::analyzeJoin(ActionsDAGPtr & actions, const NamesAndTypesList & src_columns)
{
    const auto * select_query = query->as<ASTSelectQuery>();
    if (!select_query)
        return {};

    const ASTTablesInSelectQueryElement * join = select_query->join();
    if (join)
    {
        getRootActionsNoMakeSet(analyzedJoin().leftKeysList(), actions, false);
        auto sample_columns = actions->getNamesAndTypesList();
        syntax->analyzed_join->addJoinedColumnsAndCorrectTypes(sample_columns, true);
        actions = std::make_shared<ActionsDAG>(sample_columns);
    }

    NamesAndTypesList result_columns = src_columns;
    syntax->analyzed_join->addJoinedColumnsAndCorrectTypes(result_columns, false);
    return result_columns;
}

void ExpressionAnalyzer::analyzeAggregation(ActionsDAGPtr & temp_actions)
{
    /** Find aggregation keys (aggregation_keys), information about aggregate functions (aggregate_descriptions),
     *  as well as a set of columns obtained after the aggregation, if any,
     *  or after all the actions that are usually performed before aggregation (aggregated_columns).
     *
     * Everything below (compiling temporary ExpressionActions) - only for the purpose of query analysis (type output).
     */

    auto * select_query = query->as<ASTSelectQuery>();

    makeAggregateDescriptions(temp_actions, aggregate_descriptions);
    has_aggregation = !aggregate_descriptions.empty() || (select_query && (select_query->groupBy() || select_query->having()));

    if (!has_aggregation)
    {
        aggregated_columns = temp_actions->getNamesAndTypesList();
        return;
    }

    /// Find out aggregation keys.
    if (select_query)
    {
        if (ASTPtr group_by_ast = select_query->groupBy())
        {
            NameToIndexMap unique_keys;
            ASTs & group_asts = group_by_ast->children;

            if (select_query->group_by_with_rollup)
                group_by_kind = GroupByKind::ROLLUP;
            else if (select_query->group_by_with_cube)
                group_by_kind = GroupByKind::CUBE;
            else if (select_query->group_by_with_grouping_sets && group_asts.size() > 1)
                group_by_kind = GroupByKind::GROUPING_SETS;
            else
                group_by_kind = GroupByKind::ORDINARY;
            bool use_nulls = group_by_kind != GroupByKind::ORDINARY && getContext()->getSettingsRef().group_by_use_nulls;

            /// For GROUPING SETS with multiple groups we always add virtual __grouping_set column
            /// With set number, which is used as an additional key at the stage of merging aggregating data.
            if (group_by_kind != GroupByKind::ORDINARY)
                aggregated_columns.emplace_back("__grouping_set", std::make_shared<DataTypeUInt64>());

            for (ssize_t i = 0; i < static_cast<ssize_t>(group_asts.size()); ++i)
            {
                ssize_t size = group_asts.size();

                if (getContext()->getSettingsRef().enable_positional_arguments)
                    replaceForPositionalArguments(group_asts[i], select_query, ASTSelectQuery::Expression::GROUP_BY);

                if (select_query->group_by_with_grouping_sets)
                {
                    ASTs group_elements_ast;
                    const ASTExpressionList * group_ast_element = group_asts[i]->as<const ASTExpressionList>();
                    group_elements_ast = group_ast_element->children;

                    NamesAndTypesList grouping_set_list;
                    ColumnNumbers grouping_set_indexes_list;

                    for (ssize_t j = 0; j < ssize_t(group_elements_ast.size()); ++j)
                    {
                        getRootActionsNoMakeSet(group_elements_ast[j], temp_actions, false);

                        ssize_t group_size = group_elements_ast.size();
                        const auto & column_name = group_elements_ast[j]->getColumnName();
                        const auto * node = temp_actions->tryFindInOutputs(column_name);
                        if (!node)
                            throw Exception("Unknown identifier (in GROUP BY): " + column_name, ErrorCodes::UNKNOWN_IDENTIFIER);

                        /// Only removes constant keys if it's an initiator or distributed_group_by_no_merge is enabled.
                        if (getContext()->getClientInfo().distributed_depth == 0 || settings.distributed_group_by_no_merge > 0)
                        {
                            /// Constant expressions have non-null column pointer at this stage.
                            if (node->column && isColumnConst(*node->column))
                            {
                                select_query->group_by_with_constant_keys = true;

                                /// But don't remove last key column if no aggregate functions, otherwise aggregation will not work.
                                if (!aggregate_descriptions.empty() || group_size > 1)
                                {
                                    if (j + 1 < static_cast<ssize_t>(group_size))
                                        group_elements_ast[j] = std::move(group_elements_ast.back());

                                    group_elements_ast.pop_back();

                                    --j;
                                    continue;
                                }
                            }
                        }

                        NameAndTypePair key{column_name, use_nulls ? makeNullableSafe(node->result_type) : node->result_type };

                        grouping_set_list.push_back(key);

                        /// Aggregation keys are unique.
                        if (!unique_keys.contains(key.name))
                        {
                            unique_keys[key.name] = aggregation_keys.size();
                            grouping_set_indexes_list.push_back(aggregation_keys.size());
                            aggregation_keys.push_back(key);

                            /// Key is no longer needed, therefore we can save a little by moving it.
                            aggregated_columns.push_back(std::move(key));
                        }
                        else
                        {
                            grouping_set_indexes_list.push_back(unique_keys[key.name]);
                        }
                    }

                    aggregation_keys_list.push_back(std::move(grouping_set_list));
                    aggregation_keys_indexes_list.push_back(std::move(grouping_set_indexes_list));
                }
                else
                {
                    getRootActionsNoMakeSet(group_asts[i], temp_actions, false);

                    const auto & column_name = group_asts[i]->getColumnName();
                    const auto * node = temp_actions->tryFindInOutputs(column_name);
                    if (!node)
                        throw Exception("Unknown identifier (in GROUP BY): " + column_name, ErrorCodes::UNKNOWN_IDENTIFIER);

                    /// Only removes constant keys if it's an initiator or distributed_group_by_no_merge is enabled.
                    if (getContext()->getClientInfo().distributed_depth == 0 || settings.distributed_group_by_no_merge > 0)
                    {
                        /// Constant expressions have non-null column pointer at this stage.
                        if (node->column && isColumnConst(*node->column))
                        {
                            select_query->group_by_with_constant_keys = true;

                            /// But don't remove last key column if no aggregate functions, otherwise aggregation will not work.
                            if (!aggregate_descriptions.empty() || size > 1)
                            {
                                if (i + 1 < static_cast<ssize_t>(size))
                                    group_asts[i] = std::move(group_asts.back());

                                group_asts.pop_back();

                                --i;
                                continue;
                            }
                        }
                    }

                    NameAndTypePair key = NameAndTypePair{ column_name, use_nulls ? makeNullableSafe(node->result_type) : node->result_type };

                    /// Aggregation keys are uniqued.
                    if (!unique_keys.contains(key.name))
                    {
                        unique_keys[key.name] = aggregation_keys.size();
                        aggregation_keys.push_back(key);

                        /// Key is no longer needed, therefore we can save a little by moving it.
                        aggregated_columns.push_back(std::move(key));
                    }
                }
            }

            if (!select_query->group_by_with_grouping_sets)
            {
                auto & list = aggregation_keys_indexes_list.emplace_back();
                for (size_t i = 0; i < aggregation_keys.size(); ++i)
                    list.push_back(i);
            }

            if (group_asts.empty())
            {
                select_query->setExpression(ASTSelectQuery::Expression::GROUP_BY, {});
                has_aggregation = select_query->having() || !aggregate_descriptions.empty();
            }
        }

        /// Constant expressions are already removed during first 'analyze' run.
        /// So for second `analyze` information is taken from select_query.
        has_const_aggregation_keys = select_query->group_by_with_constant_keys;
    }
    else
        aggregated_columns = temp_actions->getNamesAndTypesList();

    for (const auto & desc : aggregate_descriptions)
        aggregated_columns.emplace_back(desc.column_name, desc.function->getReturnType());
}


void ExpressionAnalyzer::initGlobalSubqueriesAndExternalTables(bool do_global, bool is_explain)
{
    if (do_global)
    {
        GlobalSubqueriesVisitor::Data subqueries_data(
            getContext(), subquery_depth, isRemoteStorage(), is_explain, external_tables, prepared_sets, has_global_subqueries);
        GlobalSubqueriesVisitor(subqueries_data).visit(query);
    }
}


void ExpressionAnalyzer::tryMakeSetForIndexFromSubquery(const ASTPtr & subquery_or_table_name, const SelectQueryOptions & query_options)
{
    if (!prepared_sets)
        return;

    auto set_key = PreparedSetKey::forSubquery(*subquery_or_table_name);

    if (prepared_sets->get(set_key))
        return; /// Already prepared.

    if (auto set_ptr_from_storage_set = isPlainStorageSetInSubquery(subquery_or_table_name))
    {
        prepared_sets->set(set_key, set_ptr_from_storage_set);
        return;
    }

    auto interpreter_subquery = interpretSubquery(subquery_or_table_name, getContext(), {}, query_options);
    auto io = interpreter_subquery->execute();
    PullingAsyncPipelineExecutor executor(io.pipeline);

    SetPtr set = std::make_shared<Set>(settings.size_limits_for_set, true, getContext()->getSettingsRef().transform_null_in);
    set->setHeader(executor.getHeader().getColumnsWithTypeAndName());

    Block block;
    while (executor.pull(block))
    {
        if (block.rows() == 0)
            continue;

        /// If the limits have been exceeded, give up and let the default subquery processing actions take place.
        if (!set->insertFromBlock(block.getColumnsWithTypeAndName()))
            return;
    }

    set->finishInsert();

    prepared_sets->set(set_key, std::move(set));
}

SetPtr ExpressionAnalyzer::isPlainStorageSetInSubquery(const ASTPtr & subquery_or_table_name)
{
    const auto * table = subquery_or_table_name->as<ASTTableIdentifier>();
    if (!table)
        return nullptr;
    auto table_id = getContext()->resolveStorageID(subquery_or_table_name);
    const auto storage = DatabaseCatalog::instance().getTable(table_id, getContext());
    if (storage->getName() != "Set")
        return nullptr;
    const auto storage_set = std::dynamic_pointer_cast<StorageSet>(storage);
    return storage_set->getSet();
}


/// Performance optimization for IN() if storage supports it.
void SelectQueryExpressionAnalyzer::makeSetsForIndex(const ASTPtr & node)
{
    if (!node || !storage() || !storage()->supportsIndexForIn())
        return;

    for (auto & child : node->children)
    {
        /// Don't descend into subqueries.
        if (child->as<ASTSubquery>())
            continue;

        /// Don't descend into lambda functions
        const auto * func = child->as<ASTFunction>();
        if (func && func->name == "lambda")
            continue;

        makeSetsForIndex(child);
    }

    const auto * func = node->as<ASTFunction>();
    if (func && functionIsInOrGlobalInOperator(func->name))
    {
        const IAST & args = *func->arguments;
        const ASTPtr & left_in_operand = args.children.at(0);

        if (storage()->mayBenefitFromIndexForIn(left_in_operand, getContext(), metadata_snapshot))
        {
            const ASTPtr & arg = args.children.at(1);
            if (arg->as<ASTSubquery>() || arg->as<ASTTableIdentifier>())
            {
                if (settings.use_index_for_in_with_subqueries)
                    tryMakeSetForIndexFromSubquery(arg, query_options);
            }
            else
            {
                auto temp_actions = std::make_shared<ActionsDAG>(columns_after_join);
                getRootActions(left_in_operand, true, temp_actions);

                if (prepared_sets && temp_actions->tryFindInOutputs(left_in_operand->getColumnName()))
                    makeExplicitSet(func, *temp_actions, true, getContext(), settings.size_limits_for_set, *prepared_sets);
            }
        }
    }
}


void ExpressionAnalyzer::getRootActions(const ASTPtr & ast, bool no_makeset_for_subqueries, ActionsDAGPtr & actions, bool only_consts)
{
    LogAST log;
    ActionsVisitor::Data visitor_data(
        getContext(),
        settings.size_limits_for_set,
        subquery_depth,
        sourceColumns(),
        std::move(actions),
        prepared_sets,
        no_makeset_for_subqueries,
        false /* no_makeset */,
        only_consts,
        !isRemoteStorage() /* create_source_for_in */,
        getAggregationKeysInfo());
    ActionsVisitor(visitor_data, log.stream()).visit(ast);
    actions = visitor_data.getActions();
}

void ExpressionAnalyzer::getRootActionsNoMakeSet(const ASTPtr & ast, ActionsDAGPtr & actions, bool only_consts)
{
    LogAST log;
    ActionsVisitor::Data visitor_data(
        getContext(),
        settings.size_limits_for_set,
        subquery_depth,
        sourceColumns(),
        std::move(actions),
        prepared_sets,
        true /* no_makeset_for_subqueries, no_makeset implies no_makeset_for_subqueries */,
        true /* no_makeset */,
        only_consts,
        !isRemoteStorage() /* create_source_for_in */,
        getAggregationKeysInfo());
    ActionsVisitor(visitor_data, log.stream()).visit(ast);
    actions = visitor_data.getActions();
}


void ExpressionAnalyzer::getRootActionsForHaving(
    const ASTPtr & ast, bool no_makeset_for_subqueries, ActionsDAGPtr & actions, bool only_consts)
{
    LogAST log;
    ActionsVisitor::Data visitor_data(
        getContext(),
        settings.size_limits_for_set,
        subquery_depth,
        sourceColumns(),
        std::move(actions),
        prepared_sets,
        no_makeset_for_subqueries,
        false /* no_makeset */,
        only_consts,
        true /* create_source_for_in */,
        getAggregationKeysInfo());
    ActionsVisitor(visitor_data, log.stream()).visit(ast);
    actions = visitor_data.getActions();
}


void ExpressionAnalyzer::getRootActionsForWindowFunctions(const ASTPtr & ast, bool no_makeset_for_subqueries, ActionsDAGPtr & actions)
{
    LogAST log;
    ActionsVisitor::Data visitor_data(
        getContext(),
        settings.size_limits_for_set,
        subquery_depth,
        sourceColumns(),
        std::move(actions),
        prepared_sets,
        no_makeset_for_subqueries,
        false /* no_makeset */,
        false /*only_consts */,
        !isRemoteStorage() /* create_source_for_in */,
        getAggregationKeysInfo(),
        true);
    ActionsVisitor(visitor_data, log.stream()).visit(ast);
    actions = visitor_data.getActions();
}


void ExpressionAnalyzer::makeAggregateDescriptions(ActionsDAGPtr & actions, AggregateDescriptions & descriptions)
{
    for (const ASTFunction * node : aggregates())
    {
        AggregateDescription aggregate;
        if (node->arguments)
            getRootActionsNoMakeSet(node->arguments, actions);

        aggregate.column_name = node->getColumnName();

        const ASTs & arguments = node->arguments ? node->arguments->children : ASTs();
        aggregate.argument_names.resize(arguments.size());
        DataTypes types(arguments.size());

        for (size_t i = 0; i < arguments.size(); ++i)
        {
            const std::string & name = arguments[i]->getColumnName();
            const auto * dag_node = actions->tryFindInOutputs(name);
            if (!dag_node)
            {
                throw Exception(ErrorCodes::UNKNOWN_IDENTIFIER,
                    "Unknown identifier '{}' in aggregate function '{}'",
                    name, node->formatForErrorMessage());
            }

            types[i] = dag_node->result_type;
            aggregate.argument_names[i] = name;
        }

        AggregateFunctionProperties properties;
        aggregate.parameters = (node->parameters) ? getAggregateFunctionParametersArray(node->parameters, "", getContext()) : Array();
        aggregate.function = AggregateFunctionFactory::instance().get(node->name, types, aggregate.parameters, properties);

        descriptions.push_back(aggregate);
    }
}

void ExpressionAnalyzer::makeWindowDescriptionFromAST(const Context & context_,
    const WindowDescriptions & existing_descriptions,
    WindowDescription & desc, const IAST * ast)
{
    const auto & definition = ast->as<const ASTWindowDefinition &>();

    if (!definition.parent_window_name.empty())
    {
        auto it = existing_descriptions.find(definition.parent_window_name);
        if (it == existing_descriptions.end())
        {
            throw Exception(ErrorCodes::BAD_ARGUMENTS,
                "Window definition '{}' references an unknown window '{}'",
                definition.formatForErrorMessage(),
                definition.parent_window_name);
        }

        const auto & parent = it->second;
        desc.partition_by = parent.partition_by;
        desc.order_by = parent.order_by;
        desc.frame = parent.frame;

        // If an existing_window_name is specified it must refer to an earlier
        // entry in the WINDOW list; the new window copies its partitioning clause
        // from that entry, as well as its ordering clause if any. In this case
        // the new window cannot specify its own PARTITION BY clause, and it can
        // specify ORDER BY only if the copied window does not have one. The new
        // window always uses its own frame clause; the copied window must not
        // specify a frame clause.
        // -- https://www.postgresql.org/docs/current/sql-select.html
        if (definition.partition_by)
        {
            throw Exception(ErrorCodes::BAD_ARGUMENTS,
                "Derived window definition '{}' is not allowed to override PARTITION BY",
                definition.formatForErrorMessage());
        }

        if (definition.order_by && !parent.order_by.empty())
        {
            throw Exception(ErrorCodes::BAD_ARGUMENTS,
                "Derived window definition '{}' is not allowed to override a non-empty ORDER BY",
                definition.formatForErrorMessage());
        }

        if (!parent.frame.is_default)
        {
            throw Exception(ErrorCodes::BAD_ARGUMENTS,
                "Parent window '{}' is not allowed to define a frame: while processing derived window definition '{}'",
                definition.parent_window_name,
                definition.formatForErrorMessage());
        }
    }

    if (definition.partition_by)
    {
        for (const auto & column_ast : definition.partition_by->children)
        {
            const auto * with_alias = dynamic_cast<const ASTWithAlias *>(
                column_ast.get());
            if (!with_alias)
            {
                throw Exception(ErrorCodes::BAD_ARGUMENTS,
                    "Expected a column in PARTITION BY in window definition,"
                    " got '{}'",
                    column_ast->formatForErrorMessage());
            }
            desc.partition_by.push_back(SortColumnDescription(
                    with_alias->getColumnName(), 1 /* direction */,
                    1 /* nulls_direction */));

            auto actions_dag = std::make_shared<ActionsDAG>(aggregated_columns);
            getRootActions(column_ast, false, actions_dag);
            desc.partition_by_actions.push_back(std::move(actions_dag));
        }
    }

    if (definition.order_by)
    {
        for (const auto & column_ast
            : definition.order_by->children)
        {
            // Parser should have checked that we have a proper element here.
            const auto & order_by_element
                = column_ast->as<ASTOrderByElement &>();
            // Ignore collation for now.
            desc.order_by.push_back(
                SortColumnDescription(
                    order_by_element.children.front()->getColumnName(),
                    order_by_element.direction,
                    order_by_element.nulls_direction));

            auto actions_dag = std::make_shared<ActionsDAG>(aggregated_columns);
            getRootActions(column_ast, false, actions_dag);
            desc.order_by_actions.push_back(std::move(actions_dag));
        }
    }

    desc.full_sort_description = desc.partition_by;
    desc.full_sort_description.insert(desc.full_sort_description.end(),
        desc.order_by.begin(), desc.order_by.end());

    if (definition.frame_type != WindowFrame::FrameType::ROWS
        && definition.frame_type != WindowFrame::FrameType::RANGE)
    {
        throw Exception(ErrorCodes::NOT_IMPLEMENTED,
            "Window frame '{}' is not implemented (while processing '{}')",
            definition.frame_type,
            ast->formatForErrorMessage());
    }

    desc.frame.is_default = definition.frame_is_default;
    desc.frame.type = definition.frame_type;
    desc.frame.begin_type = definition.frame_begin_type;
    desc.frame.begin_preceding = definition.frame_begin_preceding;
    desc.frame.end_type = definition.frame_end_type;
    desc.frame.end_preceding = definition.frame_end_preceding;

    if (definition.frame_end_type == WindowFrame::BoundaryType::Offset)
    {
        auto [value, _] = evaluateConstantExpression(definition.frame_end_offset,
            context_.shared_from_this());
        desc.frame.end_offset = value;
    }

    if (definition.frame_begin_type == WindowFrame::BoundaryType::Offset)
    {
        auto [value, _] = evaluateConstantExpression(definition.frame_begin_offset,
            context_.shared_from_this());
        desc.frame.begin_offset = value;
    }
}

void ExpressionAnalyzer::makeWindowDescriptions(ActionsDAGPtr actions)
{
    auto current_context = getContext();

    // Window definitions from the WINDOW clause
    const auto * select_query = query->as<ASTSelectQuery>();
    if (select_query && select_query->window())
    {
        for (const auto & ptr : select_query->window()->children)
        {
            const auto & elem = ptr->as<const ASTWindowListElement &>();
            WindowDescription desc;
            desc.window_name = elem.name;
            makeWindowDescriptionFromAST(*current_context, window_descriptions,
                desc, elem.definition.get());

            auto [it, inserted] = window_descriptions.insert(
                {desc.window_name, desc});

            if (!inserted)
            {
                throw Exception(ErrorCodes::BAD_ARGUMENTS,
                    "Window '{}' is defined twice in the WINDOW clause",
                    desc.window_name);
            }
        }
    }

    // Window functions
    for (const ASTFunction * function_node : syntax->window_function_asts)
    {
        assert(function_node->is_window_function);

        WindowFunctionDescription window_function;
        window_function.function_node = function_node;
        window_function.column_name
            = window_function.function_node->getColumnName();
        window_function.function_parameters
            = window_function.function_node->parameters
                ? getAggregateFunctionParametersArray(
                    window_function.function_node->parameters, "", getContext())
                : Array();

        // Requiring a constant reference to a shared pointer to non-const AST
        // doesn't really look sane, but the visitor does indeed require it.
        // Hence we clone the node (not very sane either, I know).
        getRootActionsNoMakeSet(window_function.function_node->clone(), actions);

        const ASTs & arguments
            = window_function.function_node->arguments->children;
        window_function.argument_types.resize(arguments.size());
        window_function.argument_names.resize(arguments.size());
        for (size_t i = 0; i < arguments.size(); ++i)
        {
            const std::string & name = arguments[i]->getColumnName();
            const auto * node = actions->tryFindInOutputs(name);

            if (!node)
            {
                throw Exception(ErrorCodes::UNKNOWN_IDENTIFIER,
                    "Unknown identifier '{}' in window function '{}'",
                    name, window_function.function_node->formatForErrorMessage());
            }

            window_function.argument_types[i] = node->result_type;
            window_function.argument_names[i] = name;
        }

        AggregateFunctionProperties properties;
        window_function.aggregate_function
            = AggregateFunctionFactory::instance().get(
                window_function.function_node->name,
                window_function.argument_types,
                window_function.function_parameters, properties);

        // Find the window corresponding to this function. It may be either
        // referenced by name and previously defined in WINDOW clause, or it
        // may be defined inline.
        if (!function_node->window_name.empty())
        {
            auto it = window_descriptions.find(function_node->window_name);
            if (it == std::end(window_descriptions))
            {
                throw Exception(ErrorCodes::UNKNOWN_IDENTIFIER,
                    "Window '{}' is not defined (referenced by '{}')",
                    function_node->window_name,
                    function_node->formatForErrorMessage());
            }

            it->second.window_functions.push_back(window_function);
        }
        else
        {
            const auto & definition = function_node->window_definition->as<
                const ASTWindowDefinition &>();
            WindowDescription desc;
            desc.window_name = definition.getDefaultWindowName();
            makeWindowDescriptionFromAST(*current_context, window_descriptions,
                desc, &definition);

            auto [it, inserted] = window_descriptions.insert(
                {desc.window_name, desc});

            if (!inserted)
            {
                assert(it->second.full_sort_description
                    == desc.full_sort_description);
            }

            it->second.window_functions.push_back(window_function);
        }
    }

    bool compile_sort_description = current_context->getSettingsRef().compile_sort_description;
    size_t min_count_to_compile_sort_description = current_context->getSettingsRef().min_count_to_compile_sort_description;

    for (auto & [_, window_description] : window_descriptions)
    {
        window_description.full_sort_description.compile_sort_description = compile_sort_description;
        window_description.full_sort_description.min_count_to_compile_sort_description = min_count_to_compile_sort_description;

        window_description.partition_by.compile_sort_description = compile_sort_description;
        window_description.partition_by.min_count_to_compile_sort_description = min_count_to_compile_sort_description;
    }
}


const ASTSelectQuery * ExpressionAnalyzer::getSelectQuery() const
{
    const auto * select_query = query->as<ASTSelectQuery>();
    if (!select_query)
        throw Exception("Not a select query", ErrorCodes::LOGICAL_ERROR);
    return select_query;
}

const ASTSelectQuery * SelectQueryExpressionAnalyzer::getAggregatingQuery() const
{
    if (!has_aggregation)
        throw Exception("No aggregation", ErrorCodes::LOGICAL_ERROR);
    return getSelectQuery();
}

/// "Big" ARRAY JOIN.
ArrayJoinActionPtr ExpressionAnalyzer::addMultipleArrayJoinAction(ActionsDAGPtr & actions, bool array_join_is_left) const
{
    NameSet result_columns;
    for (const auto & result_source : syntax->array_join_result_to_source)
    {
        /// Assign new names to columns, if needed.
        if (result_source.first != result_source.second)
        {
            const auto & node = actions->findInOutputs(result_source.second);
            actions->getOutputs().push_back(&actions->addAlias(node, result_source.first));
        }

        /// Make ARRAY JOIN (replace arrays with their insides) for the columns in these new names.
        result_columns.insert(result_source.first);
    }

    return std::make_shared<ArrayJoinAction>(result_columns, array_join_is_left, getContext());
}

ArrayJoinActionPtr SelectQueryExpressionAnalyzer::appendArrayJoin(ExpressionActionsChain & chain, ActionsDAGPtr & before_array_join, bool only_types)
{
    const auto * select_query = getSelectQuery();

    auto [array_join_expression_list, is_array_join_left] = select_query->arrayJoinExpressionList();
    if (!array_join_expression_list)
        return nullptr;

    ExpressionActionsChain::Step & step = chain.lastStep(sourceColumns());

    getRootActions(array_join_expression_list, only_types, step.actions());

    auto array_join = addMultipleArrayJoinAction(step.actions(), is_array_join_left);
    before_array_join = chain.getLastActions();

    chain.steps.push_back(std::make_unique<ExpressionActionsChain::ArrayJoinStep>(array_join, step.getResultColumns()));

    chain.addStep();

    return array_join;
}

bool SelectQueryExpressionAnalyzer::appendJoinLeftKeys(ExpressionActionsChain & chain, bool only_types)
{
    ExpressionActionsChain::Step & step = chain.lastStep(columns_after_array_join);

    getRootActions(analyzedJoin().leftKeysList(), only_types, step.actions());
    return true;
}

JoinPtr SelectQueryExpressionAnalyzer::appendJoin(
    ExpressionActionsChain & chain,
    ActionsDAGPtr & converting_join_columns)
{
    const ColumnsWithTypeAndName & left_sample_columns = chain.getLastStep().getResultColumns();

    JoinPtr join = makeJoin(*syntax->ast_join, left_sample_columns, converting_join_columns);

    if (converting_join_columns)
    {
        chain.steps.push_back(std::make_unique<ExpressionActionsChain::ExpressionActionsStep>(converting_join_columns));
        chain.addStep();
    }

    ExpressionActionsChain::Step & step = chain.lastStep(columns_after_array_join);
    chain.steps.push_back(std::make_unique<ExpressionActionsChain::JoinStep>(
        syntax->analyzed_join, join, step.getResultColumns()));
    chain.addStep();
    return join;
}

static ActionsDAGPtr createJoinedBlockActions(ContextPtr context, const TableJoin & analyzed_join)
{
    ASTPtr expression_list = analyzed_join.rightKeysList();
    auto syntax_result = TreeRewriter(context).analyze(expression_list, analyzed_join.columnsFromJoinedTable());
    return ExpressionAnalyzer(expression_list, syntax_result, context).getActionsDAG(true, false);
}

std::shared_ptr<DirectKeyValueJoin> tryKeyValueJoin(std::shared_ptr<TableJoin> analyzed_join, const Block & right_sample_block);

static std::shared_ptr<IJoin> chooseJoinAlgorithm(std::shared_ptr<TableJoin> analyzed_join, std::unique_ptr<QueryPlan> & joined_plan, ContextPtr context)
{
    Block right_sample_block = joined_plan->getCurrentDataStream().header;

<<<<<<< HEAD
    bool allow_merge_join = analyzed_join->allowMergeJoin();
    bool allow_grace_hash_join = analyzed_join->allowGraceHashJoin();
    auto make_merge_join = [analyzed_join, sample_block] { return std::make_shared<MergeJoin>(analyzed_join, sample_block); };
    auto make_grace_hash_join = [context, analyzed_join, sample_block] { return std::make_shared<GraceHashJoin>(context, analyzed_join, sample_block); };

    if (analyzed_join->forceHashJoin() || (analyzed_join->preferMergeJoin() && !allow_merge_join && !allow_grace_hash_join))
=======
    if (analyzed_join->isEnabledAlgorithm(JoinAlgorithm::DIRECT))
>>>>>>> 7c4f42d0
    {
        JoinPtr direct_join = tryKeyValueJoin(analyzed_join, right_sample_block);
        if (direct_join)
        {
            /// Do not need to execute plan for right part, it's ready.
            joined_plan.reset();
            return direct_join;
        }
    }
<<<<<<< HEAD
    else if (analyzed_join->forceMergeJoin() || (analyzed_join->preferMergeJoin() && allow_merge_join))
        return make_merge_join();
    else if (analyzed_join->forceGraceHashJoin() || allow_grace_hash_join)
        return make_grace_hash_join();
    return std::make_shared<JoinSwitcher>(analyzed_join, sample_block, make_merge_join);
=======

    if (analyzed_join->isEnabledAlgorithm(JoinAlgorithm::PARTIAL_MERGE) ||
        analyzed_join->isEnabledAlgorithm(JoinAlgorithm::PREFER_PARTIAL_MERGE))
    {
        if (MergeJoin::isSupported(analyzed_join))
            return std::make_shared<MergeJoin>(analyzed_join, right_sample_block);
    }

    if (analyzed_join->isEnabledAlgorithm(JoinAlgorithm::HASH) ||
        /// partial_merge is preferred, but can't be used for specified kind of join, fallback to hash
        analyzed_join->isEnabledAlgorithm(JoinAlgorithm::PREFER_PARTIAL_MERGE) ||
        analyzed_join->isEnabledAlgorithm(JoinAlgorithm::PARALLEL_HASH))
    {
        if (analyzed_join->allowParallelHashJoin())
            return std::make_shared<ConcurrentHashJoin>(context, analyzed_join, context->getSettings().max_threads, right_sample_block);
        return std::make_shared<HashJoin>(analyzed_join, right_sample_block);
    }

    if (analyzed_join->isEnabledAlgorithm(JoinAlgorithm::FULL_SORTING_MERGE))
    {
        if (FullSortingMergeJoin::isSupported(analyzed_join))
            return std::make_shared<FullSortingMergeJoin>(analyzed_join, right_sample_block);
    }

    if (analyzed_join->isEnabledAlgorithm(JoinAlgorithm::AUTO))
        return std::make_shared<JoinSwitcher>(analyzed_join, right_sample_block);

    throw Exception("Can't execute any of specified algorithms for specified strictness/kind and right storage type",
                     ErrorCodes::NOT_IMPLEMENTED);
>>>>>>> 7c4f42d0
}

static std::unique_ptr<QueryPlan> buildJoinedPlan(
    ContextPtr context,
    const ASTTablesInSelectQueryElement & join_element,
    TableJoin & analyzed_join,
    SelectQueryOptions query_options)
{
    /// Actions which need to be calculated on joined block.
    auto joined_block_actions = createJoinedBlockActions(context, analyzed_join);
    NamesWithAliases required_columns_with_aliases = analyzed_join.getRequiredColumns(
        Block(joined_block_actions->getResultColumns()), joined_block_actions->getRequiredColumns().getNames());

    Names original_right_column_names;
    for (auto & pr : required_columns_with_aliases)
        original_right_column_names.push_back(pr.first);

    /** For GLOBAL JOINs (in the case, for example, of the push method for executing GLOBAL subqueries), the following occurs
        * - in the addExternalStorage function, the JOIN (SELECT ...) subquery is replaced with JOIN _data1,
        *   in the subquery_for_set object this subquery is exposed as source and the temporary table _data1 as the `table`.
        * - this function shows the expression JOIN _data1.
        * - JOIN tables will need aliases to correctly resolve USING clause.
        */
    auto interpreter = interpretSubquery(
        join_element.table_expression,
        context,
        original_right_column_names,
        query_options.copy().setWithAllColumns().ignoreProjections(false).ignoreAlias(false));
    auto joined_plan = std::make_unique<QueryPlan>();
    interpreter->buildQueryPlan(*joined_plan);
    {
        Block original_right_columns = interpreter->getSampleBlock();
        auto rename_dag = std::make_unique<ActionsDAG>(original_right_columns.getColumnsWithTypeAndName());
        for (const auto & name_with_alias : required_columns_with_aliases)
        {
            if (name_with_alias.first != name_with_alias.second && original_right_columns.has(name_with_alias.first))
            {
                auto pos = original_right_columns.getPositionByName(name_with_alias.first);
                const auto & alias = rename_dag->addAlias(*rename_dag->getInputs()[pos], name_with_alias.second);
                rename_dag->getOutputs()[pos] = &alias;
            }
        }
        rename_dag->projectInput();
        auto rename_step = std::make_unique<ExpressionStep>(joined_plan->getCurrentDataStream(), std::move(rename_dag));
        rename_step->setStepDescription("Rename joined columns");
        joined_plan->addStep(std::move(rename_step));
    }

    auto joined_actions_step = std::make_unique<ExpressionStep>(joined_plan->getCurrentDataStream(), std::move(joined_block_actions));
    joined_actions_step->setStepDescription("Joined actions");
    joined_plan->addStep(std::move(joined_actions_step));

    return joined_plan;
}

std::shared_ptr<DirectKeyValueJoin> tryKeyValueJoin(std::shared_ptr<TableJoin> analyzed_join, const Block & right_sample_block)
{
    if (!analyzed_join->isEnabledAlgorithm(JoinAlgorithm::DIRECT))
        return nullptr;

    auto storage = analyzed_join->getStorageKeyValue();
    if (!storage)
        return nullptr;

    bool allowed_inner = isInner(analyzed_join->kind()) && analyzed_join->strictness() == JoinStrictness::All;
    bool allowed_left = isLeft(analyzed_join->kind()) && (analyzed_join->strictness() == JoinStrictness::Any ||
                                                          analyzed_join->strictness() == JoinStrictness::All ||
                                                          analyzed_join->strictness() == JoinStrictness::Semi ||
                                                          analyzed_join->strictness() == JoinStrictness::Anti);
    if (!allowed_inner && !allowed_left)
    {
        LOG_TRACE(getLogger(), "Can't use direct join: {} {} is not supported",
            analyzed_join->kind(), analyzed_join->strictness());
        return nullptr;
    }

    const auto & clauses = analyzed_join->getClauses();
    bool only_one_key = clauses.size() == 1 &&
        clauses[0].key_names_left.size() == 1 &&
        clauses[0].key_names_right.size() == 1 &&
        !clauses[0].on_filter_condition_left &&
        !clauses[0].on_filter_condition_right;

    if (!only_one_key)
    {
        LOG_TRACE(getLogger(), "Can't use direct join: only one key is supported");
        return nullptr;
    }

    String key_name = clauses[0].key_names_right[0];
    String original_key_name = analyzed_join->getOriginalName(key_name);
    const auto & storage_primary_key = storage->getPrimaryKey();
    if (storage_primary_key.size() != 1 || storage_primary_key[0] != original_key_name)
    {
        LOG_TRACE(getLogger(), "Can't use direct join: join key '{}' doesn't match to storage key ({})",
            original_key_name, fmt::join(storage_primary_key, ", "));
        return nullptr;
    }

    return std::make_shared<DirectKeyValueJoin>(analyzed_join, right_sample_block, storage);
}

JoinPtr SelectQueryExpressionAnalyzer::makeJoin(
    const ASTTablesInSelectQueryElement & join_element,
    const ColumnsWithTypeAndName & left_columns,
    ActionsDAGPtr & left_convert_actions)
{
    /// Two JOINs are not supported with the same subquery, but different USINGs.

    if (joined_plan)
        throw Exception(ErrorCodes::LOGICAL_ERROR, "Table join was already created for query");

    ActionsDAGPtr right_convert_actions = nullptr;

    const auto & analyzed_join = syntax->analyzed_join;

    if (auto storage = analyzed_join->getStorageJoin())
    {
        auto right_columns = storage->getRightSampleBlock().getColumnsWithTypeAndName();
        std::tie(left_convert_actions, right_convert_actions) = analyzed_join->createConvertingActions(left_columns, right_columns);
        return storage->getJoinLocked(analyzed_join, getContext());
    }

    joined_plan = buildJoinedPlan(getContext(), join_element, *analyzed_join, query_options);

    const ColumnsWithTypeAndName & right_columns = joined_plan->getCurrentDataStream().header.getColumnsWithTypeAndName();
    std::tie(left_convert_actions, right_convert_actions) = analyzed_join->createConvertingActions(left_columns, right_columns);
    if (right_convert_actions)
    {
        auto converting_step = std::make_unique<ExpressionStep>(joined_plan->getCurrentDataStream(), right_convert_actions);
        converting_step->setStepDescription("Convert joined columns");
        joined_plan->addStep(std::move(converting_step));
    }

    JoinPtr join = chooseJoinAlgorithm(analyzed_join, joined_plan, getContext());
    return join;
}

ActionsDAGPtr SelectQueryExpressionAnalyzer::appendPrewhere(
    ExpressionActionsChain & chain, bool only_types)
{
    const auto * select_query = getSelectQuery();
    if (!select_query->prewhere())
        return nullptr;

    Names first_action_names;
    if (!chain.steps.empty())
        first_action_names = chain.steps.front()->getRequiredColumns().getNames();

    auto & step = chain.lastStep(sourceColumns());
    getRootActions(select_query->prewhere(), only_types, step.actions());
    String prewhere_column_name = select_query->prewhere()->getColumnName();
    step.addRequiredOutput(prewhere_column_name);

    const auto & node = step.actions()->findInOutputs(prewhere_column_name);
    auto filter_type = node.result_type;
    if (!filter_type->canBeUsedInBooleanContext())
        throw Exception("Invalid type for filter in PREWHERE: " + filter_type->getName(),
                        ErrorCodes::ILLEGAL_TYPE_OF_COLUMN_FOR_FILTER);

    ActionsDAGPtr prewhere_actions;
    {
        /// Remove unused source_columns from prewhere actions.
        auto tmp_actions_dag = std::make_shared<ActionsDAG>(sourceColumns());
        getRootActions(select_query->prewhere(), only_types, tmp_actions_dag);
        /// Constants cannot be removed since they can be used in other parts of the query.
        /// And if they are not used anywhere, except PREWHERE, they will be removed on the next step.
        tmp_actions_dag->removeUnusedActions(
            NameSet{prewhere_column_name},
            /* allow_remove_inputs= */ true,
            /* allow_constant_folding= */ false);

        auto required_columns = tmp_actions_dag->getRequiredColumnsNames();
        NameSet required_source_columns(required_columns.begin(), required_columns.end());
        required_source_columns.insert(first_action_names.begin(), first_action_names.end());

        auto names = step.actions()->getNames();
        NameSet name_set(names.begin(), names.end());

        for (const auto & column : sourceColumns())
            if (!required_source_columns.contains(column.name))
                name_set.erase(column.name);

        Names required_output(name_set.begin(), name_set.end());
        prewhere_actions = chain.getLastActions();
        prewhere_actions->removeUnusedActions(required_output);
    }

    {
        /// Add empty action with input = {prewhere actions output} + {unused source columns}
        /// Reasons:
        /// 1. Remove remove source columns which are used only in prewhere actions during prewhere actions execution.
        ///    Example: select A prewhere B > 0. B can be removed at prewhere step.
        /// 2. Store side columns which were calculated during prewhere actions execution if they are used.
        ///    Example: select F(A) prewhere F(A) > 0. F(A) can be saved from prewhere step.
        /// 3. Check if we can remove filter column at prewhere step. If we can, action will store single REMOVE_COLUMN.
        ColumnsWithTypeAndName columns = prewhere_actions->getResultColumns();
        auto required_columns = prewhere_actions->getRequiredColumns();
        NameSet prewhere_input_names;
        NameSet unused_source_columns;

        for (const auto & col : required_columns)
            prewhere_input_names.insert(col.name);

        for (const auto & column : sourceColumns())
        {
            if (!prewhere_input_names.contains(column.name))
            {
                columns.emplace_back(column.type, column.name);
                unused_source_columns.emplace(column.name);
            }
        }

        chain.steps.emplace_back(
            std::make_unique<ExpressionActionsChain::ExpressionActionsStep>(std::make_shared<ActionsDAG>(std::move(columns))));
        chain.steps.back()->additional_input = std::move(unused_source_columns);
        chain.getLastActions();
        chain.addStep();
    }

    return prewhere_actions;
}

bool SelectQueryExpressionAnalyzer::appendWhere(ExpressionActionsChain & chain, bool only_types)
{
    const auto * select_query = getSelectQuery();

    if (!select_query->where())
        return false;

    ExpressionActionsChain::Step & step = chain.lastStep(columns_after_join);

    getRootActions(select_query->where(), only_types, step.actions());

    auto where_column_name = select_query->where()->getColumnName();
    step.addRequiredOutput(where_column_name);

    const auto & node = step.actions()->findInOutputs(where_column_name);
    auto filter_type = node.result_type;
    if (!filter_type->canBeUsedInBooleanContext())
        throw Exception("Invalid type for filter in WHERE: " + filter_type->getName(),
                        ErrorCodes::ILLEGAL_TYPE_OF_COLUMN_FOR_FILTER);

    return true;
}

bool SelectQueryExpressionAnalyzer::appendGroupBy(ExpressionActionsChain & chain, bool only_types, bool optimize_aggregation_in_order,
                                                  ManyExpressionActions & group_by_elements_actions)
{
    const auto * select_query = getAggregatingQuery();

    if (!select_query->groupBy())
        return false;

    ExpressionActionsChain::Step & step = chain.lastStep(columns_after_join);

    ASTs asts = select_query->groupBy()->children;
    if (select_query->group_by_with_grouping_sets)
    {
        for (const auto & ast : asts)
        {
            for (const auto & ast_element : ast->children)
            {
                step.addRequiredOutput(ast_element->getColumnName());
                getRootActions(ast_element, only_types, step.actions());
            }
        }
    }
    else
    {
        for (const auto & ast : asts)
        {
            step.addRequiredOutput(ast->getColumnName());
            getRootActions(ast, only_types, step.actions());
        }
    }

    if (optimize_aggregation_in_order)
    {
        for (auto & child : asts)
        {
            auto actions_dag = std::make_shared<ActionsDAG>(columns_after_join);
            getRootActions(child, only_types, actions_dag);
            group_by_elements_actions.emplace_back(
                std::make_shared<ExpressionActions>(actions_dag, ExpressionActionsSettings::fromContext(getContext(), CompileExpressions::yes)));
        }
    }

    return true;
}

void SelectQueryExpressionAnalyzer::appendAggregateFunctionsArguments(ExpressionActionsChain & chain, bool only_types)
{
    const auto * select_query = getAggregatingQuery();

    ExpressionActionsChain::Step & step = chain.lastStep(columns_after_join);

    for (const auto & desc : aggregate_descriptions)
        for (const auto & name : desc.argument_names)
            step.addRequiredOutput(name);

    /// Collect aggregates removing duplicates by node.getColumnName()
    /// It's not clear why we recollect aggregates (for query parts) while we're able to use previously collected ones (for entire query)
    /// @note The original recollection logic didn't remove duplicates.
    GetAggregatesVisitor::Data data;
    GetAggregatesVisitor(data).visit(select_query->select());

    if (select_query->having())
        GetAggregatesVisitor(data).visit(select_query->having());

    if (select_query->orderBy())
        GetAggregatesVisitor(data).visit(select_query->orderBy());

    /// TODO: data.aggregates -> aggregates()
    for (const ASTFunction * node : data.aggregates)
        if (node->arguments)
            for (auto & argument : node->arguments->children)
                getRootActions(argument, only_types, step.actions());
}

void SelectQueryExpressionAnalyzer::appendWindowFunctionsArguments(
    ExpressionActionsChain & chain, bool /* only_types */)
{
    ExpressionActionsChain::Step & step = chain.lastStep(aggregated_columns);

    // (1) Add actions for window functions and the columns they require.
    // (2) Mark the columns that are really required. We have to mark them as
    //     required because we finish the expression chain before processing the
    //     window functions.
    // The required columns are:
    //  (a) window function arguments,
    //  (b) the columns from PARTITION BY and ORDER BY.

    // (1a) Actions for PARTITION BY and ORDER BY for windows defined in the
    // WINDOW clause. The inline window definitions will be processed
    // recursively together with (1b) as ASTFunction::window_definition.
    if (getSelectQuery()->window())
    {
        getRootActionsNoMakeSet(getSelectQuery()->window(), step.actions());
    }

    for (const auto & [_, w] : window_descriptions)
    {
        for (const auto & f : w.window_functions)
        {
            // (1b) Actions for function arguments, and also the inline window
            // definitions (1a).
            // Requiring a constant reference to a shared pointer to non-const AST
            // doesn't really look sane, but the visitor does indeed require it.
            getRootActionsNoMakeSet(f.function_node->clone(), step.actions());

            // (2b) Required function argument columns.
            for (const auto & a : f.function_node->arguments->children)
            {
                step.addRequiredOutput(a->getColumnName());
            }
        }

        // (2a) Required PARTITION BY and ORDER BY columns.
        for (const auto & c : w.full_sort_description)
        {
            step.addRequiredOutput(c.column_name);
        }
    }
}

void SelectQueryExpressionAnalyzer::appendExpressionsAfterWindowFunctions(ExpressionActionsChain & chain, bool /* only_types */)
{
    ExpressionActionsChain::Step & step = chain.lastStep(columns_after_window);
    for (const auto & expression : syntax->expressions_with_window_function)
    {
        getRootActionsForWindowFunctions(expression->clone(), true, step.actions());
    }
}

void SelectQueryExpressionAnalyzer::appendGroupByModifiers(ActionsDAGPtr & before_aggregation, ExpressionActionsChain & chain, bool /* only_types */)
{
    const auto * select_query = getAggregatingQuery();

    if (!select_query->groupBy() || !(select_query->group_by_with_rollup || select_query->group_by_with_cube))
        return;

    auto source_columns = before_aggregation->getResultColumns();
    ColumnsWithTypeAndName result_columns;

    for (const auto & source_column : source_columns)
    {
        if (source_column.type->canBeInsideNullable())
            result_columns.emplace_back(makeNullableSafe(source_column.type), source_column.name);
        else
            result_columns.push_back(source_column);
    }
    ExpressionActionsChain::Step & step = chain.lastStep(before_aggregation->getNamesAndTypesList());

    step.actions() = ActionsDAG::makeConvertingActions(source_columns, result_columns, ActionsDAG::MatchColumnsMode::Position);
}

void SelectQueryExpressionAnalyzer::appendSelectSkipWindowExpressions(ExpressionActionsChain::Step & step, ASTPtr const & node)
{
    if (auto * function = node->as<ASTFunction>())
    {
        // Skip window function columns here -- they are calculated after
        // other SELECT expressions by a special step.
        // Also skipping lambda functions because they can't be explicitly evaluated.
        if (function->is_window_function || function->name == "lambda")
            return;
        if (function->compute_after_window_functions)
        {
            for (auto & arg : function->arguments->children)
                appendSelectSkipWindowExpressions(step, arg);
            return;
        }
    }
    step.addRequiredOutput(node->getColumnName());
}

bool SelectQueryExpressionAnalyzer::appendHaving(ExpressionActionsChain & chain, bool only_types)
{
    const auto * select_query = getAggregatingQuery();

    if (!select_query->having())
        return false;

    ExpressionActionsChain::Step & step = chain.lastStep(aggregated_columns);

    getRootActionsForHaving(select_query->having(), only_types, step.actions());
    step.addRequiredOutput(select_query->having()->getColumnName());

    return true;
}

void SelectQueryExpressionAnalyzer::appendSelect(ExpressionActionsChain & chain, bool only_types)
{
    const auto * select_query = getSelectQuery();

    ExpressionActionsChain::Step & step = chain.lastStep(aggregated_columns);

    getRootActions(select_query->select(), only_types, step.actions());

    for (const auto & child : select_query->select()->children)
        appendSelectSkipWindowExpressions(step, child);
}

ActionsDAGPtr SelectQueryExpressionAnalyzer::appendOrderBy(ExpressionActionsChain & chain, bool only_types, bool optimize_read_in_order,
                                                           ManyExpressionActions & order_by_elements_actions)
{
    const auto * select_query = getSelectQuery();

    if (!select_query->orderBy())
    {
        auto actions = chain.getLastActions();
        chain.addStep();
        return actions;
    }

    ExpressionActionsChain::Step & step = chain.lastStep(aggregated_columns);

    for (auto & child : select_query->orderBy()->children)
    {
        auto * ast = child->as<ASTOrderByElement>();
        if (!ast || ast->children.empty())
            throw Exception("Bad ORDER BY expression AST", ErrorCodes::UNKNOWN_TYPE_OF_AST_NODE);

        if (getContext()->getSettingsRef().enable_positional_arguments)
            replaceForPositionalArguments(ast->children.at(0), select_query, ASTSelectQuery::Expression::ORDER_BY);
    }

    getRootActions(select_query->orderBy(), only_types, step.actions());

    bool with_fill = false;

    for (auto & child : select_query->orderBy()->children)
    {
        auto * ast = child->as<ASTOrderByElement>();
        ASTPtr order_expression = ast->children.at(0);
        const String & column_name = order_expression->getColumnName();
        step.addRequiredOutput(column_name);
        order_by_keys.emplace(column_name);

        if (ast->with_fill)
            with_fill = true;
    }

    if (auto interpolate_list = select_query->interpolate())
    {

        NameSet select;
        for (const auto & child : select_query->select()->children)
            select.insert(child->getAliasOrColumnName());

        /// collect columns required for interpolate expressions -
        /// interpolate expression can use any available column
        auto find_columns = [&step, &select](IAST * function)
        {
            auto f_impl = [&step, &select](IAST * fn, auto fi)
            {
                if (auto * ident = fn->as<ASTIdentifier>())
                {
                    /// exclude columns from select expression - they are already available
                    if (!select.contains(ident->getColumnName()))
                        step.addRequiredOutput(ident->getColumnName());
                    return;
                }
                if (fn->as<ASTFunction>() || fn->as<ASTExpressionList>())
                    for (const auto & ch : fn->children)
                        fi(ch.get(), fi);
                return;
            };
            f_impl(function, f_impl);
        };

        for (const auto & interpolate : interpolate_list->children)
            find_columns(interpolate->as<ASTInterpolateElement>()->expr.get());
    }

    if (optimize_read_in_order)
    {
        for (const auto & child : select_query->orderBy()->children)
        {
            auto actions_dag = std::make_shared<ActionsDAG>(columns_after_join);
            getRootActions(child, only_types, actions_dag);
            order_by_elements_actions.emplace_back(
                std::make_shared<ExpressionActions>(actions_dag, ExpressionActionsSettings::fromContext(getContext(), CompileExpressions::yes)));
        }
    }

    NameSet non_constant_inputs;
    if (with_fill)
    {
        for (const auto & column : step.getResultColumns())
            non_constant_inputs.insert(column.name);
    }

    auto actions = chain.getLastActions();
    chain.addStep(non_constant_inputs);
    return actions;
}

bool SelectQueryExpressionAnalyzer::appendLimitBy(ExpressionActionsChain & chain, bool only_types)
{
    const auto * select_query = getSelectQuery();

    if (!select_query->limitBy())
        return false;

    ExpressionActionsChain::Step & step = chain.lastStep(aggregated_columns);

    getRootActions(select_query->limitBy(), only_types, step.actions());

    NameSet existing_column_names;
    for (const auto & column : aggregated_columns)
    {
        step.addRequiredOutput(column.name);
        existing_column_names.insert(column.name);
    }
    /// Columns from ORDER BY could be required to do ORDER BY on the initiator in case of distributed queries.
    for (const auto & column_name : order_by_keys)
    {
        step.addRequiredOutput(column_name);
        existing_column_names.insert(column_name);
    }

    auto & children = select_query->limitBy()->children;
    for (auto & child : children)
    {
        if (getContext()->getSettingsRef().enable_positional_arguments)
            replaceForPositionalArguments(child, select_query, ASTSelectQuery::Expression::LIMIT_BY);

        auto child_name = child->getColumnName();
        if (!existing_column_names.contains(child_name))
            step.addRequiredOutput(child_name);
    }

    return true;
}

ActionsDAGPtr SelectQueryExpressionAnalyzer::appendProjectResult(ExpressionActionsChain & chain) const
{
    const auto * select_query = getSelectQuery();

    ExpressionActionsChain::Step & step = chain.lastStep(aggregated_columns);

    NamesWithAliases result_columns;

    ASTs asts = select_query->select()->children;
    for (const auto & ast : asts)
    {
        String result_name = ast->getAliasOrColumnName();
        if (required_result_columns.empty() || required_result_columns.contains(result_name))
        {
            std::string source_name = ast->getColumnName();

            /*
             * For temporary columns created by ExpressionAnalyzer for literals,
             * use the correct source column. Using the default display name
             * returned by getColumnName is not enough, and we have to use the
             * column id set by EA. In principle, this logic applies to all kinds
             * of columns, not only literals. Literals are especially problematic
             * for two reasons:
             * 1) confusing different literal columns leads to weird side
             *    effects (see 01101_literal_columns_clash);
             * 2) the disambiguation mechanism in SyntaxAnalyzer, that, among
             *    other things, creates unique aliases for columns with same
             *    names from different tables, is applied before these temporary
             *    columns are created by ExpressionAnalyzer.
             * Similar problems should also manifest for function columns, which
             * are likewise created at a later stage by EA.
             * In general, we need to have explicit separation between display
             * names and identifiers for columns. This code is a workaround for
             * a particular subclass of problems, and not a proper solution.
             */
            if (const auto * as_literal = ast->as<ASTLiteral>())
            {
                source_name = as_literal->unique_column_name;
                assert(!source_name.empty());
            }

            result_columns.emplace_back(source_name, result_name);
            step.addRequiredOutput(result_columns.back().second);
        }
    }

    auto actions = chain.getLastActions();
    actions->project(result_columns);
    return actions;
}


void ExpressionAnalyzer::appendExpression(ExpressionActionsChain & chain, const ASTPtr & expr, bool only_types)
{
    ExpressionActionsChain::Step & step = chain.lastStep(sourceColumns());
    getRootActions(expr, only_types, step.actions());
    step.addRequiredOutput(expr->getColumnName());
}


ActionsDAGPtr ExpressionAnalyzer::getActionsDAG(bool add_aliases, bool project_result)
{
    auto actions_dag = std::make_shared<ActionsDAG>(aggregated_columns);
    NamesWithAliases result_columns;
    Names result_names;

    ASTs asts;

    if (const auto * node = query->as<ASTExpressionList>())
        asts = node->children;
    else
        asts = ASTs(1, query);

    for (const auto & ast : asts)
    {
        std::string name = ast->getColumnName();
        std::string alias;
        if (add_aliases)
            alias = ast->getAliasOrColumnName();
        else
            alias = name;
        result_columns.emplace_back(name, alias);
        result_names.push_back(alias);
        getRootActions(ast, false /* no_makeset_for_subqueries */, actions_dag);
    }

    if (add_aliases)
    {
        if (project_result)
            actions_dag->project(result_columns);
        else
            actions_dag->addAliases(result_columns);
    }

    if (!(add_aliases && project_result))
    {
        NameSet name_set(result_names.begin(), result_names.end());
        /// We will not delete the original columns.
        for (const auto & column_name_type : sourceColumns())
        {
            if (!name_set.contains(column_name_type.name))
            {
                result_names.push_back(column_name_type.name);
                name_set.insert(column_name_type.name);
            }
        }

        actions_dag->removeUnusedActions(name_set);
    }

    return actions_dag;
}

ExpressionActionsPtr ExpressionAnalyzer::getActions(bool add_aliases, bool project_result, CompileExpressions compile_expressions)
{
    return std::make_shared<ExpressionActions>(
        getActionsDAG(add_aliases, project_result), ExpressionActionsSettings::fromContext(getContext(), compile_expressions));
}

ExpressionActionsPtr ExpressionAnalyzer::getConstActions(const ColumnsWithTypeAndName & constant_inputs)
{
    auto actions = std::make_shared<ActionsDAG>(constant_inputs);

    getRootActions(query, true /* no_makeset_for_subqueries */, actions, true /* only_consts */);
    return std::make_shared<ExpressionActions>(actions, ExpressionActionsSettings::fromContext(getContext()));
}

std::unique_ptr<QueryPlan> SelectQueryExpressionAnalyzer::getJoinedPlan()
{
    return std::move(joined_plan);
}

ActionsDAGPtr SelectQueryExpressionAnalyzer::simpleSelectActions()
{
    ExpressionActionsChain new_chain(getContext());
    appendSelect(new_chain, false);
    return new_chain.getLastActions();
}

ExpressionAnalysisResult::ExpressionAnalysisResult(
    SelectQueryExpressionAnalyzer & query_analyzer,
    const StorageMetadataPtr & metadata_snapshot,
    bool first_stage_,
    bool second_stage_,
    bool only_types,
    const FilterDAGInfoPtr & filter_info_,
    const FilterDAGInfoPtr & additional_filter,
    const Block & source_header)
    : first_stage(first_stage_)
    , second_stage(second_stage_)
    , need_aggregate(query_analyzer.hasAggregation())
    , has_window(query_analyzer.hasWindow())
    , use_grouping_set_key(query_analyzer.useGroupingSetKey())
{
    /// first_stage: Do I need to perform the first part of the pipeline - running on remote servers during distributed processing.
    /// second_stage: Do I need to execute the second part of the pipeline - running on the initiating server during distributed processing.

    /** First we compose a chain of actions and remember the necessary steps from it.
        *  Regardless of from_stage and to_stage, we will compose a complete sequence of actions to perform optimization and
        *  throw out unnecessary columns based on the entire query. In unnecessary parts of the query, we will not execute subqueries.
        */

    const ASTSelectQuery & query = *query_analyzer.getSelectQuery();
    auto context = query_analyzer.getContext();
    const Settings & settings = context->getSettingsRef();
    const ConstStoragePtr & storage = query_analyzer.storage();

    Names additional_required_columns_after_prewhere;
    ssize_t prewhere_step_num = -1;
    ssize_t where_step_num = -1;
    ssize_t having_step_num = -1;

    auto finalize_chain = [&](ExpressionActionsChain & chain)
    {
        if (prewhere_step_num >= 0)
        {
            ExpressionActionsChain::Step & step = *chain.steps.at(prewhere_step_num);

            auto required_columns = prewhere_info->prewhere_actions->getRequiredColumnsNames();
            NameSet required_source_columns(required_columns.begin(), required_columns.end());
            /// Add required columns to required output in order not to remove them after prewhere execution.
            /// TODO: add sampling and final execution to common chain.
            for (const auto & column : additional_required_columns_after_prewhere)
            {
                if (required_source_columns.contains(column))
                    step.addRequiredOutput(column);
            }
        }

        chain.finalize();

        finalize(chain, prewhere_step_num, where_step_num, having_step_num, query);

        chain.clear();
    };

    {
        ExpressionActionsChain chain(context);

        if (storage && (query.sampleSize() || settings.parallel_replicas_count > 1))
        {
            Names columns_for_sampling = metadata_snapshot->getColumnsRequiredForSampling();
            additional_required_columns_after_prewhere.insert(additional_required_columns_after_prewhere.end(),
                columns_for_sampling.begin(), columns_for_sampling.end());
        }

        if (storage && query.final())
        {
            Names columns_for_final = metadata_snapshot->getColumnsRequiredForFinal();
            additional_required_columns_after_prewhere.insert(additional_required_columns_after_prewhere.end(),
                columns_for_final.begin(), columns_for_final.end());
        }

        if (storage && additional_filter)
        {
            Names columns_for_additional_filter = additional_filter->actions->getRequiredColumnsNames();
            additional_required_columns_after_prewhere.insert(additional_required_columns_after_prewhere.end(),
                columns_for_additional_filter.begin(), columns_for_additional_filter.end());
        }

        if (storage && filter_info_)
        {
            filter_info = filter_info_;
            filter_info->do_remove_column = true;
        }

        if (auto actions = query_analyzer.appendPrewhere(chain, !first_stage))
        {
            /// Prewhere is always the first one.
            prewhere_step_num = 0;
            prewhere_info = std::make_shared<PrewhereInfo>(actions, query.prewhere()->getColumnName());

            if (allowEarlyConstantFolding(*prewhere_info->prewhere_actions, settings))
            {
                Block before_prewhere_sample = source_header;
                if (sanitizeBlock(before_prewhere_sample))
                {
                    ExpressionActions(
                        prewhere_info->prewhere_actions,
                        ExpressionActionsSettings::fromSettings(context->getSettingsRef())).execute(before_prewhere_sample);
                    auto & column_elem = before_prewhere_sample.getByName(query.prewhere()->getColumnName());
                    /// If the filter column is a constant, record it.
                    if (column_elem.column)
                        prewhere_constant_filter_description = ConstantFilterDescription(*column_elem.column);
                }
            }
        }

        array_join = query_analyzer.appendArrayJoin(chain, before_array_join, only_types || !first_stage);

        if (query_analyzer.hasTableJoin())
        {
            query_analyzer.appendJoinLeftKeys(chain, only_types || !first_stage);
            before_join = chain.getLastActions();
            join = query_analyzer.appendJoin(chain, converting_join_columns);
            chain.addStep();
        }

        if (query_analyzer.appendWhere(chain, only_types || !first_stage))
        {
            where_step_num = chain.steps.size() - 1;
            before_where = chain.getLastActions();
            if (allowEarlyConstantFolding(*before_where, settings))
            {
                Block before_where_sample;
                if (chain.steps.size() > 1)
                    before_where_sample = Block(chain.steps[chain.steps.size() - 2]->getResultColumns());
                else
                    before_where_sample = source_header;
                if (sanitizeBlock(before_where_sample))
                {
                    ExpressionActions(
                        before_where,
                        ExpressionActionsSettings::fromSettings(context->getSettingsRef())).execute(before_where_sample);
                    auto & column_elem = before_where_sample.getByName(query.where()->getColumnName());
                    /// If the filter column is a constant, record it.
                    if (column_elem.column)
                        where_constant_filter_description = ConstantFilterDescription(*column_elem.column);
                }
            }
            chain.addStep();
        }

        if (need_aggregate)
        {
            /// TODO correct conditions
            optimize_aggregation_in_order =
                    context->getSettingsRef().optimize_aggregation_in_order
                    && storage && query.groupBy();

            query_analyzer.appendGroupBy(chain, only_types || !first_stage, optimize_aggregation_in_order, group_by_elements_actions);
            query_analyzer.appendAggregateFunctionsArguments(chain, only_types || !first_stage);
            before_aggregation = chain.getLastActions();

            if (settings.group_by_use_nulls)
                query_analyzer.appendGroupByModifiers(before_aggregation, chain, only_types);

            finalize_chain(chain);

            if (query_analyzer.appendHaving(chain, only_types || !second_stage))
            {
                having_step_num = chain.steps.size() - 1;
                before_having = chain.getLastActions();
                chain.addStep();
            }
        }

        bool join_allow_read_in_order = true;
        if (hasJoin())
        {
            /// You may find it strange but we support read_in_order for HashJoin and do not support for MergeJoin.
            join_has_delayed_stream = query_analyzer.analyzedJoin().needStreamWithNonJoinedRows();
            join_allow_read_in_order = typeid_cast<HashJoin *>(join.get()) && !join_has_delayed_stream;
        }

        optimize_read_in_order =
            settings.optimize_read_in_order
            && storage
            && query.orderBy()
            && !query_analyzer.hasAggregation()
            && !query_analyzer.hasWindow()
            && !query.final()
            && join_allow_read_in_order;

        if (storage && optimize_read_in_order)
        {
            Names columns_for_sorting_key = metadata_snapshot->getColumnsRequiredForSortingKey();
            additional_required_columns_after_prewhere.insert(additional_required_columns_after_prewhere.end(),
                columns_for_sorting_key.begin(), columns_for_sorting_key.end());
        }

        /// If there is aggregation, we execute expressions in SELECT and ORDER BY on the initiating server, otherwise on the source servers.
        query_analyzer.appendSelect(chain, only_types || (need_aggregate ? !second_stage : !first_stage));

        // Window functions are processed in a separate expression chain after
        // the main SELECT, similar to what we do for aggregate functions.
        if (has_window)
        {
            query_analyzer.makeWindowDescriptions(chain.getLastActions());

            query_analyzer.appendWindowFunctionsArguments(chain, only_types || !first_stage);

            // Build a list of output columns of the window step.
            // 1) We need the columns that are the output of ExpressionActions.
            for (const auto & x : chain.getLastActions()->getNamesAndTypesList())
            {
                query_analyzer.columns_after_window.push_back(x);
            }
            // 2) We also have to manually add the output of the window function
            // to the list of the output columns of the window step, because the
            // window functions are not in the ExpressionActions.
            for (const auto & [_, w] : query_analyzer.window_descriptions)
            {
                for (const auto & f : w.window_functions)
                {
                    query_analyzer.columns_after_window.push_back(
                        {f.column_name, f.aggregate_function->getReturnType()});
                }
            }

            before_window = chain.getLastActions();
            finalize_chain(chain);

            query_analyzer.appendExpressionsAfterWindowFunctions(chain, only_types || !first_stage);
            for (const auto & x : chain.getLastActions()->getNamesAndTypesList())
            {
                query_analyzer.columns_after_window.push_back(x);
            }

            auto & step = chain.lastStep(query_analyzer.columns_after_window);

            // The output of this expression chain is the result of
            // SELECT (before "final projection" i.e. renaming the columns), so
            // we have to mark the expressions that are required in the output,
            // again. We did it for the previous expression chain ("select without
            // window functions") earlier, in appendSelect(). But that chain also
            // produced the expressions required to calculate window functions.
            // They are not needed in the final SELECT result. Knowing the correct
            // list of columns is important when we apply SELECT DISTINCT later.
            const auto * select_query = query_analyzer.getSelectQuery();
            for (const auto & child : select_query->select()->children)
            {
                step.addRequiredOutput(child->getColumnName());
            }
        }

        selected_columns.clear();
        selected_columns.reserve(chain.getLastStep().required_output.size());
        for (const auto & it : chain.getLastStep().required_output)
            selected_columns.emplace_back(it.first);

        has_order_by = query.orderBy() != nullptr;
        before_order_by = query_analyzer.appendOrderBy(
                chain,
                only_types || (need_aggregate ? !second_stage : !first_stage),
                optimize_read_in_order,
                order_by_elements_actions);

        if (query_analyzer.appendLimitBy(chain, only_types || !second_stage))
        {
            before_limit_by = chain.getLastActions();
            chain.addStep();
        }

        final_projection = query_analyzer.appendProjectResult(chain);

        finalize_chain(chain);
    }

    /// Before executing WHERE and HAVING, remove the extra columns from the block (mostly the aggregation keys).
    removeExtraColumns();

    checkActions();
}

void ExpressionAnalysisResult::finalize(
    const ExpressionActionsChain & chain,
    ssize_t & prewhere_step_num,
    ssize_t & where_step_num,
    ssize_t & having_step_num,
    const ASTSelectQuery & query)
{
    if (prewhere_step_num >= 0)
    {
        const ExpressionActionsChain::Step & step = *chain.steps.at(prewhere_step_num);
        prewhere_info->prewhere_actions->projectInput(false);

        NameSet columns_to_remove;
        for (const auto & [name, can_remove] : step.required_output)
        {
            if (name == prewhere_info->prewhere_column_name)
                prewhere_info->remove_prewhere_column = can_remove;
            else if (can_remove)
                columns_to_remove.insert(name);
        }

        columns_to_remove_after_prewhere = std::move(columns_to_remove);
        prewhere_step_num = -1;
    }

    if (where_step_num >= 0)
    {
        where_column_name = query.where()->getColumnName();
        remove_where_filter = chain.steps.at(where_step_num)->required_output.find(where_column_name)->second;
        where_step_num = -1;
    }

    if (having_step_num >= 0)
    {
        having_column_name = query.having()->getColumnName();
        remove_having_filter = chain.steps.at(having_step_num)->required_output.find(having_column_name)->second;
        having_step_num = -1;
    }
}

void ExpressionAnalysisResult::removeExtraColumns() const
{
    if (hasWhere())
        before_where->projectInput();
    if (hasHaving())
        before_having->projectInput();
}

void ExpressionAnalysisResult::checkActions() const
{
    /// Check that PREWHERE doesn't contain unusual actions. Unusual actions are that can change number of rows.
    if (hasPrewhere())
    {
        auto check_actions = [](const ActionsDAGPtr & actions)
        {
            if (actions)
                for (const auto & node : actions->getNodes())
                    if (node.type == ActionsDAG::ActionType::ARRAY_JOIN)
                        throw Exception("PREWHERE cannot contain ARRAY JOIN action", ErrorCodes::ILLEGAL_PREWHERE);
        };

        check_actions(prewhere_info->prewhere_actions);
    }
}

std::string ExpressionAnalysisResult::dump() const
{
    WriteBufferFromOwnString ss;

    ss << "need_aggregate " << need_aggregate << "\n";
    ss << "has_order_by " << has_order_by << "\n";
    ss << "has_window " << has_window << "\n";

    if (before_array_join)
    {
        ss << "before_array_join " << before_array_join->dumpDAG() << "\n";
    }

    if (array_join)
    {
        ss << "array_join " << "FIXME doesn't have dump" << "\n";
    }

    if (before_join)
    {
        ss << "before_join " << before_join->dumpDAG() << "\n";
    }

    if (before_where)
    {
        ss << "before_where " << before_where->dumpDAG() << "\n";
    }

    if (prewhere_info)
    {
        ss << "prewhere_info " << prewhere_info->dump() << "\n";
    }

    if (filter_info)
    {
        ss << "filter_info " << filter_info->dump() << "\n";
    }

    if (before_aggregation)
    {
        ss << "before_aggregation " << before_aggregation->dumpDAG() << "\n";
    }

    if (before_having)
    {
        ss << "before_having " << before_having->dumpDAG() << "\n";
    }

    if (before_window)
    {
        ss << "before_window " << before_window->dumpDAG() << "\n";
    }

    if (before_order_by)
    {
        ss << "before_order_by " << before_order_by->dumpDAG() << "\n";
    }

    if (before_limit_by)
    {
        ss << "before_limit_by " << before_limit_by->dumpDAG() << "\n";
    }

    if (final_projection)
    {
        ss << "final_projection " << final_projection->dumpDAG() << "\n";
    }

    if (!selected_columns.empty())
    {
        ss << "selected_columns ";
        for (size_t i = 0; i < selected_columns.size(); ++i)
        {
            if (i > 0)
            {
                ss << ", ";
            }
            ss << backQuote(selected_columns[i]);
        }
        ss << "\n";
    }

    return ss.str();
}

}<|MERGE_RESOLUTION|>--- conflicted
+++ resolved
@@ -1010,20 +1010,12 @@
 
 std::shared_ptr<DirectKeyValueJoin> tryKeyValueJoin(std::shared_ptr<TableJoin> analyzed_join, const Block & right_sample_block);
 
+
 static std::shared_ptr<IJoin> chooseJoinAlgorithm(std::shared_ptr<TableJoin> analyzed_join, std::unique_ptr<QueryPlan> & joined_plan, ContextPtr context)
 {
     Block right_sample_block = joined_plan->getCurrentDataStream().header;
 
-<<<<<<< HEAD
-    bool allow_merge_join = analyzed_join->allowMergeJoin();
-    bool allow_grace_hash_join = analyzed_join->allowGraceHashJoin();
-    auto make_merge_join = [analyzed_join, sample_block] { return std::make_shared<MergeJoin>(analyzed_join, sample_block); };
-    auto make_grace_hash_join = [context, analyzed_join, sample_block] { return std::make_shared<GraceHashJoin>(context, analyzed_join, sample_block); };
-
-    if (analyzed_join->forceHashJoin() || (analyzed_join->preferMergeJoin() && !allow_merge_join && !allow_grace_hash_join))
-=======
     if (analyzed_join->isEnabledAlgorithm(JoinAlgorithm::DIRECT))
->>>>>>> 7c4f42d0
     {
         JoinPtr direct_join = tryKeyValueJoin(analyzed_join, right_sample_block);
         if (direct_join)
@@ -1033,13 +1025,6 @@
             return direct_join;
         }
     }
-<<<<<<< HEAD
-    else if (analyzed_join->forceMergeJoin() || (analyzed_join->preferMergeJoin() && allow_merge_join))
-        return make_merge_join();
-    else if (analyzed_join->forceGraceHashJoin() || allow_grace_hash_join)
-        return make_grace_hash_join();
-    return std::make_shared<JoinSwitcher>(analyzed_join, sample_block, make_merge_join);
-=======
 
     if (analyzed_join->isEnabledAlgorithm(JoinAlgorithm::PARTIAL_MERGE) ||
         analyzed_join->isEnabledAlgorithm(JoinAlgorithm::PREFER_PARTIAL_MERGE))
@@ -1065,11 +1050,26 @@
     }
 
     if (analyzed_join->isEnabledAlgorithm(JoinAlgorithm::AUTO))
-        return std::make_shared<JoinSwitcher>(analyzed_join, right_sample_block);
+    {
+        auto make_merge_join = [analyzed_join, right_sample_block]
+        {
+            return std::make_shared<MergeJoin>(analyzed_join, right_sample_block);
+        };
+
+        auto make_grace_hash_join = [context, analyzed_join, right_sample_block]
+        {
+            return std::make_shared<GraceHashJoin>(context, analyzed_join, right_sample_block);
+        };
+
+
+        if (analyzed_join->allowGraceHashJoin())
+            return std::make_shared<JoinSwitcher>(analyzed_join, right_sample_block, make_grace_hash_join);
+        if (analyzed_join->allowMergeJoin())
+            return std::make_shared<JoinSwitcher>(analyzed_join, right_sample_block, make_merge_join);
+    }
 
     throw Exception("Can't execute any of specified algorithms for specified strictness/kind and right storage type",
                      ErrorCodes::NOT_IMPLEMENTED);
->>>>>>> 7c4f42d0
 }
 
 static std::unique_ptr<QueryPlan> buildJoinedPlan(
