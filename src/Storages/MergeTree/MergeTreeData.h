#pragma once

#include <Common/SimpleIncrement.h>
#include <Common/MultiVersion.h>
#include <Storages/IStorage.h>
#include <IO/ReadBufferFromString.h>
#include <IO/WriteBufferFromFile.h>
#include <IO/ReadBufferFromFile.h>
#include <DataTypes/DataTypeString.h>
#include <DataTypes/DataTypesNumber.h>
#include <Processors/Merges/Algorithms/Graphite.h>
#include <Storages/MergeTree/BackgroundJobsAssignee.h>
#include <Storages/MergeTree/MergeTreeIndices.h>
#include <Storages/MergeTree/MergeTreePartInfo.h>
#include <Storages/MergeTree/MergeTreeSettings.h>
#include <Storages/MergeTree/MergeTreeMutationStatus.h>
#include <Storages/MergeTree/MergeList.h>
#include <Storages/MergeTree/IMergeTreeDataPart.h>
#include <Storages/MergeTree/MergeTreeDataPartInMemory.h>
#include <Storages/MergeTree/MergeTreePartsMover.h>
#include <Storages/MergeTree/MergeTreeWriteAheadLog.h>
#include <Storages/MergeTree/PinnedPartUUIDs.h>
#include <Storages/MergeTree/ZeroCopyLock.h>
#include <Storages/MergeTree/TemporaryParts.h>
#include <Storages/IndicesDescription.h>
#include <Storages/DataDestinationType.h>
#include <Storages/extractKeyExpressionList.h>
#include <Storages/PartitionCommands.h>
#include <Interpreters/PartLog.h>
#include <Disks/StoragePolicy.h>


#include <boost/multi_index_container.hpp>
#include <boost/multi_index/ordered_index.hpp>
#include <boost/multi_index/global_fun.hpp>
#include <boost/range/iterator_range_core.hpp>


namespace DB
{

/// Number of streams is not number parts, but number or parts*files, hence 1000.
const size_t DEFAULT_DELAYED_STREAMS_FOR_PARALLEL_WRITE = 1000;

class AlterCommands;
class MergeTreePartsMover;
class MergeTreeDataMergerMutator;
class MutationCommands;
class Context;
using PartitionIdToMaxBlock = std::unordered_map<String, Int64>;
struct JobAndPool;
class MergeTreeTransaction;
struct ZeroCopyLock;

/// Auxiliary struct holding information about the future merged or mutated part.
struct EmergingPartInfo
{
    String disk_name;
    String partition_id;
    size_t estimate_bytes;
};

struct CurrentlySubmergingEmergingTagger;

struct SelectQueryOptions;
class ExpressionActions;
using ExpressionActionsPtr = std::shared_ptr<ExpressionActions>;
using ManyExpressionActions = std::vector<ExpressionActionsPtr>;
class MergeTreeDeduplicationLog;

namespace ErrorCodes
{
    extern const int LOGICAL_ERROR;
}


/// Data structure for *MergeTree engines.
/// Merge tree is used for incremental sorting of data.
/// The table consists of several sorted parts.
/// During insertion new data is sorted according to the primary key and is written to the new part.
/// Parts are merged in the background according to a heuristic algorithm.
/// For each part the index file is created containing primary key values for every n-th row.
/// This allows efficient selection by primary key range predicate.
///
/// Additionally:
///
/// The date column is specified. For each part min and max dates are remembered.
/// Essentially it is an index too.
///
/// Data is partitioned by the value of the partitioning expression.
/// Parts belonging to different partitions are not merged - for the ease of administration (data sync and backup).
///
/// File structure of old-style month-partitioned tables (format_version = 0):
/// Part directory - / min-date _ max-date _ min-id _ max-id _ level /
/// Inside the part directory:
/// checksums.txt - contains the list of all files along with their sizes and checksums.
/// columns.txt - contains the list of all columns and their types.
/// primary.idx - contains the primary index.
/// [Column].bin - contains compressed column data.
/// [Column].mrk - marks, pointing to seek positions allowing to skip n * k rows.
///
/// File structure of tables with custom partitioning (format_version >= 1):
/// Part directory - / partition-id _ min-id _ max-id _ level /
/// Inside the part directory:
/// The same files as for month-partitioned tables, plus
/// count.txt - contains total number of rows in this part.
/// partition.dat - contains the value of the partitioning expression.
/// minmax_[Column].idx - MinMax indexes (see IMergeTreeDataPart::MinMaxIndex class) for the columns required by the partitioning expression.
///
/// Several modes are implemented. Modes determine additional actions during merge:
/// - Ordinary - don't do anything special
/// - Collapsing - collapse pairs of rows with the opposite values of sign_columns for the same values
///   of primary key (cf. CollapsingSortedBlockInputStream.h)
/// - Replacing - for all rows with the same primary key keep only the latest one. Or, if the version
///   column is set, keep the latest row with the maximal version.
/// - Summing - sum all numeric columns not contained in the primary key for all rows with the same primary key.
/// - Aggregating - merge columns containing aggregate function states for all rows with the same primary key.
/// - Graphite - performs coarsening of historical data for Graphite (a system for quantitative monitoring).

/// The MergeTreeData class contains a list of parts and the data structure parameters.
/// To read and modify the data use other classes:
/// - MergeTreeDataSelectExecutor
/// - MergeTreeDataWriter
/// - MergeTreeDataMergerMutator

class MergeTreeData : public IStorage, public WithMutableContext
{
public:
    /// Function to call if the part is suspected to contain corrupt data.
    using BrokenPartCallback = std::function<void (const String &)>;
    using DataPart = IMergeTreeDataPart;

    using MutableDataPartPtr = std::shared_ptr<DataPart>;
    using MutableDataPartsVector = std::vector<MutableDataPartPtr>;
    /// After the DataPart is added to the working set, it cannot be changed.
    using DataPartPtr = std::shared_ptr<const DataPart>;

    using DataPartState = IMergeTreeDataPart::State;
    using DataPartStates = std::initializer_list<DataPartState>;
    using DataPartStateVector = std::vector<DataPartState>;

    using PinnedPartUUIDsPtr = std::shared_ptr<const PinnedPartUUIDs>;

    constexpr static auto FORMAT_VERSION_FILE_NAME = "format_version.txt";
    constexpr static auto DETACHED_DIR_NAME = "detached";

    /// Auxiliary structure for index comparison. Keep in mind lifetime of MergeTreePartInfo.
    struct DataPartStateAndInfo
    {
        DataPartState state;
        const MergeTreePartInfo & info;
    };

    /// Auxiliary structure for index comparison
    struct DataPartStateAndPartitionID
    {
        DataPartState state;
        String partition_id;
    };

    STRONG_TYPEDEF(String, PartitionID)

    /// Alter conversions which should be applied on-fly for part. Build from of
    /// the most recent mutation commands for part. Now we have only rename_map
    /// here (from ALTER_RENAME) command, because for all other type of alters
    /// we can deduce conversions for part from difference between
    /// part->getColumns() and storage->getColumns().
    struct AlterConversions
    {
        /// Rename map new_name -> old_name
        std::unordered_map<String, String> rename_map;

        bool isColumnRenamed(const String & new_name) const { return rename_map.count(new_name) > 0; }
        String getColumnOldName(const String & new_name) const { return rename_map.at(new_name); }
    };

    struct LessDataPart
    {
        using is_transparent = void;

        bool operator()(const DataPartPtr & lhs, const MergeTreePartInfo & rhs) const { return lhs->info < rhs; }
        bool operator()(const MergeTreePartInfo & lhs, const DataPartPtr & rhs) const { return lhs < rhs->info; }
        bool operator()(const DataPartPtr & lhs, const DataPartPtr & rhs) const { return lhs->info < rhs->info; }
        bool operator()(const MergeTreePartInfo & lhs, const PartitionID & rhs) const { return lhs.partition_id < rhs.toUnderType(); }
        bool operator()(const PartitionID & lhs, const MergeTreePartInfo & rhs) const { return lhs.toUnderType() < rhs.partition_id; }
    };

    struct LessStateDataPart
    {
        using is_transparent = void;

        bool operator() (const DataPartStateAndInfo & lhs, const DataPartStateAndInfo & rhs) const
        {
            return std::forward_as_tuple(static_cast<UInt8>(lhs.state), lhs.info)
                   < std::forward_as_tuple(static_cast<UInt8>(rhs.state), rhs.info);
        }

        bool operator() (DataPartStateAndInfo info, const DataPartState & state) const
        {
            return static_cast<size_t>(info.state) < static_cast<size_t>(state);
        }

        bool operator() (const DataPartState & state, DataPartStateAndInfo info) const
        {
            return static_cast<size_t>(state) < static_cast<size_t>(info.state);
        }

        bool operator() (const DataPartStateAndInfo & lhs, const DataPartStateAndPartitionID & rhs) const
        {
            return std::forward_as_tuple(static_cast<UInt8>(lhs.state), lhs.info.partition_id)
                   < std::forward_as_tuple(static_cast<UInt8>(rhs.state), rhs.partition_id);
        }

        bool operator() (const DataPartStateAndPartitionID & lhs, const DataPartStateAndInfo & rhs) const
        {
            return std::forward_as_tuple(static_cast<UInt8>(lhs.state), lhs.partition_id)
                   < std::forward_as_tuple(static_cast<UInt8>(rhs.state), rhs.info.partition_id);
        }
    };

    using DataParts = std::set<DataPartPtr, LessDataPart>;
    using DataPartsVector = std::vector<DataPartPtr>;

    using DataPartsLock = std::unique_lock<std::mutex>;
    DataPartsLock lockParts() const { return DataPartsLock(data_parts_mutex); }

    MergeTreeDataPartType choosePartType(size_t bytes_uncompressed, size_t rows_count) const;
    MergeTreeDataPartType choosePartTypeOnDisk(size_t bytes_uncompressed, size_t rows_count) const;

    /// After this method setColumns must be called
    MutableDataPartPtr createPart(const String & name,
        MergeTreeDataPartType type, const MergeTreePartInfo & part_info,
        const VolumePtr & volume, const String & relative_path, const IMergeTreeDataPart * parent_part = nullptr) const;

    /// Create part, that already exists on filesystem.
    /// After this methods 'loadColumnsChecksumsIndexes' must be called.
    MutableDataPartPtr createPart(const String & name,
        const VolumePtr & volume, const String & relative_path, const IMergeTreeDataPart * parent_part = nullptr) const;

    MutableDataPartPtr createPart(const String & name, const MergeTreePartInfo & part_info,
        const VolumePtr & volume, const String & relative_path, const IMergeTreeDataPart * parent_part = nullptr) const;

    /// Auxiliary object to add a set of parts into the working set in two steps:
    /// * First, as PreActive parts (the parts are ready, but not yet in the active set).
    /// * Next, if commit() is called, the parts are added to the active set and the parts that are
    ///   covered by them are marked Outdated.
    /// If neither commit() nor rollback() was called, the destructor rollbacks the operation.
    class Transaction : private boost::noncopyable
    {
    public:
        Transaction(MergeTreeData & data_, MergeTreeTransaction * txn_) : data(data_), txn(txn_) {}

        DataPartsVector commit(MergeTreeData::DataPartsLock * acquired_parts_lock = nullptr);

        void rollback();

        /// Immediately remove parts from table's data_parts set and change part
        /// state to temporary. Useful for new parts which not present in table.
        void rollbackPartsToTemporaryState();

        size_t size() const { return precommitted_parts.size(); }
        bool isEmpty() const { return precommitted_parts.empty(); }

        ~Transaction()
        {
            try
            {
                rollback();
            }
            catch (...)
            {
                tryLogCurrentException("~MergeTreeData::Transaction");
            }
        }

    private:
        friend class MergeTreeData;

        MergeTreeData & data;
        MergeTreeTransaction * txn;
        DataParts precommitted_parts;

        void clear() { precommitted_parts.clear(); }
    };

    using TransactionUniquePtr = std::unique_ptr<Transaction>;

    using PathWithDisk = std::pair<String, DiskPtr>;

    struct PartsTemporaryRename : private boost::noncopyable
    {
        PartsTemporaryRename(
            const MergeTreeData & storage_,
            const String & source_dir_)
            : storage(storage_)
            , source_dir(source_dir_)
        {
        }

        /// Adds part to rename. Both names are relative to relative_data_path.
        void addPart(const String & old_name, const String & new_name, const DiskPtr & disk);

        /// Renames part from old_name to new_name
        void tryRenameAll();

        /// Renames all added parts from new_name to old_name if old name is not empty
        ~PartsTemporaryRename();

        struct RenameInfo
        {
            String old_name;
            String new_name;
            /// Disk cannot be changed
            DiskPtr disk;
        };

        const MergeTreeData & storage;
        const String source_dir;
        std::vector<RenameInfo> old_and_new_names;
        bool renamed = false;
    };

    /// Parameters for various modes.
    struct MergingParams
    {
        /// Merging mode. See above.
        enum Mode
        {
            Ordinary            = 0,    /// Enum values are saved. Do not change them.
            Collapsing          = 1,
            Summing             = 2,
            Aggregating         = 3,
            Replacing           = 5,
            Graphite            = 6,
            VersionedCollapsing = 7,
        };

        Mode mode;

        /// For Collapsing and VersionedCollapsing mode.
        String sign_column;

        /// For Summing mode. If empty - columns_to_sum is determined automatically.
        Names columns_to_sum;

        /// For Replacing and VersionedCollapsing mode. Can be empty for Replacing.
        String version_column;

        /// For Graphite mode.
        Graphite::Params graphite_params;

        /// Check that needed columns are present and have correct types.
        void check(const StorageInMemoryMetadata & metadata) const;

        String getModeName() const;
    };

    /// Attach the table corresponding to the directory in full_path inside policy (must end with /), with the given columns.
    /// Correctness of names and paths is not checked.
    ///
    /// date_column_name - if not empty, the name of the Date column used for partitioning by month.
    ///     Otherwise, partition_by_ast is used for partitioning.
    ///
    /// order_by_ast - a single expression or a tuple. It is used as a sorting key
    ///     (an ASTExpressionList used for sorting data in parts);
    /// primary_key_ast - can be nullptr, an expression, or a tuple.
    ///     Used to determine an ASTExpressionList values of which are written in the primary.idx file
    ///     for one row in every `index_granularity` rows to speed up range queries.
    ///     Primary key must be a prefix of the sorting key;
    ///     If it is nullptr, then it will be determined from order_by_ast.
    ///
    /// require_part_metadata - should checksums.txt and columns.txt exist in the part directory.
    /// attach - whether the existing table is attached or the new table is created.
    MergeTreeData(const StorageID & table_id_,
                  const String & relative_data_path_,
                  const StorageInMemoryMetadata & metadata_,
                  ContextMutablePtr context_,
                  const String & date_column_name,
                  const MergingParams & merging_params_,
                  std::unique_ptr<MergeTreeSettings> settings_,
                  bool require_part_metadata_,
                  bool attach,
                  BrokenPartCallback broken_part_callback_ = [](const String &){});

    /// Build a block of minmax and count values of a MergeTree table. These values are extracted
    /// from minmax_indices, the first expression of primary key, and part rows.
    ///
    /// has_filter - if query has no filter, bypass partition pruning completely
    ///
    /// query_info - used to filter unneeded parts
    ///
    /// parts - part set to filter
    ///
    /// normal_parts - collects parts that don't have all the needed values to form the block.
    /// Specifically, this is when a part doesn't contain a final mark and the related max value is
    /// required.
    Block getMinMaxCountProjectionBlock(
        const StorageMetadataPtr & metadata_snapshot,
        const Names & required_columns,
        bool has_filter,
        const SelectQueryInfo & query_info,
        const DataPartsVector & parts,
        DataPartsVector & normal_parts,
        const PartitionIdToMaxBlock * max_block_numbers_to_read,
        ContextPtr query_context) const;

    std::optional<ProjectionCandidate> getQueryProcessingStageWithAggregateProjection(
        ContextPtr query_context, const StorageSnapshotPtr & storage_snapshot, SelectQueryInfo & query_info) const;

    QueryProcessingStage::Enum getQueryProcessingStage(
        ContextPtr query_context,
        QueryProcessingStage::Enum to_stage,
        const StorageSnapshotPtr & storage_snapshot,
        SelectQueryInfo & info) const override;

    ReservationPtr reserveSpace(UInt64 expected_size, VolumePtr & volume) const;

    static bool partsContainSameProjections(const DataPartPtr & left, const DataPartPtr & right);

    StoragePolicyPtr getStoragePolicy() const override;

    bool supportsPrewhere() const override { return true; }

    bool supportsFinal() const override;

    bool supportsSubcolumns() const override { return true; }

<<<<<<< HEAD
    bool supportsTTL() const override { return true; }
=======
    bool supportsDynamicSubcolumns() const override { return true; }
>>>>>>> b36f8101

    NamesAndTypesList getVirtuals() const override;

    bool mayBenefitFromIndexForIn(const ASTPtr & left_in_operand, ContextPtr, const StorageMetadataPtr & metadata_snapshot) const override;

    /// Snapshot for MergeTree contains the current set of data parts
    /// at the moment of the start of query.
    struct SnapshotData : public StorageSnapshot::Data
    {
        DataPartsVector parts;
    };

    StorageSnapshotPtr getStorageSnapshot(const StorageMetadataPtr & metadata_snapshot, ContextPtr query_context) const override;

    /// Load the set of data parts from disk. Call once - immediately after the object is created.
    void loadDataParts(bool skip_sanity_checks);

    String getLogName() const { return log_name; }

    Int64 getMaxBlockNumber() const;


    /// Returns a copy of the list so that the caller shouldn't worry about locks.
    DataParts getDataParts(const DataPartStates & affordable_states) const;

    DataPartsVector getDataPartsVectorForInternalUsage(
        const DataPartStates & affordable_states,
        const DataPartsLock & lock,
        DataPartStateVector * out_states = nullptr,
        bool require_projection_parts = false) const;

    /// Returns sorted list of the parts with specified states
    ///  out_states will contain snapshot of each part state
    DataPartsVector getDataPartsVectorForInternalUsage(
        const DataPartStates & affordable_states, DataPartStateVector * out_states = nullptr, bool require_projection_parts = false) const;


    /// Returns absolutely all parts (and snapshot of their states)
    DataPartsVector getAllDataPartsVector(
        DataPartStateVector * out_states = nullptr,
        bool require_projection_parts = false) const;

    /// Returns parts in Active state
    DataParts getDataPartsForInternalUsage() const;
    DataPartsVector getDataPartsVectorForInternalUsage() const;

    void filterVisibleDataParts(DataPartsVector & maybe_visible_parts, CSN snapshot_version, TransactionID current_tid) const;

    /// Returns parts that visible with current snapshot
    DataPartsVector getVisibleDataPartsVector(ContextPtr local_context) const;
    DataPartsVector getVisibleDataPartsVectorUnlocked(ContextPtr local_context, const DataPartsLock & lock) const;
    DataPartsVector getVisibleDataPartsVector(const MergeTreeTransactionPtr & txn) const;
    DataPartsVector getVisibleDataPartsVector(CSN snapshot_version, TransactionID current_tid) const;

    /// Returns a part in Active state with the given name or a part containing it. If there is no such part, returns nullptr.
    DataPartPtr getActiveContainingPart(const String & part_name) const;
    DataPartPtr getActiveContainingPart(const MergeTreePartInfo & part_info) const;
    DataPartPtr getActiveContainingPart(const MergeTreePartInfo & part_info, DataPartState state, DataPartsLock & lock) const;

    /// Swap part with it's identical copy (possible with another path on another disk).
    /// If original part is not active or doesn't exist exception will be thrown.
    void swapActivePart(MergeTreeData::DataPartPtr part_copy);

    /// Returns all parts in specified partition
    DataPartsVector getVisibleDataPartsVectorInPartition(MergeTreeTransaction * txn, const String & partition_id, DataPartsLock * acquired_lock = nullptr) const;
    DataPartsVector getVisibleDataPartsVectorInPartition(ContextPtr local_context, const String & partition_id) const;
    DataPartsVector getVisibleDataPartsVectorInPartitions(ContextPtr local_context, const std::unordered_set<String> & partition_ids) const;

    DataPartsVector getDataPartsVectorInPartitionForInternalUsage(const DataPartState & state, const String & partition_id, DataPartsLock * acquired_lock = nullptr) const;

    /// Returns the part with the given name and state or nullptr if no such part.
    DataPartPtr getPartIfExists(const String & part_name, const DataPartStates & valid_states);
    DataPartPtr getPartIfExists(const MergeTreePartInfo & part_info, const DataPartStates & valid_states);

    /// Total size of active parts in bytes.
    size_t getTotalActiveSizeInBytes() const;

    size_t getTotalActiveSizeInRows() const;

    size_t getPartsCount() const;
    size_t getMaxPartsCountForPartitionWithState(DataPartState state) const;
    size_t getMaxPartsCountForPartition() const;
    size_t getMaxInactivePartsCountForPartition() const;

    /// Get min value of part->info.getDataVersion() for all active parts.
    /// Makes sense only for ordinary MergeTree engines because for them block numbering doesn't depend on partition.
    std::optional<Int64> getMinPartDataVersion() const;


    /// Returns all detached parts
    DetachedPartsInfo getDetachedParts() const;

    static void validateDetachedPartName(const String & name);

    void dropDetached(const ASTPtr & partition, bool part, ContextPtr context);

    MutableDataPartsVector tryLoadPartsToAttach(const ASTPtr & partition, bool attach_part,
                                                ContextPtr context, PartsTemporaryRename & renamed_parts);


    /// If the table contains too many active parts, sleep for a while to give them time to merge.
    /// If until is non-null, wake up from the sleep earlier if the event happened.
    void delayInsertOrThrowIfNeeded(Poco::Event * until = nullptr) const;

    /// Renames temporary part to a permanent part and adds it to the parts set.
    /// It is assumed that the part does not intersect with existing parts.
    /// If increment != nullptr, part index is determining using increment. Otherwise part index remains unchanged.
    /// If out_transaction != nullptr, adds the part in the PreActive state (the part will be added to the
    /// active set later with out_transaction->commit()).
    /// Else, commits the part immediately.
    /// Returns true if part was added. Returns false if part is covered by bigger part.
    bool renameTempPartAndAdd(
        MutableDataPartPtr & part,
        MergeTreeTransaction * txn,
        SimpleIncrement * increment = nullptr,
        Transaction * out_transaction = nullptr,
        MergeTreeDeduplicationLog * deduplication_log = nullptr,
        std::string_view deduplication_token = std::string_view());

    /// The same as renameTempPartAndAdd but the block range of the part can contain existing parts.
    /// Returns all parts covered by the added part (in ascending order).
    /// If out_transaction == nullptr, marks covered parts as Outdated.
    DataPartsVector renameTempPartAndReplace(
        MutableDataPartPtr & part, MergeTreeTransaction * txn, SimpleIncrement * increment = nullptr,
        Transaction * out_transaction = nullptr, MergeTreeDeduplicationLog * deduplication_log = nullptr);

    /// Low-level version of previous one, doesn't lock mutex
    /// FIXME Transactions: remove add_to_txn flag, maybe merge MergeTreeTransaction and Transaction
    bool renameTempPartAndReplace(
        MutableDataPartPtr & part,
        MergeTreeTransaction * txn,
        SimpleIncrement * increment,
        Transaction * out_transaction,
        DataPartsLock & lock,
        DataPartsVector * out_covered_parts = nullptr,
        MergeTreeDeduplicationLog * deduplication_log = nullptr,
        std::string_view deduplication_token = std::string_view());

    /// Remove parts from working set immediately (without wait for background
    /// process). Transfer part state to temporary. Have very limited usage only
    /// for new parts which aren't already present in table.
    void removePartsFromWorkingSetImmediatelyAndSetTemporaryState(const DataPartsVector & remove);

    /// Removes parts from the working set parts.
    /// Parts in add must already be in data_parts with PreActive, Active, or Outdated states.
    /// If clear_without_timeout is true, the parts will be deleted at once, or during the next call to
    /// clearOldParts (ignoring old_parts_lifetime).
    void removePartsFromWorkingSet(MergeTreeTransaction * txn, const DataPartsVector & remove, bool clear_without_timeout, DataPartsLock * acquired_lock = nullptr);
    void removePartsFromWorkingSet(MergeTreeTransaction * txn, const DataPartsVector & remove, bool clear_without_timeout, DataPartsLock & acquired_lock);

    /// Removes all parts from the working set parts
    ///  for which (partition_id = drop_range.partition_id && min_block >= drop_range.min_block && max_block <= drop_range.max_block).
    /// Used in REPLACE PARTITION command;
    DataPartsVector removePartsInRangeFromWorkingSet(MergeTreeTransaction * txn, const MergeTreePartInfo & drop_range,
                                                     DataPartsLock & lock);

    /// Restores Outdated part and adds it to working set
    void restoreAndActivatePart(const DataPartPtr & part, DataPartsLock * acquired_lock = nullptr);

    /// Renames the part to detached/<prefix>_<part> and removes it from data_parts,
    //// so it will not be deleted in clearOldParts.
    /// If restore_covered is true, adds to the working set inactive parts, which were merged into the deleted part.
    void forgetPartAndMoveToDetached(const DataPartPtr & part, const String & prefix = "", bool restore_covered = false);

    /// If the part is Obsolete and not used by anybody else, immediately delete it from filesystem and remove from memory.
    void tryRemovePartImmediately(DataPartPtr && part);

    /// Returns old inactive parts that can be deleted. At the same time removes them from the list of parts but not from the disk.
    /// If 'force' - don't wait for old_parts_lifetime.
    DataPartsVector grabOldParts(bool force = false);

    /// Reverts the changes made by grabOldParts(), parts should be in Deleting state.
    void rollbackDeletingParts(const DataPartsVector & parts);

    /// Removes parts from data_parts, they should be in Deleting state
    void removePartsFinally(const DataPartsVector & parts);

    /// When WAL is not enabled, the InMemoryParts need to be persistent.
    void flushAllInMemoryPartsIfNeeded();

    /// Delete irrelevant parts from memory and disk.
    /// If 'force' - don't wait for old_parts_lifetime.
    size_t clearOldPartsFromFilesystem(bool force = false);
    void clearPartsFromFilesystem(const DataPartsVector & parts);

    /// Delete WAL files containing parts, that all already stored on disk.
    size_t clearOldWriteAheadLogs();

    /// Delete all directories which names begin with "tmp"
    /// Must be called with locked lockForShare() because it's using relative_data_path.
    size_t clearOldTemporaryDirectories(size_t custom_directories_lifetime_seconds);

    size_t clearEmptyParts();

    /// After the call to dropAllData() no method can be called.
    /// Deletes the data directory and flushes the uncompressed blocks cache and the marks cache.
    void dropAllData();

    /// Drop data directories if they are empty. It is safe to call this method if table creation was unsuccessful.
    void dropIfEmpty();

    /// Moves the entire data directory. Flushes the uncompressed blocks cache
    /// and the marks cache. Must be called with locked lockExclusively()
    /// because changes relative_data_path.
    void rename(const String & new_table_path, const StorageID & new_table_id) override;

    /// Check if the ALTER can be performed:
    /// - all needed columns are present.
    /// - all type conversions can be done.
    /// - columns corresponding to primary key, indices, sign, sampling expression and date are not affected.
    /// If something is wrong, throws an exception.
    void checkAlterIsPossible(const AlterCommands & commands, ContextPtr context) const override;

    /// Checks if the Mutation can be performed.
    /// (currently no additional checks: always ok)
    void checkMutationIsPossible(const MutationCommands & commands, const Settings & settings) const override;

    /// Checks that partition name in all commands is valid
    void checkAlterPartitionIsPossible(const PartitionCommands & commands, const StorageMetadataPtr & metadata_snapshot, const Settings & settings) const override;

    /// Change MergeTreeSettings
    void changeSettings(
        const ASTPtr & new_settings,
        AlterLockHolder & table_lock_holder);

    /// Should be called if part data is suspected to be corrupted.
    void reportBrokenPart(const String & name) const
    {
        broken_part_callback(name);
    }

    /// Same as above but has the ability to check all other parts
    /// which reside on the same disk of the suspicious part.
    void reportBrokenPart(MergeTreeData::DataPartPtr & data_part) const;

    /// TODO (alesap) Duplicate method required for compatibility.
    /// Must be removed.
    static ASTPtr extractKeyExpressionList(const ASTPtr & node)
    {
        return DB::extractKeyExpressionList(node);
    }

    /** Create local backup (snapshot) for parts with specified prefix.
      * Backup is created in directory clickhouse_dir/shadow/i/, where i - incremental number,
      *  or if 'with_name' is specified - backup is created in directory with specified name.
      */
    PartitionCommandsResultInfo freezePartition(
        const ASTPtr & partition,
        const StorageMetadataPtr & metadata_snapshot,
        const String & with_name,
        ContextPtr context,
        TableLockHolder & table_lock_holder);

    /// Freezes all parts.
    PartitionCommandsResultInfo freezeAll(
        const String & with_name,
        const StorageMetadataPtr & metadata_snapshot,
        ContextPtr context,
        TableLockHolder & table_lock_holder);

    /// Unfreezes particular partition.
    PartitionCommandsResultInfo unfreezePartition(
        const ASTPtr & partition,
        const String & backup_name,
        ContextPtr context,
        TableLockHolder & table_lock_holder);

    /// Unfreezes all parts.
    PartitionCommandsResultInfo unfreezeAll(
        const String & backup_name,
        ContextPtr context,
        TableLockHolder & table_lock_holder);

    /// Storage has data to backup.
    bool hasDataToBackup() const override { return true; }

    /// Prepares entries to backup data of the storage.
    BackupEntries backupData(ContextPtr context, const ASTs & partitions) override;
    static BackupEntries backupDataParts(const DataPartsVector & data_parts);

    /// Extract data from the backup and put it to the storage.
    RestoreTaskPtr restoreDataParts(
        const std::unordered_set<String> & partition_ids,
        const BackupPtr & backup,
        const String & data_path_in_backup,
        SimpleIncrement * increment);

    /// Moves partition to specified Disk
    void movePartitionToDisk(const ASTPtr & partition, const String & name, bool moving_part, ContextPtr context);

    /// Moves partition to specified Volume
    void movePartitionToVolume(const ASTPtr & partition, const String & name, bool moving_part, ContextPtr context);

    /// Checks that Partition could be dropped right now
    /// Otherwise - throws an exception with detailed information.
    /// We do not use mutex because it is not very important that the size could change during the operation.
    void checkPartitionCanBeDropped(const ASTPtr & partition, ContextPtr local_context);

    void checkPartCanBeDropped(const String & part_name);

    Pipe alterPartition(
        const StorageMetadataPtr & metadata_snapshot,
        const PartitionCommands & commands,
        ContextPtr query_context) override;

    size_t getColumnCompressedSize(const std::string & name) const
    {
        auto lock = lockParts();
        const auto it = column_sizes.find(name);
        return it == std::end(column_sizes) ? 0 : it->second.data_compressed;
    }

    ColumnSizeByName getColumnSizes() const override
    {
        auto lock = lockParts();
        return column_sizes;
    }

    const ColumnsDescription & getObjectColumns() const { return object_columns; }

    /// Creates desciprion of columns of data type Object from the range of data parts.
    static ColumnsDescription getObjectColumns(
        const DataPartsVector & parts, const ColumnsDescription & storage_columns);

    IndexSizeByName getSecondaryIndexSizes() const override
    {
        auto lock = lockParts();
        return secondary_index_sizes;
    }

    /// For ATTACH/DETACH/DROP PARTITION.
    String getPartitionIDFromQuery(const ASTPtr & ast, ContextPtr context) const;
    std::unordered_set<String> getPartitionIDsFromQuery(const ASTs & asts, ContextPtr context) const;
    std::set<String> getPartitionIdsAffectedByCommands(const MutationCommands & commands, ContextPtr query_context) const;

    /// Extracts MergeTreeData of other *MergeTree* storage
    ///  and checks that their structure suitable for ALTER TABLE ATTACH PARTITION FROM
    /// Tables structure should be locked.
    MergeTreeData & checkStructureAndGetMergeTreeData(const StoragePtr & source_table, const StorageMetadataPtr & src_snapshot, const StorageMetadataPtr & my_snapshot) const;
    MergeTreeData & checkStructureAndGetMergeTreeData(IStorage & source_table, const StorageMetadataPtr & src_snapshot, const StorageMetadataPtr & my_snapshot) const;

    MergeTreeData::MutableDataPartPtr cloneAndLoadDataPartOnSameDisk(
        const MergeTreeData::DataPartPtr & src_part, const String & tmp_part_prefix, const MergeTreePartInfo & dst_part_info,
        const StorageMetadataPtr & metadata_snapshot, const MergeTreeTransactionPtr & txn);

    virtual std::vector<MergeTreeMutationStatus> getMutationsStatus() const = 0;

    /// Returns true if table can create new parts with adaptive granularity
    /// Has additional constraint in replicated version
    virtual bool canUseAdaptiveGranularity() const
    {
        const auto settings = getSettings();
        return settings->index_granularity_bytes != 0 &&
            (settings->enable_mixed_granularity_parts || !has_non_adaptive_index_granularity_parts);
    }

    /// Get constant pointer to storage settings.
    /// Copy this pointer into your scope and you will
    /// get consistent settings.
    MergeTreeSettingsPtr getSettings() const
    {
        return storage_settings.get();
    }

    String getRelativeDataPath() const { return relative_data_path; }

    /// Get table path on disk
    String getFullPathOnDisk(const DiskPtr & disk) const;

    /// Looks for detached part on all disks,
    /// returns pointer to the disk where part is found or nullptr (the second function throws an exception)
    DiskPtr tryGetDiskForDetachedPart(const String & part_name) const;
    DiskPtr getDiskForDetachedPart(const String & part_name) const;

    bool storesDataOnDisk() const override { return true; }
    Strings getDataPaths() const override;

    /// Reserves space at least 1MB.
    ReservationPtr reserveSpace(UInt64 expected_size) const;

    /// Reserves space at least 1MB on specific disk or volume.
    static ReservationPtr reserveSpace(UInt64 expected_size, SpacePtr space);
    static ReservationPtr tryReserveSpace(UInt64 expected_size, SpacePtr space);

    /// Reserves space at least 1MB preferring best destination according to `ttl_infos`.
    ReservationPtr reserveSpacePreferringTTLRules(
        const StorageMetadataPtr & metadata_snapshot,
        UInt64 expected_size,
        const IMergeTreeDataPart::TTLInfos & ttl_infos,
        time_t time_of_move,
        size_t min_volume_index = 0,
        bool is_insert = false,
        DiskPtr selected_disk = nullptr) const;

    ReservationPtr tryReserveSpacePreferringTTLRules(
        const StorageMetadataPtr & metadata_snapshot,
        UInt64 expected_size,
        const IMergeTreeDataPart::TTLInfos & ttl_infos,
        time_t time_of_move,
        size_t min_volume_index = 0,
        bool is_insert = false,
        DiskPtr selected_disk = nullptr) const;

    /// Reserves space for the part based on the distribution of "big parts" in the same partition.
    /// Parts with estimated size larger than `min_bytes_to_rebalance_partition_over_jbod` are
    /// considered as big. The priority is lower than TTL. If reservation fails, return nullptr.
    ReservationPtr balancedReservation(
        const StorageMetadataPtr & metadata_snapshot,
        size_t part_size,
        size_t max_volume_index,
        const String & part_name,
        const MergeTreePartInfo & part_info,
        MergeTreeData::DataPartsVector covered_parts,
        std::optional<CurrentlySubmergingEmergingTagger> * tagger_ptr,
        const IMergeTreeDataPart::TTLInfos * ttl_infos,
        bool is_insert = false);

    /// Choose disk with max available free space
    /// Reserves 0 bytes
    ReservationPtr makeEmptyReservationOnLargestDisk() const { return getStoragePolicy()->makeEmptyReservationOnLargestDisk(); }

    Disks getDisks() const { return getStoragePolicy()->getDisks(); }

    /// Return alter conversions for part which must be applied on fly.
    AlterConversions getAlterConversionsForPart(MergeTreeDataPartPtr part) const;
    /// Returns destination disk or volume for the TTL rule according to current storage policy
    /// 'is_insert' - is TTL move performed on new data part insert.
    SpacePtr getDestinationForMoveTTL(const TTLDescription & move_ttl, bool is_insert = false) const;

    /// Checks if given part already belongs destination disk or volume for the
    /// TTL rule.
    bool isPartInTTLDestination(const TTLDescription & ttl, const IMergeTreeDataPart & part) const;

    /// Get count of total merges with TTL in MergeList (system.merges) for all
    /// tables (not only current table).
    /// Method is cheap and doesn't require any locks.
    size_t getTotalMergesWithTTLInMergeList() const;

    using WriteAheadLogPtr = std::shared_ptr<MergeTreeWriteAheadLog>;
    WriteAheadLogPtr getWriteAheadLog();

    MergeTreeDataFormatVersion format_version;

    /// Merging params - what additional actions to perform during merge.
    const MergingParams merging_params;

    bool is_custom_partitioned = false;

    /// Used only for old syntax tables. Never changes after init.
    Int64 minmax_idx_date_column_pos = -1; /// In a common case minmax index includes a date column.
    Int64 minmax_idx_time_column_pos = -1; /// In other cases, minmax index often includes a dateTime column.

    /// Get partition key expression on required columns
    static ExpressionActionsPtr getMinMaxExpr(const KeyDescription & partition_key, const ExpressionActionsSettings & settings);
    /// Get column names required for partition key
    static Names getMinMaxColumnsNames(const KeyDescription & partition_key);
    /// Get column types required for partition key
    static DataTypes getMinMaxColumnsTypes(const KeyDescription & partition_key);

    ExpressionActionsPtr getPrimaryKeyAndSkipIndicesExpression(const StorageMetadataPtr & metadata_snapshot) const;
    ExpressionActionsPtr getSortingKeyAndSkipIndicesExpression(const StorageMetadataPtr & metadata_snapshot) const;

    /// Get compression codec for part according to TTL rules and <compression>
    /// section from config.xml.
    CompressionCodecPtr getCompressionCodecForPart(size_t part_size_compressed, const IMergeTreeDataPart::TTLInfos & ttl_infos, time_t current_time) const;

    std::lock_guard<std::mutex> getQueryIdSetLock() const { return std::lock_guard<std::mutex>(query_id_set_mutex); }

    /// Record current query id where querying the table. Throw if there are already `max_queries` queries accessing the same table.
    /// Returns false if the `query_id` already exists in the running set, otherwise return true.
    bool insertQueryIdOrThrow(const String & query_id, size_t max_queries) const;
    bool insertQueryIdOrThrowNoLock(const String & query_id, size_t max_queries, const std::lock_guard<std::mutex> &) const;

    /// Remove current query id after query finished.
    void removeQueryId(const String & query_id) const;
    void removeQueryIdNoLock(const String & query_id, const std::lock_guard<std::mutex> &) const;

    /// Return the partition expression types as a Tuple type. Return DataTypeUInt8 if partition expression is empty.
    DataTypePtr getPartitionValueType() const;

    /// Construct a sample block of virtual columns.
    Block getSampleBlockWithVirtualColumns() const;

    /// Construct a block consisting only of possible virtual columns for part pruning.
    /// If one_part is true, fill in at most one part.
    Block getBlockWithVirtualPartColumns(const MergeTreeData::DataPartsVector & parts, bool one_part, bool ignore_empty = false) const;

    /// For generating names of temporary parts during insertion.
    SimpleIncrement insert_increment;

    bool has_non_adaptive_index_granularity_parts = false;

    /// Parts that currently moving from disk/volume to another.
    /// This set have to be used with `currently_processing_in_background_mutex`.
    /// Moving may conflict with merges and mutations, but this is OK, because
    /// if we decide to move some part to another disk, than we
    /// assuredly will choose this disk for containing part, which will appear
    /// as result of merge or mutation.
    DataParts currently_moving_parts;

    /// Mutex for currently_moving_parts
    mutable std::mutex moving_parts_mutex;

    PinnedPartUUIDsPtr getPinnedPartUUIDs() const;

    /// Schedules background job to like merge/mutate/fetch an executor
    virtual bool scheduleDataProcessingJob(BackgroundJobsAssignee & assignee) = 0;
    /// Schedules job to move parts between disks/volumes and so on.
    bool scheduleDataMovingJob(BackgroundJobsAssignee & assignee);
    bool areBackgroundMovesNeeded() const;

    /// Lock part in zookeeper for shared data in several nodes
    /// Overridden in StorageReplicatedMergeTree
    virtual void lockSharedData(const IMergeTreeDataPart &, bool = false) const {} /// NOLINT

    /// Unlock shared data part in zookeeper
    /// Overridden in StorageReplicatedMergeTree
    virtual bool unlockSharedData(const IMergeTreeDataPart &) const { return true; }

    /// Remove lock with old name for shared data part after rename
    virtual bool unlockSharedData(const IMergeTreeDataPart &, const String &) const { return true; }

    /// Fetch part only if some replica has it on shared storage like S3
    /// Overridden in StorageReplicatedMergeTree
    virtual bool tryToFetchIfShared(const IMergeTreeDataPart &, const DiskPtr &, const String &) { return false; }

    /// Check shared data usage on other replicas for detached/freezed part
    /// Remove local files and remote files if needed
    virtual bool removeDetachedPart(DiskPtr disk, const String & path, const String & part_name, bool is_freezed);

    /// Store metadata for replicated tables
    /// Do nothing for non-replicated tables
    virtual void createAndStoreFreezeMetadata(DiskPtr disk, DataPartPtr part, String backup_part_path) const;

    /// Parts that currently submerging (merging to bigger parts) or emerging
    /// (to be appeared after merging finished). These two variables have to be used
    /// with `currently_submerging_emerging_mutex`.
    DataParts currently_submerging_big_parts;
    std::map<String, EmergingPartInfo> currently_emerging_big_parts;
    /// Mutex for currently_submerging_parts and currently_emerging_parts
    mutable std::mutex currently_submerging_emerging_mutex;

protected:
    friend class IMergeTreeDataPart;
    friend class MergeTreeDataMergerMutator;
    friend struct ReplicatedMergeTreeTableMetadata;
    friend class StorageReplicatedMergeTree;
    friend class MergeTreeDataWriter;
    friend class MergeTask;
    friend class IPartMetadataManager;

    bool require_part_metadata;

    /// Relative path data, changes during rename for ordinary databases use
    /// under lockForShare if rename is possible.
    String relative_data_path;


    /// Current column sizes in compressed and uncompressed form.
    ColumnSizeByName column_sizes;

    /// Current secondary index sizes in compressed and uncompressed form.
    IndexSizeByName secondary_index_sizes;

    /// Engine-specific methods
    BrokenPartCallback broken_part_callback;

    String log_name;
    Poco::Logger * log;

    /// Storage settings.
    /// Use get and set to receive readonly versions.
    MultiVersion<MergeTreeSettings> storage_settings;

    /// Used to determine which UUIDs to send to root query executor for deduplication.
    mutable std::shared_mutex pinned_part_uuids_mutex;
    PinnedPartUUIDsPtr pinned_part_uuids;

    /// True if at least one part was created/removed with transaction.
    mutable std::atomic_bool transactions_enabled = false;

    /// Work with data parts

    struct TagByInfo{};
    struct TagByStateAndInfo{};

    static const MergeTreePartInfo & dataPartPtrToInfo(const DataPartPtr & part)
    {
        return part->info;
    }

    static DataPartStateAndInfo dataPartPtrToStateAndInfo(const DataPartPtr & part)
    {
        return {part->getState(), part->info};
    }

    using DataPartsIndexes = boost::multi_index_container<DataPartPtr,
        boost::multi_index::indexed_by<
            /// Index by Info
            boost::multi_index::ordered_unique<
                boost::multi_index::tag<TagByInfo>,
                boost::multi_index::global_fun<const DataPartPtr &, const MergeTreePartInfo &, dataPartPtrToInfo>
            >,
            /// Index by (State, Info), is used to obtain ordered slices of parts with the same state
            boost::multi_index::ordered_unique<
                boost::multi_index::tag<TagByStateAndInfo>,
                boost::multi_index::global_fun<const DataPartPtr &, DataPartStateAndInfo, dataPartPtrToStateAndInfo>,
                LessStateDataPart
            >
        >
    >;

    /// Current set of data parts.
    mutable std::mutex data_parts_mutex;
    DataPartsIndexes data_parts_indexes;
    DataPartsIndexes::index<TagByInfo>::type & data_parts_by_info;
    DataPartsIndexes::index<TagByStateAndInfo>::type & data_parts_by_state_and_info;

    /// Current descriprion of columns of data type Object.
    /// It changes only when set of parts is changed and is
    /// protected by @data_parts_mutex.
    ColumnsDescription object_columns;

    MergeTreePartsMover parts_mover;

    /// Executors are common for both ReplicatedMergeTree and plain MergeTree
    /// but they are being started and finished in derived classes, so let them be protected.
    ///
    /// Why there are two executors, not one? Or an executor for each kind of operation?
    /// It is historically formed.
    /// Another explanation is that moving operations are common for Replicated and Plain MergeTree classes.
    /// Task that schedules this operations is executed with its own timetable and triggered in a specific places in code.
    /// And for ReplicatedMergeTree we don't have LogEntry type for this operation.
    BackgroundJobsAssignee background_operations_assignee;
    BackgroundJobsAssignee background_moves_assignee;
    bool use_metadata_cache;

    /// Strongly connected with two fields above.
    /// Every task that is finished will ask to assign a new one into an executor.
    /// These callbacks will be passed to the constructor of each task.
    std::function<void(bool)> common_assignee_trigger;
    std::function<void(bool)> moves_assignee_trigger;

    using DataPartIteratorByInfo = DataPartsIndexes::index<TagByInfo>::type::iterator;
    using DataPartIteratorByStateAndInfo = DataPartsIndexes::index<TagByStateAndInfo>::type::iterator;

    boost::iterator_range<DataPartIteratorByStateAndInfo> getDataPartsStateRange(DataPartState state) const
    {
        auto begin = data_parts_by_state_and_info.lower_bound(state, LessStateDataPart());
        auto end = data_parts_by_state_and_info.upper_bound(state, LessStateDataPart());
        return {begin, end};
    }

    boost::iterator_range<DataPartIteratorByInfo> getDataPartsPartitionRange(const String & partition_id) const
    {
        auto begin = data_parts_by_info.lower_bound(PartitionID(partition_id), LessDataPart());
        auto end = data_parts_by_info.upper_bound(PartitionID(partition_id), LessDataPart());
        return {begin, end};
    }

    /// Creates desciprion of columns of data type Object from the range of data parts.
    static ColumnsDescription getObjectColumns(
        boost::iterator_range<DataPartIteratorByStateAndInfo> range, const ColumnsDescription & storage_columns);

    std::optional<UInt64> totalRowsByPartitionPredicateImpl(
        const SelectQueryInfo & query_info, ContextPtr context, const DataPartsVector & parts) const;

    static decltype(auto) getStateModifier(DataPartState state)
    {
        return [state] (const DataPartPtr & part) { part->setState(state); };
    }

    void modifyPartState(DataPartIteratorByStateAndInfo it, DataPartState state)
    {
        if (!data_parts_by_state_and_info.modify(it, getStateModifier(state)))
            throw Exception("Can't modify " + (*it)->getNameWithState(), ErrorCodes::LOGICAL_ERROR);
    }

    void modifyPartState(DataPartIteratorByInfo it, DataPartState state)
    {
        if (!data_parts_by_state_and_info.modify(data_parts_indexes.project<TagByStateAndInfo>(it), getStateModifier(state)))
            throw Exception("Can't modify " + (*it)->getNameWithState(), ErrorCodes::LOGICAL_ERROR);
    }

    void modifyPartState(const DataPartPtr & part, DataPartState state)
    {
        auto it = data_parts_by_info.find(part->info);
        if (it == data_parts_by_info.end() || (*it).get() != part.get())
            throw Exception("Part " + part->name + " doesn't exist", ErrorCodes::LOGICAL_ERROR);

        if (!data_parts_by_state_and_info.modify(data_parts_indexes.project<TagByStateAndInfo>(it), getStateModifier(state)))
            throw Exception("Can't modify " + (*it)->getNameWithState(), ErrorCodes::LOGICAL_ERROR);
    }

    /// Used to serialize calls to grabOldParts.
    std::mutex grab_old_parts_mutex;
    /// The same for clearOldTemporaryDirectories.
    std::mutex clear_old_temporary_directories_mutex;

    void checkProperties(const StorageInMemoryMetadata & new_metadata, const StorageInMemoryMetadata & old_metadata, bool attach = false) const;

    void setProperties(const StorageInMemoryMetadata & new_metadata, const StorageInMemoryMetadata & old_metadata, bool attach = false);

    void checkPartitionKeyAndInitMinMax(const KeyDescription & new_partition_key);

    void checkTTLExpressions(const StorageInMemoryMetadata & new_metadata, const StorageInMemoryMetadata & old_metadata) const;

    void checkStoragePolicy(const StoragePolicyPtr & new_storage_policy) const;

    /// Calculates column and secondary indexes sizes in compressed form for the current state of data_parts. Call with data_parts mutex locked.
    void calculateColumnAndSecondaryIndexSizesImpl();

    /// Adds or subtracts the contribution of the part to compressed column and secondary indexes sizes.
    void addPartContributionToColumnAndSecondaryIndexSizes(const DataPartPtr & part);
    void removePartContributionToColumnAndSecondaryIndexSizes(const DataPartPtr & part);

    /// If there is no part in the partition with ID `partition_id`, returns empty ptr. Should be called under the lock.
    DataPartPtr getAnyPartInPartition(const String & partition_id, DataPartsLock & data_parts_lock) const;

    /// Return parts in the Active set that are covered by the new_part_info or the part that covers it.
    /// Will check that the new part doesn't already exist and that it doesn't intersect existing part.
    DataPartsVector getActivePartsToReplace(
        const MergeTreePartInfo & new_part_info,
        const String & new_part_name,
        DataPartPtr & out_covering_part,
        DataPartsLock & data_parts_lock) const;

    /// Checks whether the column is in the primary key, possibly wrapped in a chain of functions with single argument.
    bool isPrimaryOrMinMaxKeyColumnPossiblyWrappedInFunctions(const ASTPtr & node, const StorageMetadataPtr & metadata_snapshot) const;

    /// Common part for |freezePartition()| and |freezeAll()|.
    using MatcherFn = std::function<bool(const String &)>;
    PartitionCommandsResultInfo freezePartitionsByMatcher(MatcherFn matcher, const StorageMetadataPtr & metadata_snapshot, const String & with_name, ContextPtr context);
    PartitionCommandsResultInfo unfreezePartitionsByMatcher(MatcherFn matcher, const String & backup_name, ContextPtr context);

    // Partition helpers
    bool canReplacePartition(const DataPartPtr & src_part) const;

    /// Tries to drop part in background without any waits or throwing exceptions in case of errors.
    virtual void dropPartNoWaitNoThrow(const String & part_name) = 0;

    virtual void dropPart(const String & part_name, bool detach, ContextPtr context) = 0;
    virtual void dropPartition(const ASTPtr & partition, bool detach, ContextPtr context) = 0;
    virtual PartitionCommandsResultInfo attachPartition(const ASTPtr & partition, const StorageMetadataPtr & metadata_snapshot, bool part, ContextPtr context) = 0;
    virtual void replacePartitionFrom(const StoragePtr & source_table, const ASTPtr & partition, bool replace, ContextPtr context) = 0;
    virtual void movePartitionToTable(const StoragePtr & dest_table, const ASTPtr & partition, ContextPtr context) = 0;

    virtual void fetchPartition(
        const ASTPtr & partition,
        const StorageMetadataPtr & metadata_snapshot,
        const String & from,
        bool fetch_part,
        ContextPtr query_context);

    virtual void movePartitionToShard(const ASTPtr & partition, bool move_part, const String & to, ContextPtr query_context);

    void writePartLog(
        PartLogElement::Type type,
        const ExecutionStatus & execution_status,
        UInt64 elapsed_ns,
        const String & new_part_name,
        const DataPartPtr & result_part,
        const DataPartsVector & source_parts,
        const MergeListEntry * merge_entry);

    /// If part is assigned to merge or mutation (possibly replicated)
    /// Should be overridden by children, because they can have different
    /// mechanisms for parts locking
    virtual bool partIsAssignedToBackgroundOperation(const DataPartPtr & part) const = 0;

    /// Return most recent mutations commands for part which weren't applied
    /// Used to receive AlterConversions for part and apply them on fly. This
    /// method has different implementations for replicated and non replicated
    /// MergeTree because they store mutations in different way.
    virtual MutationCommands getFirstAlterMutationCommandsForPart(const DataPartPtr & part) const = 0;
    /// Moves part to specified space, used in ALTER ... MOVE ... queries
    bool movePartsToSpace(const DataPartsVector & parts, SpacePtr space);


private:
    /// RAII Wrapper for atomic work with currently moving parts
    /// Acquire them in constructor and remove them in destructor
    /// Uses data.currently_moving_parts_mutex
    struct CurrentlyMovingPartsTagger
    {
        MergeTreeMovingParts parts_to_move;
        MergeTreeData & data;
        CurrentlyMovingPartsTagger(MergeTreeMovingParts && moving_parts_, MergeTreeData & data_);

        ~CurrentlyMovingPartsTagger();
    };

    using CurrentlyMovingPartsTaggerPtr = std::shared_ptr<CurrentlyMovingPartsTagger>;

    /// Move selected parts to corresponding disks
    bool moveParts(const CurrentlyMovingPartsTaggerPtr & moving_tagger);

    /// Select parts for move and disks for them. Used in background moving processes.
    CurrentlyMovingPartsTaggerPtr selectPartsForMove();

    /// Check selected parts for movements. Used by ALTER ... MOVE queries.
    CurrentlyMovingPartsTaggerPtr checkPartsForMove(const DataPartsVector & parts, SpacePtr space);

    bool canUsePolymorphicParts(const MergeTreeSettings & settings, String * out_reason = nullptr) const;

    std::mutex write_ahead_log_mutex;
    WriteAheadLogPtr write_ahead_log;

    virtual void startBackgroundMovesIfNeeded() = 0;

    bool allow_nullable_key{};

    void addPartContributionToDataVolume(const DataPartPtr & part);
    void removePartContributionToDataVolume(const DataPartPtr & part);

    void increaseDataVolume(ssize_t bytes, ssize_t rows, ssize_t parts);
    void setDataVolume(size_t bytes, size_t rows, size_t parts);

    std::atomic<size_t> total_active_size_bytes = 0;
    std::atomic<size_t> total_active_size_rows = 0;
    std::atomic<size_t> total_active_size_parts = 0;

    // Record all query ids which access the table. It's guarded by `query_id_set_mutex` and is always mutable.
    mutable std::set<String> query_id_set;
    mutable std::mutex query_id_set_mutex;

    // Get partition matcher for FREEZE / UNFREEZE queries.
    MatcherFn getPartitionMatcher(const ASTPtr & partition, ContextPtr context) const;

    /// Returns default settings for storage with possible changes from global config.
    virtual std::unique_ptr<MergeTreeSettings> getDefaultSettings() const = 0;

    void loadDataPartsFromDisk(
        DataPartsVector & broken_parts_to_detach,
        DataPartsVector & duplicate_parts_to_remove,
        ThreadPool & pool,
        size_t num_parts,
        std::queue<std::vector<std::pair<String, DiskPtr>>> & parts_queue,
        bool skip_sanity_checks,
        const MergeTreeSettingsPtr & settings);

    void loadDataPartsFromWAL(
        DataPartsVector & broken_parts_to_detach,
        DataPartsVector & duplicate_parts_to_remove,
        MutableDataPartsVector & parts_from_wal,
        DataPartsLock & part_lock);

    void resetObjectColumnsFromActiveParts(const DataPartsLock & lock);
    void updateObjectColumns(const DataPartPtr & part, const DataPartsLock & lock);

    /// Create zero-copy exclusive lock for part and disk. Useful for coordination of
    /// distributed operations which can lead to data duplication. Implemented only in ReplicatedMergeTree.
    virtual std::optional<ZeroCopyLock> tryCreateZeroCopyExclusiveLock(const String &, const DiskPtr &) { return std::nullopt; }

    TemporaryParts temporary_parts;
};

/// RAII struct to record big parts that are submerging or emerging.
/// It's used to calculate the balanced statistics of JBOD array.
struct CurrentlySubmergingEmergingTagger
{
    MergeTreeData & storage;
    String emerging_part_name;
    MergeTreeData::DataPartsVector submerging_parts;
    Poco::Logger * log;

    CurrentlySubmergingEmergingTagger(
        MergeTreeData & storage_, const String & name_, MergeTreeData::DataPartsVector && parts_, Poco::Logger * log_)
        : storage(storage_), emerging_part_name(name_), submerging_parts(std::move(parts_)), log(log_)
    {
    }

    ~CurrentlySubmergingEmergingTagger();
};


/// TODO: move it somewhere
[[ maybe_unused ]] static bool needSyncPart(size_t input_rows, size_t input_bytes, const MergeTreeSettings & settings)
{
    return ((settings.min_rows_to_fsync_after_merge && input_rows >= settings.min_rows_to_fsync_after_merge)
        || (settings.min_compressed_bytes_to_fsync_after_merge && input_bytes >= settings.min_compressed_bytes_to_fsync_after_merge));
}

}<|MERGE_RESOLUTION|>--- conflicted
+++ resolved
@@ -425,11 +425,9 @@
 
     bool supportsSubcolumns() const override { return true; }
 
-<<<<<<< HEAD
     bool supportsTTL() const override { return true; }
-=======
+
     bool supportsDynamicSubcolumns() const override { return true; }
->>>>>>> b36f8101
 
     NamesAndTypesList getVirtuals() const override;
 
