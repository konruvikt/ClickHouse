--- conflicted
+++ resolved
@@ -82,20 +82,12 @@
     //  the request_context and request_credentials instances are preserved.
     // Throws an exception if authentication failed.
     bool authenticateUser(
-<<<<<<< HEAD
-=======
-        ContextMutablePtr context,
->>>>>>> 9bbc9f97
         HTTPServerRequest & request,
         HTMLForm & params,
         HTTPServerResponse & response);
 
     /// Also initializes 'used_output'.
     void processQuery(
-<<<<<<< HEAD
-=======
-        ContextMutablePtr context,
->>>>>>> 9bbc9f97
         HTTPServerRequest & request,
         HTMLForm & params,
         HTTPServerResponse & response,
