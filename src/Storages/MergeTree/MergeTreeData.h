#pragma once

#include <Common/SimpleIncrement.h>
#include <Common/MultiVersion.h>
#include <Storages/IStorage.h>
#include <Storages/MergeTree/MergeTreeIndices.h>
#include <Storages/MergeTree/MergeTreePartInfo.h>
#include <Storages/MergeTree/MergeTreeSettings.h>
#include <Storages/MergeTree/MergeTreeMutationStatus.h>
#include <Storages/MergeTree/MergeList.h>
#include <Storages/DataDestinationType.h>
#include <IO/ReadBufferFromString.h>
#include <IO/WriteBufferFromFile.h>
#include <IO/ReadBufferFromFile.h>
#include <DataTypes/DataTypeString.h>
#include <DataTypes/DataTypesNumber.h>
#include <Processors/Merges/Algorithms/Graphite.h>
#include <Storages/MergeTree/IMergeTreeDataPart.h>
#include <Storages/MergeTree/MergeTreeDataPartInMemory.h>
#include <Storages/IndicesDescription.h>
#include <Storages/MergeTree/MergeTreePartsMover.h>
#include <Storages/MergeTree/MergeTreeWriteAheadLog.h>
#include <Interpreters/PartLog.h>
#include <Disks/StoragePolicy.h>
#include <Interpreters/Aggregator.h>
#include <Storages/extractKeyExpressionList.h>
#include <Storages/PartitionCommands.h>

#include <boost/multi_index_container.hpp>
#include <boost/multi_index/ordered_index.hpp>
#include <boost/multi_index/global_fun.hpp>
#include <boost/range/iterator_range_core.hpp>


namespace DB
{

class AlterCommands;
class MergeTreePartsMover;
class MutationCommands;
class Context;
struct JobAndPool;

class ExpressionActions;
using ExpressionActionsPtr = std::shared_ptr<ExpressionActions>;
using ManyExpressionActions = std::vector<ExpressionActionsPtr>;

namespace ErrorCodes
{
    extern const int LOGICAL_ERROR;
}


/// Data structure for *MergeTree engines.
/// Merge tree is used for incremental sorting of data.
/// The table consists of several sorted parts.
/// During insertion new data is sorted according to the primary key and is written to the new part.
/// Parts are merged in the background according to a heuristic algorithm.
/// For each part the index file is created containing primary key values for every n-th row.
/// This allows efficient selection by primary key range predicate.
///
/// Additionally:
///
/// The date column is specified. For each part min and max dates are remembered.
/// Essentially it is an index too.
///
/// Data is partitioned by the value of the partitioning expression.
/// Parts belonging to different partitions are not merged - for the ease of administration (data sync and backup).
///
/// File structure of old-style month-partitioned tables (format_version = 0):
/// Part directory - / min-date _ max-date _ min-id _ max-id _ level /
/// Inside the part directory:
/// checksums.txt - contains the list of all files along with their sizes and checksums.
/// columns.txt - contains the list of all columns and their types.
/// primary.idx - contains the primary index.
/// [Column].bin - contains compressed column data.
/// [Column].mrk - marks, pointing to seek positions allowing to skip n * k rows.
///
/// File structure of tables with custom partitioning (format_version >= 1):
/// Part directory - / partition-id _ min-id _ max-id _ level /
/// Inside the part directory:
/// The same files as for month-partitioned tables, plus
/// count.txt - contains total number of rows in this part.
/// partition.dat - contains the value of the partitioning expression.
/// minmax_[Column].idx - MinMax indexes (see IMergeTreeDataPart::MinMaxIndex class) for the columns required by the partitioning expression.
///
/// Several modes are implemented. Modes determine additional actions during merge:
/// - Ordinary - don't do anything special
/// - Collapsing - collapse pairs of rows with the opposite values of sign_columns for the same values
///   of primary key (cf. CollapsingSortedBlockInputStream.h)
/// - Replacing - for all rows with the same primary key keep only the latest one. Or, if the version
///   column is set, keep the latest row with the maximal version.
/// - Summing - sum all numeric columns not contained in the primary key for all rows with the same primary key.
/// - Aggregating - merge columns containing aggregate function states for all rows with the same primary key.
/// - Graphite - performs coarsening of historical data for Graphite (a system for quantitative monitoring).

/// The MergeTreeData class contains a list of parts and the data structure parameters.
/// To read and modify the data use other classes:
/// - MergeTreeDataSelectExecutor
/// - MergeTreeDataWriter
/// - MergeTreeDataMergerMutator

class MergeTreeData : public IStorage
{
public:
    /// Function to call if the part is suspected to contain corrupt data.
    using BrokenPartCallback = std::function<void (const String &)>;
    using DataPart = IMergeTreeDataPart;

    using MutableDataPartPtr = std::shared_ptr<DataPart>;
    using MutableDataPartsVector = std::vector<MutableDataPartPtr>;
    /// After the DataPart is added to the working set, it cannot be changed.
    using DataPartPtr = std::shared_ptr<const DataPart>;

    using DataPartState = IMergeTreeDataPart::State;
    using DataPartStates = std::initializer_list<DataPartState>;
    using DataPartStateVector = std::vector<DataPartState>;

    /// Auxiliary structure for index comparison. Keep in mind lifetime of MergeTreePartInfo.
    struct DataPartStateAndInfo
    {
        DataPartState state;
        const MergeTreePartInfo & info;
    };

    /// Auxiliary structure for index comparison
    struct DataPartStateAndPartitionID
    {
        DataPartState state;
        String partition_id;
    };

    STRONG_TYPEDEF(String, PartitionID)

    /// Alter conversions which should be applied on-fly for part. Build from of
    /// the most recent mutation commands for part. Now we have only rename_map
    /// here (from ALTER_RENAME) command, because for all other type of alters
    /// we can deduce conversions for part from difference between
    /// part->getColumns() and storage->getColumns().
    struct AlterConversions
    {
        /// Rename map new_name -> old_name
        std::unordered_map<String, String> rename_map;

        bool isColumnRenamed(const String & new_name) const { return rename_map.count(new_name) > 0; }
        String getColumnOldName(const String & new_name) const { return rename_map.at(new_name); }
    };

    struct LessDataPart
    {
        using is_transparent = void;

        bool operator()(const DataPartPtr & lhs, const MergeTreePartInfo & rhs) const { return lhs->info < rhs; }
        bool operator()(const MergeTreePartInfo & lhs, const DataPartPtr & rhs) const { return lhs < rhs->info; }
        bool operator()(const DataPartPtr & lhs, const DataPartPtr & rhs) const { return lhs->info < rhs->info; }
        bool operator()(const MergeTreePartInfo & lhs, const PartitionID & rhs) const { return lhs.partition_id < rhs.toUnderType(); }
        bool operator()(const PartitionID & lhs, const MergeTreePartInfo & rhs) const { return lhs.toUnderType() < rhs.partition_id; }
    };

    struct LessStateDataPart
    {
        using is_transparent = void;

        bool operator() (const DataPartStateAndInfo & lhs, const DataPartStateAndInfo & rhs) const
        {
            return std::forward_as_tuple(static_cast<UInt8>(lhs.state), lhs.info)
                   < std::forward_as_tuple(static_cast<UInt8>(rhs.state), rhs.info);
        }

        bool operator() (DataPartStateAndInfo info, const DataPartState & state) const
        {
            return static_cast<size_t>(info.state) < static_cast<size_t>(state);
        }

        bool operator() (const DataPartState & state, DataPartStateAndInfo info) const
        {
            return static_cast<size_t>(state) < static_cast<size_t>(info.state);
        }

        bool operator() (const DataPartStateAndInfo & lhs, const DataPartStateAndPartitionID & rhs) const
        {
            return std::forward_as_tuple(static_cast<UInt8>(lhs.state), lhs.info.partition_id)
                   < std::forward_as_tuple(static_cast<UInt8>(rhs.state), rhs.partition_id);
        }

        bool operator() (const DataPartStateAndPartitionID & lhs, const DataPartStateAndInfo & rhs) const
        {
            return std::forward_as_tuple(static_cast<UInt8>(lhs.state), lhs.partition_id)
                   < std::forward_as_tuple(static_cast<UInt8>(rhs.state), rhs.info.partition_id);
        }
    };

    using DataParts = std::set<DataPartPtr, LessDataPart>;
    using DataPartsVector = std::vector<DataPartPtr>;

    using DataPartsLock = std::unique_lock<std::mutex>;
    DataPartsLock lockParts() const { return DataPartsLock(data_parts_mutex); }

    MergeTreeDataPartType choosePartType(size_t bytes_uncompressed, size_t rows_count) const;
    MergeTreeDataPartType choosePartTypeOnDisk(size_t bytes_uncompressed, size_t rows_count) const;

    /// After this method setColumns must be called
    MutableDataPartPtr createPart(const String & name,
        MergeTreeDataPartType type, const MergeTreePartInfo & part_info,
        const VolumePtr & volume, const String & relative_path) const;

    /// Create part, that already exists on filesystem.
    /// After this methods 'loadColumnsChecksumsIndexes' must be called.
    MutableDataPartPtr createPart(const String & name,
        const VolumePtr & volume, const String & relative_path) const;

    MutableDataPartPtr createPart(const String & name, const MergeTreePartInfo & part_info,
        const VolumePtr & volume, const String & relative_path) const;

    /// Auxiliary object to add a set of parts into the working set in two steps:
    /// * First, as PreCommitted parts (the parts are ready, but not yet in the active set).
    /// * Next, if commit() is called, the parts are added to the active set and the parts that are
    ///   covered by them are marked Outdated.
    /// If neither commit() nor rollback() was called, the destructor rollbacks the operation.
    class Transaction : private boost::noncopyable
    {
    public:
        Transaction(MergeTreeData & data_) : data(data_) {}

        DataPartsVector commit(MergeTreeData::DataPartsLock * acquired_parts_lock = nullptr);

        void rollback();

        /// Immediately remove parts from table's data_parts set and change part
        /// state to temporary. Useful for new parts which not present in table.
        void rollbackPartsToTemporaryState();

        size_t size() const { return precommitted_parts.size(); }
        bool isEmpty() const { return precommitted_parts.empty(); }

        ~Transaction()
        {
            try
            {
                rollback();
            }
            catch (...)
            {
                tryLogCurrentException("~MergeTreeData::Transaction");
            }
        }

    private:
        friend class MergeTreeData;

        MergeTreeData & data;
        DataParts precommitted_parts;

        void clear() { precommitted_parts.clear(); }
    };

    using PathWithDisk = std::pair<String, DiskPtr>;

    struct PartsTemporaryRename : private boost::noncopyable
    {
        PartsTemporaryRename(
            const MergeTreeData & storage_,
            const String & source_dir_)
            : storage(storage_)
            , source_dir(source_dir_)
        {
        }

        void addPart(const String & old_name, const String & new_name);

        /// Renames part from old_name to new_name
        void tryRenameAll();

        /// Renames all added parts from new_name to old_name if old name is not empty
        ~PartsTemporaryRename();

        const MergeTreeData & storage;
        const String source_dir;
        std::vector<std::pair<String, String>> old_and_new_names;
        std::unordered_map<String, PathWithDisk> old_part_name_to_path_and_disk;
        bool renamed = false;
    };

    /// Parameters for various modes.
    struct MergingParams
    {
        /// Merging mode. See above.
        enum Mode
        {
            Ordinary            = 0,    /// Enum values are saved. Do not change them.
            Collapsing          = 1,
            Summing             = 2,
            Aggregating         = 3,
            Replacing           = 5,
            Graphite            = 6,
            VersionedCollapsing = 7,
        };

        Mode mode;

        /// For Collapsing and VersionedCollapsing mode.
        String sign_column;

        /// For Summing mode. If empty - columns_to_sum is determined automatically.
        Names columns_to_sum;

        /// For Replacing and VersionedCollapsing mode. Can be empty for Replacing.
        String version_column;

        /// For Graphite mode.
        Graphite::Params graphite_params;

        /// Check that needed columns are present and have correct types.
        void check(const StorageInMemoryMetadata & metadata) const;

        String getModeName() const;
    };

    /// Attach the table corresponding to the directory in full_path inside policy (must end with /), with the given columns.
    /// Correctness of names and paths is not checked.
    ///
    /// date_column_name - if not empty, the name of the Date column used for partitioning by month.
    ///     Otherwise, partition_by_ast is used for partitioning.
    ///
    /// order_by_ast - a single expression or a tuple. It is used as a sorting key
    ///     (an ASTExpressionList used for sorting data in parts);
    /// primary_key_ast - can be nullptr, an expression, or a tuple.
    ///     Used to determine an ASTExpressionList values of which are written in the primary.idx file
    ///     for one row in every `index_granularity` rows to speed up range queries.
    ///     Primary key must be a prefix of the sorting key;
    ///     If it is nullptr, then it will be determined from order_by_ast.
    ///
    /// require_part_metadata - should checksums.txt and columns.txt exist in the part directory.
    /// attach - whether the existing table is attached or the new table is created.
    MergeTreeData(const StorageID & table_id_,
                  const String & relative_data_path_,
                  const StorageInMemoryMetadata & metadata_,
                  Context & context_,
                  const String & date_column_name,
                  const MergingParams & merging_params_,
                  std::unique_ptr<MergeTreeSettings> settings_,
                  bool require_part_metadata_,
                  bool attach,
                  BrokenPartCallback broken_part_callback_ = [](const String &){});


    StoragePolicyPtr getStoragePolicy() const override;

    bool supportsPrewhere() const override { return true; }

    bool supportsFinal() const override
    {
        return merging_params.mode == MergingParams::Collapsing
            || merging_params.mode == MergingParams::Summing
            || merging_params.mode == MergingParams::Aggregating
            || merging_params.mode == MergingParams::Replacing
            || merging_params.mode == MergingParams::VersionedCollapsing;
    }

<<<<<<< HEAD
    bool supportsSubcolumns() const override { return true; }

    bool supportsSettings() const override { return true; }
=======
>>>>>>> 8fdaa43b
    NamesAndTypesList getVirtuals() const override;

    bool mayBenefitFromIndexForIn(const ASTPtr & left_in_operand, const Context &, const StorageMetadataPtr & metadata_snapshot) const override;

    /// Load the set of data parts from disk. Call once - immediately after the object is created.
    void loadDataParts(bool skip_sanity_checks);

    String getLogName() const { return log_name; }

    Int64 getMaxBlockNumber() const;

    /// Returns a copy of the list so that the caller shouldn't worry about locks.
    DataParts getDataParts(const DataPartStates & affordable_states) const;
    /// Returns sorted list of the parts with specified states
    ///  out_states will contain snapshot of each part state
    DataPartsVector getDataPartsVector(const DataPartStates & affordable_states, DataPartStateVector * out_states = nullptr) const;

    /// Returns absolutely all parts (and snapshot of their states)
    DataPartsVector getAllDataPartsVector(DataPartStateVector * out_states = nullptr) const;

    /// Returns all detached parts
    DetachedPartsInfo getDetachedParts() const;

    void validateDetachedPartName(const String & name) const;

    void dropDetached(const ASTPtr & partition, bool part, const Context & context);

    MutableDataPartsVector tryLoadPartsToAttach(const ASTPtr & partition, bool attach_part,
            const Context & context, PartsTemporaryRename & renamed_parts);

    /// Returns Committed parts
    DataParts getDataParts() const;
    DataPartsVector getDataPartsVector() const;

    /// Returns a committed part with the given name or a part containing it. If there is no such part, returns nullptr.
    DataPartPtr getActiveContainingPart(const String & part_name) const;
    DataPartPtr getActiveContainingPart(const MergeTreePartInfo & part_info) const;
    DataPartPtr getActiveContainingPart(const MergeTreePartInfo & part_info, DataPartState state, DataPartsLock & lock) const;

    /// Swap part with it's identical copy (possible with another path on another disk).
    /// If original part is not active or doesn't exist exception will be thrown.
    void swapActivePart(MergeTreeData::DataPartPtr part_copy);

    /// Returns all parts in specified partition
    DataPartsVector getDataPartsVectorInPartition(DataPartState state, const String & partition_id);

    /// Returns the part with the given name and state or nullptr if no such part.
    DataPartPtr getPartIfExists(const String & part_name, const DataPartStates & valid_states);
    DataPartPtr getPartIfExists(const MergeTreePartInfo & part_info, const DataPartStates & valid_states);

    /// Total size of active parts in bytes.
    size_t getTotalActiveSizeInBytes() const;

    size_t getTotalActiveSizeInRows() const;

    size_t getPartsCount() const;
    size_t getMaxPartsCountForPartition() const;

    /// Get min value of part->info.getDataVersion() for all active parts.
    /// Makes sense only for ordinary MergeTree engines because for them block numbering doesn't depend on partition.
    std::optional<Int64> getMinPartDataVersion() const;

    /// If the table contains too many active parts, sleep for a while to give them time to merge.
    /// If until is non-null, wake up from the sleep earlier if the event happened.
    void delayInsertOrThrowIfNeeded(Poco::Event * until = nullptr) const;

    /// Renames temporary part to a permanent part and adds it to the parts set.
    /// It is assumed that the part does not intersect with existing parts.
    /// If increment != nullptr, part index is determining using increment. Otherwise part index remains unchanged.
    /// If out_transaction != nullptr, adds the part in the PreCommitted state (the part will be added to the
    /// active set later with out_transaction->commit()).
    /// Else, commits the part immediately.
    /// Returns true if part was added. Returns false if part is covered by bigger part.
    bool renameTempPartAndAdd(MutableDataPartPtr & part, SimpleIncrement * increment = nullptr, Transaction * out_transaction = nullptr);

    /// The same as renameTempPartAndAdd but the block range of the part can contain existing parts.
    /// Returns all parts covered by the added part (in ascending order).
    /// If out_transaction == nullptr, marks covered parts as Outdated.
    DataPartsVector renameTempPartAndReplace(
        MutableDataPartPtr & part, SimpleIncrement * increment = nullptr, Transaction * out_transaction = nullptr);

    /// Low-level version of previous one, doesn't lock mutex
    bool renameTempPartAndReplace(
            MutableDataPartPtr & part, SimpleIncrement * increment, Transaction * out_transaction, DataPartsLock & lock,
            DataPartsVector * out_covered_parts = nullptr);


    /// Remove parts from working set immediately (without wait for background
    /// process). Transfer part state to temporary. Have very limited usage only
    /// for new parts which don't already present in table.
    void removePartsFromWorkingSetImmediatelyAndSetTemporaryState(const DataPartsVector & remove);

    /// Removes parts from the working set parts.
    /// Parts in add must already be in data_parts with PreCommitted, Committed, or Outdated states.
    /// If clear_without_timeout is true, the parts will be deleted at once, or during the next call to
    /// clearOldParts (ignoring old_parts_lifetime).
    void removePartsFromWorkingSet(const DataPartsVector & remove, bool clear_without_timeout, DataPartsLock * acquired_lock = nullptr);
    void removePartsFromWorkingSet(const DataPartsVector & remove, bool clear_without_timeout, DataPartsLock & acquired_lock);

    /// Removes all parts from the working set parts
    ///  for which (partition_id = drop_range.partition_id && min_block >= drop_range.min_block && max_block <= drop_range.max_block).
    /// If a part intersecting drop_range.max_block is found, an exception will be thrown.
    /// Used in REPLACE PARTITION command;
    DataPartsVector removePartsInRangeFromWorkingSet(const MergeTreePartInfo & drop_range, bool clear_without_timeout,
                                                     bool skip_intersecting_parts, DataPartsLock & lock);

    /// Renames the part to detached/<prefix>_<part> and removes it from working set.
    void removePartsFromWorkingSetAndCloneToDetached(const DataPartsVector & parts, bool clear_without_timeout, const String & prefix = "");

    /// Renames the part to detached/<prefix>_<part> and removes it from data_parts,
    //// so it will not be deleted in clearOldParts.
    /// If restore_covered is true, adds to the working set inactive parts, which were merged into the deleted part.
    void forgetPartAndMoveToDetached(const DataPartPtr & part, const String & prefix = "", bool restore_covered = false);

    /// If the part is Obsolete and not used by anybody else, immediately delete it from filesystem and remove from memory.
    void tryRemovePartImmediately(DataPartPtr && part);

    /// Returns old inactive parts that can be deleted. At the same time removes them from the list of parts but not from the disk.
    /// If 'force' - don't wait for old_parts_lifetime.
    DataPartsVector grabOldParts(bool force = false);

    /// Reverts the changes made by grabOldParts(), parts should be in Deleting state.
    void rollbackDeletingParts(const DataPartsVector & parts);

    /// Removes parts from data_parts, they should be in Deleting state
    void removePartsFinally(const DataPartsVector & parts);

    /// Delete irrelevant parts from memory and disk.
    /// If 'force' - don't wait for old_parts_lifetime.
    void clearOldPartsFromFilesystem(bool force = false);
    void clearPartsFromFilesystem(const DataPartsVector & parts);

    /// Delete WAL files containing parts, that all already stored on disk.
    void clearOldWriteAheadLogs();

    /// Delete all directories which names begin with "tmp"
    /// Set non-negative parameter value to override MergeTreeSettings temporary_directories_lifetime
    /// Must be called with locked lockForShare() because use relative_data_path.
    void clearOldTemporaryDirectories(ssize_t custom_directories_lifetime_seconds = -1);

    void clearEmptyParts();

    /// After the call to dropAllData() no method can be called.
    /// Deletes the data directory and flushes the uncompressed blocks cache and the marks cache.
    void dropAllData();

    /// Drop data directories if they are empty. It is safe to call this method if table creation was unsuccessful.
    void dropIfEmpty();

    /// Moves the entire data directory. Flushes the uncompressed blocks cache
    /// and the marks cache. Must be called with locked lockExclusively()
    /// because changes relative_data_path.
    void rename(const String & new_table_path, const StorageID & new_table_id) override;

    /// Check if the ALTER can be performed:
    /// - all needed columns are present.
    /// - all type conversions can be done.
    /// - columns corresponding to primary key, indices, sign, sampling expression and date are not affected.
    /// If something is wrong, throws an exception.
    void checkAlterIsPossible(const AlterCommands & commands, const Settings & settings) const override;

    /// Checks that partition name in all commands is valid
    void checkAlterPartitionIsPossible(const PartitionCommands & commands, const StorageMetadataPtr & metadata_snapshot, const Settings & settings) const override;

    /// Change MergeTreeSettings
    void changeSettings(
        const ASTPtr & new_settings,
        TableLockHolder & table_lock_holder);

    /// Freezes all parts.
    PartitionCommandsResultInfo freezeAll(
        const String & with_name,
        const StorageMetadataPtr & metadata_snapshot,
        const Context & context,
        TableLockHolder & table_lock_holder);

    /// Should be called if part data is suspected to be corrupted.
    void reportBrokenPart(const String & name) const
    {
        broken_part_callback(name);
    }

    /// TODO (alesap) Duplicate method required for compatibility.
    /// Must be removed.
    static ASTPtr extractKeyExpressionList(const ASTPtr & node)
    {
        return DB::extractKeyExpressionList(node);
    }

    /** Create local backup (snapshot) for parts with specified prefix.
      * Backup is created in directory clickhouse_dir/shadow/i/, where i - incremental number,
      *  or if 'with_name' is specified - backup is created in directory with specified name.
      */
    PartitionCommandsResultInfo freezePartition(const ASTPtr & partition, const StorageMetadataPtr & metadata_snapshot, const String & with_name, const Context & context, TableLockHolder & table_lock_holder);


public:
    /// Moves partition to specified Disk
    void movePartitionToDisk(const ASTPtr & partition, const String & name, bool moving_part, const Context & context);

    /// Moves partition to specified Volume
    void movePartitionToVolume(const ASTPtr & partition, const String & name, bool moving_part, const Context & context);

    void checkPartitionCanBeDropped(const ASTPtr & partition) override;

    void checkPartCanBeDropped(const ASTPtr & part);

    Pipe alterPartition(
        const StorageMetadataPtr & metadata_snapshot,
        const PartitionCommands & commands,
        const Context & query_context) override;

    size_t getColumnCompressedSize(const std::string & name) const
    {
        auto lock = lockParts();
        const auto it = column_sizes.find(name);
        return it == std::end(column_sizes) ? 0 : it->second.data_compressed;
    }

    ColumnSizeByName getColumnSizes() const override
    {
        auto lock = lockParts();
        return column_sizes;
    }

    /// For ATTACH/DETACH/DROP PARTITION.
    String getPartitionIDFromQuery(const ASTPtr & ast, const Context & context) const;

    /// Extracts MergeTreeData of other *MergeTree* storage
    ///  and checks that their structure suitable for ALTER TABLE ATTACH PARTITION FROM
    /// Tables structure should be locked.
    MergeTreeData & checkStructureAndGetMergeTreeData(const StoragePtr & source_table, const StorageMetadataPtr & src_snapshot, const StorageMetadataPtr & my_snapshot) const;
    MergeTreeData & checkStructureAndGetMergeTreeData(IStorage & source_table, const StorageMetadataPtr & src_snapshot, const StorageMetadataPtr & my_snapshot) const;

    MergeTreeData::MutableDataPartPtr cloneAndLoadDataPartOnSameDisk(
        const MergeTreeData::DataPartPtr & src_part, const String & tmp_part_prefix, const MergeTreePartInfo & dst_part_info, const StorageMetadataPtr & metadata_snapshot);

    virtual std::vector<MergeTreeMutationStatus> getMutationsStatus() const = 0;

    /// Returns true if table can create new parts with adaptive granularity
    /// Has additional constraint in replicated version
    virtual bool canUseAdaptiveGranularity() const
    {
        const auto settings = getSettings();
        return settings->index_granularity_bytes != 0 &&
            (settings->enable_mixed_granularity_parts || !has_non_adaptive_index_granularity_parts);
    }

    /// Get constant pointer to storage settings.
    /// Copy this pointer into your scope and you will
    /// get consistent settings.
    MergeTreeSettingsPtr getSettings() const
    {
        return storage_settings.get();
    }

    String getRelativeDataPath() const { return relative_data_path; }

    /// Get table path on disk
    String getFullPathOnDisk(const DiskPtr & disk) const;

    /// Get disk where part is located.
    /// `additional_path` can be set if part is not located directly in table data path (e.g. 'detached/')
    DiskPtr getDiskForPart(const String & part_name, const String & additional_path = "") const;

    /// Get full path for part. Uses getDiskForPart and returns the full relative path.
    /// `additional_path` can be set if part is not located directly in table data path (e.g. 'detached/')
    std::optional<String> getFullRelativePathForPart(const String & part_name, const String & additional_path = "") const;

    bool storesDataOnDisk() const override { return true; }
    Strings getDataPaths() const override;

    using PathsWithDisks = std::vector<PathWithDisk>;
    PathsWithDisks getRelativeDataPathsWithDisks() const;

    /// Reserves space at least 1MB.
    ReservationPtr reserveSpace(UInt64 expected_size) const;

    /// Reserves space at least 1MB on specific disk or volume.
    static ReservationPtr reserveSpace(UInt64 expected_size, SpacePtr space);
    static ReservationPtr tryReserveSpace(UInt64 expected_size, SpacePtr space);

    /// Reserves space at least 1MB preferring best destination according to `ttl_infos`.
    ReservationPtr reserveSpacePreferringTTLRules(
        const StorageMetadataPtr & metadata_snapshot,
        UInt64 expected_size,
        const IMergeTreeDataPart::TTLInfos & ttl_infos,
        time_t time_of_move,
        size_t min_volume_index = 0,
        bool is_insert = false) const;

    ReservationPtr tryReserveSpacePreferringTTLRules(
        const StorageMetadataPtr & metadata_snapshot,
        UInt64 expected_size,
        const IMergeTreeDataPart::TTLInfos & ttl_infos,
        time_t time_of_move,
        size_t min_volume_index = 0,
        bool is_insert = false) const;

    /// Choose disk with max available free space
    /// Reserves 0 bytes
    ReservationPtr makeEmptyReservationOnLargestDisk() { return getStoragePolicy()->makeEmptyReservationOnLargestDisk(); }

    /// Return alter conversions for part which must be applied on fly.
    AlterConversions getAlterConversionsForPart(const MergeTreeDataPartPtr part) const;
    /// Returns destination disk or volume for the TTL rule according to current storage policy
    /// 'is_insert' - is TTL move performed on new data part insert.
    SpacePtr getDestinationForMoveTTL(const TTLDescription & move_ttl, bool is_insert = false) const;

    /// Checks if given part already belongs destination disk or volume for the
    /// TTL rule.
    bool isPartInTTLDestination(const TTLDescription & ttl, const IMergeTreeDataPart & part) const;

    /// Get count of total merges with TTL in MergeList (system.merges) for all
    /// tables (not only current table).
    /// Method is cheap and doesn't require any locks.
    size_t getTotalMergesWithTTLInMergeList() const;

    using WriteAheadLogPtr = std::shared_ptr<MergeTreeWriteAheadLog>;
    WriteAheadLogPtr getWriteAheadLog();

    MergeTreeDataFormatVersion format_version;

    Context & global_context;

    /// Merging params - what additional actions to perform during merge.
    const MergingParams merging_params;

    bool is_custom_partitioned = false;

    ExpressionActionsPtr minmax_idx_expr;
    Names minmax_idx_columns;
    DataTypes minmax_idx_column_types;
    Int64 minmax_idx_date_column_pos = -1; /// In a common case minmax index includes a date column.
    Int64 minmax_idx_time_column_pos = -1; /// In other cases, minmax index often includes a dateTime column.

    ExpressionActionsPtr getPrimaryKeyAndSkipIndicesExpression(const StorageMetadataPtr & metadata_snapshot) const;
    ExpressionActionsPtr getSortingKeyAndSkipIndicesExpression(const StorageMetadataPtr & metadata_snapshot) const;

    /// Get compression codec for part according to TTL rules and <compression>
    /// section from config.xml.
    CompressionCodecPtr getCompressionCodecForPart(size_t part_size_compressed, const IMergeTreeDataPart::TTLInfos & ttl_infos, time_t current_time) const;

    /// Limiting parallel sends per one table, used in DataPartsExchange
    std::atomic_uint current_table_sends {0};

    /// For generating names of temporary parts during insertion.
    SimpleIncrement insert_increment;

    bool has_non_adaptive_index_granularity_parts = false;

    /// Parts that currently moving from disk/volume to another.
    /// This set have to be used with `currently_processing_in_background_mutex`.
    /// Moving may conflict with merges and mutations, but this is OK, because
    /// if we decide to move some part to another disk, than we
    /// assuredly will choose this disk for containing part, which will appear
    /// as result of merge or mutation.
    DataParts currently_moving_parts;

    /// Mutex for currently_moving_parts
    mutable std::mutex moving_parts_mutex;

    /// Return main processing background job, like merge/mutate/fetch and so on
    virtual std::optional<JobAndPool> getDataProcessingJob() = 0;
    /// Return job to move parts between disks/volumes and so on.
    std::optional<JobAndPool> getDataMovingJob();
    bool areBackgroundMovesNeeded() const;

protected:

    friend class IMergeTreeDataPart;
    friend class MergeTreeDataMergerMutator;
    friend struct ReplicatedMergeTreeTableMetadata;
    friend class StorageReplicatedMergeTree;
    friend class MergeTreeDataWriter;

    bool require_part_metadata;

    /// Relative path data, changes during rename for ordinary databases use
    /// under lockForShare if rename is possible.
    String relative_data_path;


    /// Current column sizes in compressed and uncompressed form.
    ColumnSizeByName column_sizes;

    /// Engine-specific methods
    BrokenPartCallback broken_part_callback;

    String log_name;
    Poco::Logger * log;

    /// Storage settings.
    /// Use get and set to receive readonly versions.
    MultiVersion<MergeTreeSettings> storage_settings;

    /// Work with data parts

    struct TagByInfo{};
    struct TagByStateAndInfo{};

    static const MergeTreePartInfo & dataPartPtrToInfo(const DataPartPtr & part)
    {
        return part->info;
    }

    static DataPartStateAndInfo dataPartPtrToStateAndInfo(const DataPartPtr & part)
    {
        return {part->state, part->info};
    }

    using DataPartsIndexes = boost::multi_index_container<DataPartPtr,
        boost::multi_index::indexed_by<
            /// Index by Info
            boost::multi_index::ordered_unique<
                boost::multi_index::tag<TagByInfo>,
                boost::multi_index::global_fun<const DataPartPtr &, const MergeTreePartInfo &, dataPartPtrToInfo>
            >,
            /// Index by (State, Info), is used to obtain ordered slices of parts with the same state
            boost::multi_index::ordered_unique<
                boost::multi_index::tag<TagByStateAndInfo>,
                boost::multi_index::global_fun<const DataPartPtr &, DataPartStateAndInfo, dataPartPtrToStateAndInfo>,
                LessStateDataPart
            >
        >
    >;

    /// Current set of data parts.
    mutable std::mutex data_parts_mutex;
    DataPartsIndexes data_parts_indexes;
    DataPartsIndexes::index<TagByInfo>::type & data_parts_by_info;
    DataPartsIndexes::index<TagByStateAndInfo>::type & data_parts_by_state_and_info;

    MergeTreePartsMover parts_mover;

    using DataPartIteratorByInfo = DataPartsIndexes::index<TagByInfo>::type::iterator;
    using DataPartIteratorByStateAndInfo = DataPartsIndexes::index<TagByStateAndInfo>::type::iterator;

    boost::iterator_range<DataPartIteratorByStateAndInfo> getDataPartsStateRange(DataPartState state) const
    {
        auto begin = data_parts_by_state_and_info.lower_bound(state, LessStateDataPart());
        auto end = data_parts_by_state_and_info.upper_bound(state, LessStateDataPart());
        return {begin, end};
    }

    boost::iterator_range<DataPartIteratorByInfo> getDataPartsPartitionRange(const String & partition_id) const
    {
        auto begin = data_parts_by_info.lower_bound(PartitionID(partition_id), LessDataPart());
        auto end = data_parts_by_info.upper_bound(PartitionID(partition_id), LessDataPart());
        return {begin, end};
    }

    static decltype(auto) getStateModifier(DataPartState state)
    {
        return [state] (const DataPartPtr & part) { part->state = state; };
    }

    void modifyPartState(DataPartIteratorByStateAndInfo it, DataPartState state)
    {
        if (!data_parts_by_state_and_info.modify(it, getStateModifier(state)))
            throw Exception("Can't modify " + (*it)->getNameWithState(), ErrorCodes::LOGICAL_ERROR);
    }

    void modifyPartState(DataPartIteratorByInfo it, DataPartState state)
    {
        if (!data_parts_by_state_and_info.modify(data_parts_indexes.project<TagByStateAndInfo>(it), getStateModifier(state)))
            throw Exception("Can't modify " + (*it)->getNameWithState(), ErrorCodes::LOGICAL_ERROR);
    }

    void modifyPartState(const DataPartPtr & part, DataPartState state)
    {
        auto it = data_parts_by_info.find(part->info);
        if (it == data_parts_by_info.end() || (*it).get() != part.get())
            throw Exception("Part " + part->name + " doesn't exist", ErrorCodes::LOGICAL_ERROR);

        if (!data_parts_by_state_and_info.modify(data_parts_indexes.project<TagByStateAndInfo>(it), getStateModifier(state)))
            throw Exception("Can't modify " + (*it)->getNameWithState(), ErrorCodes::LOGICAL_ERROR);
    }

    /// Used to serialize calls to grabOldParts.
    std::mutex grab_old_parts_mutex;
    /// The same for clearOldTemporaryDirectories.
    std::mutex clear_old_temporary_directories_mutex;

    void checkProperties(const StorageInMemoryMetadata & new_metadata, const StorageInMemoryMetadata & old_metadata, bool attach = false) const;

    void setProperties(const StorageInMemoryMetadata & new_metadata, const StorageInMemoryMetadata & old_metadata, bool attach = false);

    void checkPartitionKeyAndInitMinMax(const KeyDescription & new_partition_key);

    void checkTTLExpressions(const StorageInMemoryMetadata & new_metadata, const StorageInMemoryMetadata & old_metadata) const;

    void checkStoragePolicy(const StoragePolicyPtr & new_storage_policy) const;

    /// Calculates column sizes in compressed form for the current state of data_parts. Call with data_parts mutex locked.
    void calculateColumnSizesImpl();
    /// Adds or subtracts the contribution of the part to compressed column sizes.
    void addPartContributionToColumnSizes(const DataPartPtr & part);
    void removePartContributionToColumnSizes(const DataPartPtr & part);

    /// If there is no part in the partition with ID `partition_id`, returns empty ptr. Should be called under the lock.
    DataPartPtr getAnyPartInPartition(const String & partition_id, DataPartsLock & data_parts_lock) const;

    /// Return parts in the Committed set that are covered by the new_part_info or the part that covers it.
    /// Will check that the new part doesn't already exist and that it doesn't intersect existing part.
    DataPartsVector getActivePartsToReplace(
        const MergeTreePartInfo & new_part_info,
        const String & new_part_name,
        DataPartPtr & out_covering_part,
        DataPartsLock & data_parts_lock) const;

    /// Checks whether the column is in the primary key, possibly wrapped in a chain of functions with single argument.
    bool isPrimaryOrMinMaxKeyColumnPossiblyWrappedInFunctions(const ASTPtr & node, const StorageMetadataPtr & metadata_snapshot) const;

    /// Common part for |freezePartition()| and |freezeAll()|.
    using MatcherFn = std::function<bool(const DataPartPtr &)>;
    PartitionCommandsResultInfo freezePartitionsByMatcher(MatcherFn matcher, const StorageMetadataPtr & metadata_snapshot, const String & with_name, const Context & context);

    // Partition helpers
    bool canReplacePartition(const DataPartPtr & src_part) const;

    virtual void dropPartition(const ASTPtr & partition, bool detach, bool drop_part, const Context & context, bool throw_if_noop = true) = 0;
    virtual PartitionCommandsResultInfo attachPartition(const ASTPtr & partition, const StorageMetadataPtr & metadata_snapshot, bool part, const Context & context) = 0;
    virtual void replacePartitionFrom(const StoragePtr & source_table, const ASTPtr & partition, bool replace, const Context & context) = 0;
    virtual void movePartitionToTable(const StoragePtr & dest_table, const ASTPtr & partition, const Context & context) = 0;

    /// Makes sense only for replicated tables
    virtual void fetchPartition(const ASTPtr & partition, const StorageMetadataPtr & metadata_snapshot, const String & from, const Context & query_context);

    void writePartLog(
        PartLogElement::Type type,
        const ExecutionStatus & execution_status,
        UInt64 elapsed_ns,
        const String & new_part_name,
        const DataPartPtr & result_part,
        const DataPartsVector & source_parts,
        const MergeListEntry * merge_entry);

    /// If part is assigned to merge or mutation (possibly replicated)
    /// Should be overridden by children, because they can have different
    /// mechanisms for parts locking
    virtual bool partIsAssignedToBackgroundOperation(const DataPartPtr & part) const = 0;

    /// Return most recent mutations commands for part which weren't applied
    /// Used to receive AlterConversions for part and apply them on fly. This
    /// method has different implementations for replicated and non replicated
    /// MergeTree because they store mutations in different way.
    virtual MutationCommands getFirstAlterMutationCommandsForPart(const DataPartPtr & part) const = 0;
    /// Moves part to specified space, used in ALTER ... MOVE ... queries
    bool movePartsToSpace(const DataPartsVector & parts, SpacePtr space);

    /// Selects parts for move and moves them, used in background process
    bool selectPartsAndMove();


private:
    /// RAII Wrapper for atomic work with currently moving parts
    /// Acquire them in constructor and remove them in destructor
    /// Uses data.currently_moving_parts_mutex
    struct CurrentlyMovingPartsTagger
    {
        MergeTreeMovingParts parts_to_move;
        MergeTreeData & data;
        CurrentlyMovingPartsTagger(MergeTreeMovingParts && moving_parts_, MergeTreeData & data_);

        ~CurrentlyMovingPartsTagger();
    };

    using CurrentlyMovingPartsTaggerPtr = std::shared_ptr<CurrentlyMovingPartsTagger>;

    /// Move selected parts to corresponding disks
    bool moveParts(const CurrentlyMovingPartsTaggerPtr & moving_tagger);

    /// Select parts for move and disks for them. Used in background moving processes.
    CurrentlyMovingPartsTaggerPtr selectPartsForMove();

    /// Check selected parts for movements. Used by ALTER ... MOVE queries.
    CurrentlyMovingPartsTaggerPtr checkPartsForMove(const DataPartsVector & parts, SpacePtr space);

    bool canUsePolymorphicParts(const MergeTreeSettings & settings, String * out_reason = nullptr) const;

    std::mutex write_ahead_log_mutex;
    WriteAheadLogPtr write_ahead_log;

    virtual void startBackgroundMovesIfNeeded() = 0;

    bool allow_nullable_key{};

    void addPartContributionToDataVolume(const DataPartPtr & part);
    void removePartContributionToDataVolume(const DataPartPtr & part);

    void increaseDataVolume(size_t bytes, size_t rows, size_t parts);
    void decreaseDataVolume(size_t bytes, size_t rows, size_t parts);

    void setDataVolume(size_t bytes, size_t rows, size_t parts);

    std::atomic<size_t> total_active_size_bytes = 0;
    std::atomic<size_t> total_active_size_rows = 0;
    std::atomic<size_t> total_active_size_parts = 0;
};

}<|MERGE_RESOLUTION|>--- conflicted
+++ resolved
@@ -357,12 +357,8 @@
             || merging_params.mode == MergingParams::VersionedCollapsing;
     }
 
-<<<<<<< HEAD
     bool supportsSubcolumns() const override { return true; }
 
-    bool supportsSettings() const override { return true; }
-=======
->>>>>>> 8fdaa43b
     NamesAndTypesList getVirtuals() const override;
 
     bool mayBenefitFromIndexForIn(const ASTPtr & left_in_operand, const Context &, const StorageMetadataPtr & metadata_snapshot) const override;
