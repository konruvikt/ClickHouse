#pragma once

#include <Core/BaseSettings.h>
#include <Core/SettingsEnums.h>
#include <Core/Defines.h>
#include <IO/ReadSettings.h>


namespace Poco::Util
{
    class AbstractConfiguration;
}

namespace boost::program_options
{
    class options_description;
}


namespace DB
{
class IColumn;


/** List of settings: type, name, default value, description, flags
  *
  * This looks rather unconvenient. It is done that way to avoid repeating settings in different places.
  * Note: as an alternative, we could implement settings to be completely dynamic in form of map: String -> Field,
  *  but we are not going to do it, because settings is used everywhere as static struct fields.
  *
  * `flags` can be either 0 or IMPORTANT.
  * A setting is "IMPORTANT" if it affects the results of queries and can't be ignored by older versions.
  */

#define COMMON_SETTINGS(M) \
    M(UInt64, min_compress_block_size, 65536, "The actual size of the block to compress, if the uncompressed data less than max_compress_block_size is no less than this value and no less than the volume of data for one mark.", 0) \
    M(UInt64, max_compress_block_size, 1048576, "The maximum size of blocks of uncompressed data before compressing for writing to a table.", 0) \
    M(UInt64, max_block_size, DEFAULT_BLOCK_SIZE, "Maximum block size for reading", 0) \
    M(UInt64, max_insert_block_size, DEFAULT_INSERT_BLOCK_SIZE, "The maximum block size for insertion, if we control the creation of blocks for insertion.", 0) \
    M(UInt64, min_insert_block_size_rows, DEFAULT_INSERT_BLOCK_SIZE, "Squash blocks passed to INSERT query to specified size in rows, if blocks are not big enough.", 0) \
    M(UInt64, min_insert_block_size_bytes, (DEFAULT_INSERT_BLOCK_SIZE * 256), "Squash blocks passed to INSERT query to specified size in bytes, if blocks are not big enough.", 0) \
    M(UInt64, min_insert_block_size_rows_for_materialized_views, 0, "Like min_insert_block_size_rows, but applied only during pushing to MATERIALIZED VIEW (default: min_insert_block_size_rows)", 0) \
    M(UInt64, min_insert_block_size_bytes_for_materialized_views, 0, "Like min_insert_block_size_bytes, but applied only during pushing to MATERIALIZED VIEW (default: min_insert_block_size_bytes)", 0) \
    M(UInt64, max_joined_block_size_rows, DEFAULT_BLOCK_SIZE, "Maximum block size for JOIN result (if join algorithm supports it). 0 means unlimited.", 0) \
    M(UInt64, max_insert_threads, 0, "The maximum number of threads to execute the INSERT SELECT query. Values 0 or 1 means that INSERT SELECT is not run in parallel. Higher values will lead to higher memory usage. Parallel INSERT SELECT has effect only if the SELECT part is run on parallel, see 'max_threads' setting.", 0) \
    M(UInt64, max_final_threads, 16, "The maximum number of threads to read from table with FINAL.", 0) \
    M(MaxThreads, max_threads, 0, "The maximum number of threads to execute the request. By default, it is determined automatically.", 0) \
    M(MaxThreads, max_alter_threads, 0, "The maximum number of threads to execute the ALTER requests. By default, it is determined automatically.", 0) \
    M(UInt64, max_read_buffer_size, DBMS_DEFAULT_BUFFER_SIZE, "The maximum size of the buffer to read from the filesystem.", 0) \
    M(UInt64, max_distributed_connections, 1024, "The maximum number of connections for distributed processing of one query (should be greater than max_threads).", 0) \
    M(UInt64, max_query_size, DBMS_DEFAULT_MAX_QUERY_SIZE, "Which part of the query can be read into RAM for parsing (the remaining data for INSERT, if any, is read later)", 0) \
    M(UInt64, interactive_delay, 100000, "The interval in microseconds to check if the request is cancelled, and to send progress info.", 0) \
    M(Seconds, connect_timeout, DBMS_DEFAULT_CONNECT_TIMEOUT_SEC, "Connection timeout if there are no replicas.", 0) \
    M(Milliseconds, connect_timeout_with_failover_ms, 50, "Connection timeout for selecting first healthy replica.", 0) \
    M(Milliseconds, connect_timeout_with_failover_secure_ms, 100, "Connection timeout for selecting first healthy replica (for secure connections).", 0) \
    M(Seconds, receive_timeout, DBMS_DEFAULT_RECEIVE_TIMEOUT_SEC, "", 0) \
    M(Seconds, send_timeout, DBMS_DEFAULT_SEND_TIMEOUT_SEC, "", 0) \
    M(Seconds, drain_timeout, 3, "", 0) \
    M(Seconds, tcp_keep_alive_timeout, 290 /* less than DBMS_DEFAULT_RECEIVE_TIMEOUT_SEC */, "The time in seconds the connection needs to remain idle before TCP starts sending keepalive probes", 0) \
    M(Milliseconds, hedged_connection_timeout_ms, 100, "Connection timeout for establishing connection with replica for Hedged requests", 0) \
    M(Milliseconds, receive_data_timeout_ms, 2000, "Connection timeout for receiving first packet of data or packet with positive progress from replica", 0) \
    M(Bool, use_hedged_requests, true, "Use hedged requests for distributed queries", 0) \
    M(Bool, allow_changing_replica_until_first_data_packet, false, "Allow HedgedConnections to change replica until receiving first data packet", 0) \
    M(Milliseconds, queue_max_wait_ms, 0, "The wait time in the request queue, if the number of concurrent requests exceeds the maximum.", 0) \
    M(Milliseconds, connection_pool_max_wait_ms, 0, "The wait time when the connection pool is full.", 0) \
    M(Milliseconds, replace_running_query_max_wait_ms, 5000, "The wait time for running query with the same query_id to finish when setting 'replace_running_query' is active.", 0) \
    M(Milliseconds, kafka_max_wait_ms, 5000, "The wait time for reading from Kafka before retry.", 0) \
    M(Milliseconds, rabbitmq_max_wait_ms, 5000, "The wait time for reading from RabbitMQ before retry.", 0) \
    M(UInt64, poll_interval, DBMS_DEFAULT_POLL_INTERVAL, "Block at the query wait loop on the server for the specified number of seconds.", 0) \
    M(UInt64, idle_connection_timeout, 3600, "Close idle TCP connections after specified number of seconds.", 0) \
    M(UInt64, distributed_connections_pool_size, 1024, "Maximum number of connections with one remote server in the pool.", 0) \
    M(UInt64, connections_with_failover_max_tries, DBMS_CONNECTION_POOL_WITH_FAILOVER_DEFAULT_MAX_TRIES, "The maximum number of attempts to connect to replicas.", 0) \
    M(UInt64, s3_min_upload_part_size, 32*1024*1024, "The minimum size of part to upload during multipart upload to S3.", 0) \
    M(UInt64, s3_max_single_part_upload_size, 32*1024*1024, "The maximum size of object to upload using singlepart upload to S3.", 0) \
    M(UInt64, s3_max_single_read_retries, 4, "The maximum number of retries during single S3 read.", 0) \
    M(UInt64, s3_max_redirects, 10, "Max number of S3 redirects hops allowed.", 0) \
    M(UInt64, s3_max_connections, 1024, "The maximum number of connections per server.", 0) \
    M(UInt64, hsts_max_age, 0, "Expired time for hsts. 0 means disable HSTS.", 0) \
    M(Bool, extremes, false, "Calculate minimums and maximums of the result columns. They can be output in JSON-formats.", IMPORTANT) \
    M(Bool, use_uncompressed_cache, false, "Whether to use the cache of uncompressed blocks.", 0) \
    M(Bool, replace_running_query, false, "Whether the running request should be canceled with the same id as the new one.", 0) \
    M(UInt64, background_buffer_flush_schedule_pool_size, 16, "Number of threads performing background flush for tables with Buffer engine. Only has meaning at server startup.", 0) \
    M(UInt64, background_pool_size, 16, "Number of threads to perform merges and mutations in background. Only has meaning at server startup.", 0) \
    M(Float, background_merges_mutations_concurrency_ratio, 2, "Ratio between a number of how many operations could be processed and a number threads to process them. Only has meaning at server startup.", 0) \
    M(UInt64, background_move_pool_size, 8, "Number of threads performing background moves for tables. Only has meaning at server startup.", 0) \
    M(UInt64, background_fetches_pool_size, 8, "Number of threads performing background fetches for replicated tables. Only has meaning at server startup.", 0) \
    M(UInt64, background_common_pool_size, 8, "Number of threads for some lightweight tasks for replicated tables (like cleaning old parts etc.). Only has meaning at server startup.", 0) \
    M(UInt64, background_schedule_pool_size, 128, "Number of threads performing background tasks for replicated tables, dns cache updates. Only has meaning at server startup.", 0) \
    M(UInt64, background_message_broker_schedule_pool_size, 16, "Number of threads performing background tasks for message streaming. Only has meaning at server startup.", 0) \
    M(UInt64, background_distributed_schedule_pool_size, 16, "Number of threads performing background tasks for distributed sends. Only has meaning at server startup.", 0) \
    M(UInt64, max_replicated_fetches_network_bandwidth_for_server, 0, "The maximum speed of data exchange over the network in bytes per second for replicated fetches. Zero means unlimited. Only has meaning at server startup.", 0) \
    M(UInt64, max_replicated_sends_network_bandwidth_for_server, 0, "The maximum speed of data exchange over the network in bytes per second for replicated sends. Zero means unlimited. Only has meaning at server startup.", 0) \
    \
    M(Milliseconds, distributed_directory_monitor_sleep_time_ms, 100, "Sleep time for StorageDistributed DirectoryMonitors, in case of any errors delay grows exponentially.", 0) \
    M(Milliseconds, distributed_directory_monitor_max_sleep_time_ms, 30000, "Maximum sleep time for StorageDistributed DirectoryMonitors, it limits exponential growth too.", 0) \
    \
    M(Bool, distributed_directory_monitor_batch_inserts, false, "Should StorageDistributed DirectoryMonitors try to batch individual inserts into bigger ones.", 0) \
    M(Bool, distributed_directory_monitor_split_batch_on_failure, false, "Should StorageDistributed DirectoryMonitors try to split batch into smaller in case of failures.", 0) \
    \
    M(Bool, optimize_move_to_prewhere, true, "Allows disabling WHERE to PREWHERE optimization in SELECT queries from MergeTree.", 0) \
    M(Bool, optimize_move_to_prewhere_if_final, false, "If query has `FINAL`, the optimization `move_to_prewhere` is not always correct and it is enabled only if both settings `optimize_move_to_prewhere` and `optimize_move_to_prewhere_if_final` are turned on", 0) \
    \
    M(UInt64, replication_alter_partitions_sync, 1, "Wait for actions to manipulate the partitions. 0 - do not wait, 1 - wait for execution only of itself, 2 - wait for everyone.", 0) \
    M(Int64, replication_wait_for_inactive_replica_timeout, 120, "Wait for inactive replica to execute ALTER/OPTIMIZE. Time in seconds, 0 - do not wait, negative - wait for unlimited time.", 0) \
    \
    M(LoadBalancing, load_balancing, LoadBalancing::RANDOM, "Which replicas (among healthy replicas) to preferably send a query to (on the first attempt) for distributed processing.", 0) \
    M(UInt64, load_balancing_first_offset, 0, "Which replica to preferably send a query when FIRST_OR_RANDOM load balancing strategy is used.", 0) \
    \
    M(TotalsMode, totals_mode, TotalsMode::AFTER_HAVING_EXCLUSIVE, "How to calculate TOTALS when HAVING is present, as well as when max_rows_to_group_by and group_by_overflow_mode = ‘any’ are present.", IMPORTANT) \
    M(Float, totals_auto_threshold, 0.5, "The threshold for totals_mode = 'auto'.", 0) \
    \
    M(Bool, allow_suspicious_low_cardinality_types, false, "In CREATE TABLE statement allows specifying LowCardinality modifier for types of small fixed size (8 or less). Enabling this may increase merge times and memory consumption.", 0) \
    M(Bool, compile_expressions, true, "Compile some scalar functions and operators to native code.", 0) \
    M(UInt64, min_count_to_compile_expression, 3, "The number of identical expressions before they are JIT-compiled", 0) \
    M(Bool, compile_aggregate_expressions, true, "Compile aggregate functions to native code.", 0) \
    M(UInt64, min_count_to_compile_aggregate_expression, 3, "The number of identical aggregate expressions before they are JIT-compiled", 0) \
    M(UInt64, group_by_two_level_threshold, 100000, "From what number of keys, a two-level aggregation starts. 0 - the threshold is not set.", 0) \
    M(UInt64, group_by_two_level_threshold_bytes, 50000000, "From what size of the aggregation state in bytes, a two-level aggregation begins to be used. 0 - the threshold is not set. Two-level aggregation is used when at least one of the thresholds is triggered.", 0) \
    M(Bool, distributed_aggregation_memory_efficient, true, "Is the memory-saving mode of distributed aggregation enabled.", 0) \
    M(UInt64, aggregation_memory_efficient_merge_threads, 0, "Number of threads to use for merge intermediate aggregation results in memory efficient mode. When bigger, then more memory is consumed. 0 means - same as 'max_threads'.", 0) \
    M(Bool, enable_positional_arguments, false, "Enable positional arguments in ORDER BY, GROUP BY and LIMIT BY", 0) \
    \
    M(UInt64, max_parallel_replicas, 1, "The maximum number of replicas of each shard used when the query is executed. For consistency (to get different parts of the same partition), this option only works for the specified sampling key. The lag of the replicas is not controlled.", 0) \
    M(UInt64, parallel_replicas_count, 0, "", 0) \
    M(UInt64, parallel_replica_offset, 0, "", 0) \
    \
    M(Bool, skip_unavailable_shards, false, "If true, ClickHouse silently skips unavailable shards and nodes unresolvable through DNS. Shard is marked as unavailable when none of the replicas can be reached.", 0) \
    \
    M(UInt64, parallel_distributed_insert_select, 0, "Process distributed INSERT SELECT query in the same cluster on local tables on every shard, if 1 SELECT is executed on each shard, if 2 SELECT and INSERT is executed on each shard", 0) \
    M(UInt64, distributed_group_by_no_merge, 0, "If 1, Do not merge aggregation states from different servers for distributed queries (shards will process query up to the Complete stage, initiator just proxies the data from the shards). If 2 the initiator will apply ORDER BY and LIMIT stages (it is not in case when shard process query up to the Complete stage)", 0) \
    M(UInt64, distributed_push_down_limit, 1, "If 1, LIMIT will be applied on each shard separatelly. Usually you don't need to use it, since this will be done automatically if it is possible, i.e. for simple query SELECT FROM LIMIT.", 0) \
    M(Bool, optimize_distributed_group_by_sharding_key, true, "Optimize GROUP BY sharding_key queries (by avoiding costly aggregation on the initiator server).", 0) \
    M(UInt64, optimize_skip_unused_shards_limit, 1000, "Limit for number of sharding key values, turns off optimize_skip_unused_shards if the limit is reached", 0) \
    M(Bool, optimize_skip_unused_shards, false, "Assumes that data is distributed by sharding_key. Optimization to skip unused shards if SELECT query filters by sharding_key.", 0) \
    M(Bool, optimize_skip_unused_shards_rewrite_in, true, "Rewrite IN in query for remote shards to exclude values that does not belong to the shard (requires optimize_skip_unused_shards)", 0) \
    M(Bool, allow_nondeterministic_optimize_skip_unused_shards, false, "Allow non-deterministic functions (includes dictGet) in sharding_key for optimize_skip_unused_shards", 0) \
    M(UInt64, force_optimize_skip_unused_shards, 0, "Throw an exception if unused shards cannot be skipped (1 - throw only if the table has the sharding key, 2 - always throw.", 0) \
    M(UInt64, optimize_skip_unused_shards_nesting, 0, "Same as optimize_skip_unused_shards, but accept nesting level until which it will work.", 0) \
    M(UInt64, force_optimize_skip_unused_shards_nesting, 0, "Same as force_optimize_skip_unused_shards, but accept nesting level until which it will work.", 0) \
    \
    M(Bool, input_format_parallel_parsing, true, "Enable parallel parsing for some data formats.", 0) \
    M(UInt64, min_chunk_bytes_for_parallel_parsing, (10 * 1024 * 1024), "The minimum chunk size in bytes, which each thread will parse in parallel.", 0) \
    M(Bool, output_format_parallel_formatting, true, "Enable parallel formatting for some data formats.", 0) \
    \
    M(UInt64, merge_tree_min_rows_for_concurrent_read, (20 * 8192), "If at least as many lines are read from one file, the reading can be parallelized.", 0) \
    M(UInt64, merge_tree_min_bytes_for_concurrent_read, (24 * 10 * 1024 * 1024), "If at least as many bytes are read from one file, the reading can be parallelized.", 0) \
    M(UInt64, merge_tree_min_rows_for_seek, 0, "You can skip reading more than that number of rows at the price of one seek per file.", 0) \
    M(UInt64, merge_tree_min_bytes_for_seek, 0, "You can skip reading more than that number of bytes at the price of one seek per file.", 0) \
    M(UInt64, merge_tree_coarse_index_granularity, 8, "If the index segment can contain the required keys, divide it into as many parts and recursively check them.", 0) \
    M(UInt64, merge_tree_max_rows_to_use_cache, (128 * 8192), "The maximum number of rows per request, to use the cache of uncompressed data. If the request is large, the cache is not used. (For large queries not to flush out the cache.)", 0) \
    M(UInt64, merge_tree_max_bytes_to_use_cache, (192 * 10 * 1024 * 1024), "The maximum number of bytes per request, to use the cache of uncompressed data. If the request is large, the cache is not used. (For large queries not to flush out the cache.)", 0) \
<<<<<<< HEAD
    M(UInt64, merge_tree_clear_old_temporary_directories_interval_seconds, 60, "The period of executing the clear old temporary directories operation in background.", 0) \
    M(UInt64, merge_tree_clear_old_parts_interval_seconds, 30, "The period of executing the clear old parts operation in background.", 0) \
=======
>>>>>>> de6a6f32
    M(Bool, do_not_merge_across_partitions_select_final, false, "Merge parts only in one partition in select final", 0) \
    \
    M(UInt64, mysql_max_rows_to_insert, 65536, "The maximum number of rows in MySQL batch insertion of the MySQL storage engine", 0) \
    \
    M(UInt64, optimize_min_equality_disjunction_chain_length, 3, "The minimum length of the expression `expr = x1 OR ... expr = xN` for optimization ", 0) \
    \
    M(UInt64, min_bytes_to_use_direct_io, 0, "The minimum number of bytes for reading the data with O_DIRECT option during SELECT queries execution. 0 - disabled.", 0) \
    M(UInt64, min_bytes_to_use_mmap_io, 0, "The minimum number of bytes for reading the data with mmap option during SELECT queries execution. 0 - disabled.", 0) \
    M(Bool, checksum_on_read, true, "Validate checksums on reading. It is enabled by default and should be always enabled in production. Please do not expect any benefits in disabling this setting. It may only be used for experiments and benchmarks. The setting only applicable for tables of MergeTree family. Checksums are always validated for other table engines and when receiving data over network.", 0) \
    \
    M(Bool, force_index_by_date, false, "Throw an exception if there is a partition key in a table, and it is not used.", 0) \
    M(Bool, force_primary_key, false, "Throw an exception if there is primary key in a table, and it is not used.", 0) \
    M(Bool, use_skip_indexes, true, "Use data skipping indexes during query execution.", 0) \
    M(String, force_data_skipping_indices, "", "Comma separated list of strings or literals with the name of the data skipping indices that should be used during query execution, otherwise an exception will be thrown.", 0) \
    \
    M(Float, max_streams_to_max_threads_ratio, 1, "Allows you to use more sources than the number of threads - to more evenly distribute work across threads. It is assumed that this is a temporary solution, since it will be possible in the future to make the number of sources equal to the number of threads, but for each source to dynamically select available work for itself.", 0) \
    M(Float, max_streams_multiplier_for_merge_tables, 5, "Ask more streams when reading from Merge table. Streams will be spread across tables that Merge table will use. This allows more even distribution of work across threads and especially helpful when merged tables differ in size.", 0) \
    \
    M(String, network_compression_method, "LZ4", "Allows you to select the method of data compression when writing.", 0) \
    \
    M(Int64, network_zstd_compression_level, 1, "Allows you to select the level of ZSTD compression.", 0) \
    \
    M(UInt64, priority, 0, "Priority of the query. 1 - the highest, higher value - lower priority; 0 - do not use priorities.", 0) \
    M(Int64, os_thread_priority, 0, "If non zero - set corresponding 'nice' value for query processing threads. Can be used to adjust query priority for OS scheduler.", 0) \
    \
    M(Bool, log_queries, true, "Log requests and write the log to the system table.", 0) \
    M(Bool, log_formatted_queries, false, "Log formatted queries and write the log to the system table.", 0) \
    M(LogQueriesType, log_queries_min_type, QueryLogElementType::QUERY_START, "Minimal type in query_log to log, possible values (from low to high): QUERY_START, QUERY_FINISH, EXCEPTION_BEFORE_START, EXCEPTION_WHILE_PROCESSING.", 0) \
    M(Milliseconds, log_queries_min_query_duration_ms, 0, "Minimal time for the query to run, to get to the query_log/query_thread_log/query_views_log.", 0) \
    M(UInt64, log_queries_cut_to_length, 100000, "If query length is greater than specified threshold (in bytes), then cut query when writing to query log. Also limit length of printed query in ordinary text log.", 0) \
    M(Float, log_queries_probability, 1., "Log queries with the specified probabality.", 0) \
    \
    M(DistributedProductMode, distributed_product_mode, DistributedProductMode::DENY, "How are distributed subqueries performed inside IN or JOIN sections?", IMPORTANT) \
    \
    M(UInt64, max_concurrent_queries_for_all_users, 0, "The maximum number of concurrent requests for all users.", 0) \
    M(UInt64, max_concurrent_queries_for_user, 0, "The maximum number of concurrent requests per user.", 0) \
    \
    M(Bool, insert_deduplicate, true, "For INSERT queries in the replicated table, specifies that deduplication of insertings blocks should be performed", 0) \
    \
    M(UInt64, insert_quorum, 0, "For INSERT queries in the replicated table, wait writing for the specified number of replicas and linearize the addition of the data. 0 - disabled.", 0) \
    M(Milliseconds, insert_quorum_timeout, 600000, "", 0) \
    M(Bool, insert_quorum_parallel, true, "For quorum INSERT queries - enable to make parallel inserts without linearizability", 0) \
    M(UInt64, select_sequential_consistency, 0, "For SELECT queries from the replicated table, throw an exception if the replica does not have a chunk written with the quorum; do not read the parts that have not yet been written with the quorum.", 0) \
    M(UInt64, table_function_remote_max_addresses, 1000, "The maximum number of different shards and the maximum number of replicas of one shard in the `remote` function.", 0) \
    M(Milliseconds, read_backoff_min_latency_ms, 1000, "Setting to reduce the number of threads in case of slow reads. Pay attention only to reads that took at least that much time.", 0) \
    M(UInt64, read_backoff_max_throughput, 1048576, "Settings to reduce the number of threads in case of slow reads. Count events when the read bandwidth is less than that many bytes per second.", 0) \
    M(Milliseconds, read_backoff_min_interval_between_events_ms, 1000, "Settings to reduce the number of threads in case of slow reads. Do not pay attention to the event, if the previous one has passed less than a certain amount of time.", 0) \
    M(UInt64, read_backoff_min_events, 2, "Settings to reduce the number of threads in case of slow reads. The number of events after which the number of threads will be reduced.", 0) \
    \
    M(UInt64, read_backoff_min_concurrency, 1, "Settings to try keeping the minimal number of threads in case of slow reads.", 0) \
    \
    M(Float, memory_tracker_fault_probability, 0., "For testing of `exception safety` - throw an exception every time you allocate memory with the specified probability.", 0) \
    \
    M(Bool, enable_http_compression, false, "Compress the result if the client over HTTP said that it understands data compressed by gzip or deflate.", 0) \
    M(Int64, http_zlib_compression_level, 3, "Compression level - used if the client on HTTP said that it understands data compressed by gzip or deflate.", 0) \
    \
    M(Bool, http_native_compression_disable_checksumming_on_decompress, false, "If you uncompress the POST data from the client compressed by the native format, do not check the checksum.", 0) \
    \
    M(String, count_distinct_implementation, "uniqExact", "What aggregate function to use for implementation of count(DISTINCT ...)", 0) \
    \
    M(Bool, add_http_cors_header, false, "Write add http CORS header.", 0) \
    \
    M(UInt64, max_http_get_redirects, 0, "Max number of http GET redirects hops allowed. Make sure additional security measures are in place to prevent a malicious server to redirect your requests to unexpected services.", 0) \
    \
    M(Bool, use_client_time_zone, false, "Use client timezone for interpreting DateTime string values, instead of adopting server timezone.", 0) \
    \
    M(Bool, send_progress_in_http_headers, false, "Send progress notifications using X-ClickHouse-Progress headers. Some clients do not support high amount of HTTP headers (Python requests in particular), so it is disabled by default.", 0) \
    \
    M(UInt64, http_headers_progress_interval_ms, 100, "Do not send HTTP headers X-ClickHouse-Progress more frequently than at each specified interval.", 0) \
    \
    M(Bool, fsync_metadata, true, "Do fsync after changing metadata for tables and databases (.sql files). Could be disabled in case of poor latency on server with high load of DDL queries and high load of disk subsystem.", 0) \
    \
    M(Bool, join_use_nulls, false, "Use NULLs for non-joined rows of outer JOINs for types that can be inside Nullable. If false, use default value of corresponding columns data type.", IMPORTANT) \
    \
    M(JoinStrictness, join_default_strictness, JoinStrictness::ALL, "Set default strictness in JOIN query. Possible values: empty string, 'ANY', 'ALL'. If empty, query without strictness will throw exception.", 0) \
    M(Bool, any_join_distinct_right_table_keys, false, "Enable old ANY JOIN logic with many-to-one left-to-right table keys mapping for all ANY JOINs. It leads to confusing not equal results for 't1 ANY LEFT JOIN t2' and 't2 ANY RIGHT JOIN t1'. ANY RIGHT JOIN needs one-to-many keys mapping to be consistent with LEFT one.", IMPORTANT) \
    \
    M(UInt64, preferred_block_size_bytes, 1000000, "", 0) \
    \
    M(UInt64, max_replica_delay_for_distributed_queries, 300, "If set, distributed queries of Replicated tables will choose servers with replication delay in seconds less than the specified value (not inclusive). Zero means do not take delay into account.", 0) \
    M(Bool, fallback_to_stale_replicas_for_distributed_queries, true, "Suppose max_replica_delay_for_distributed_queries is set and all replicas for the queried table are stale. If this setting is enabled, the query will be performed anyway, otherwise the error will be reported.", 0) \
    M(UInt64, preferred_max_column_in_block_size_bytes, 0, "Limit on max column size in block while reading. Helps to decrease cache misses count. Should be close to L2 cache size.", 0) \
    \
    M(Bool, insert_distributed_sync, false, "If setting is enabled, insert query into distributed waits until data will be sent to all nodes in cluster.", 0) \
    M(UInt64, insert_distributed_timeout, 0, "Timeout for insert query into distributed. Setting is used only with insert_distributed_sync enabled. Zero value means no timeout.", 0) \
    M(Int64, distributed_ddl_task_timeout, 180, "Timeout for DDL query responses from all hosts in cluster. If a ddl request has not been performed on all hosts, a response will contain a timeout error and a request will be executed in an async mode. Negative value means infinite. Zero means async mode.", 0) \
    M(Milliseconds, stream_flush_interval_ms, 7500, "Timeout for flushing data from streaming storages.", 0) \
    M(Milliseconds, stream_poll_timeout_ms, 500, "Timeout for polling data from/to streaming storages.", 0) \
    \
    /** Settings for testing hedged requests */ \
    M(Milliseconds, sleep_in_send_tables_status_ms, 0, "Time to sleep in sending tables status response in TCPHandler", 0) \
    M(Milliseconds, sleep_in_send_data_ms, 0, "Time to sleep in sending data in TCPHandler", 0) \
    M(UInt64, unknown_packet_in_send_data, 0, "Send unknown packet instead of data Nth data packet", 0) \
    /** Settings for testing connection collector */ \
    M(Milliseconds, sleep_in_receive_cancel_ms, 0, "Time to sleep in receiving cancel in TCPHandler", 0) \
    \
    M(Bool, insert_allow_materialized_columns, false, "If setting is enabled, Allow materialized columns in INSERT.", 0) \
    M(Seconds, http_connection_timeout, DEFAULT_HTTP_READ_BUFFER_CONNECTION_TIMEOUT, "HTTP connection timeout.", 0) \
    M(Seconds, http_send_timeout, DEFAULT_HTTP_READ_BUFFER_TIMEOUT, "HTTP send timeout", 0) \
    M(Seconds, http_receive_timeout, DEFAULT_HTTP_READ_BUFFER_TIMEOUT, "HTTP receive timeout", 0) \
    M(UInt64, http_max_uri_size, 1048576, "Maximum URI length of HTTP request", 0) \
    M(UInt64, http_max_fields, 1000000, "Maximum number of fields in HTTP header", 0) \
    M(UInt64, http_max_field_name_size, 1048576, "Maximum length of field name in HTTP header", 0) \
    M(UInt64, http_max_field_value_size, 1048576, "Maximum length of field value in HTTP header", 0) \
    M(Bool, optimize_throw_if_noop, false, "If setting is enabled and OPTIMIZE query didn't actually assign a merge then an explanatory exception is thrown", 0) \
    M(Bool, use_index_for_in_with_subqueries, true, "Try using an index if there is a subquery or a table expression on the right side of the IN operator.", 0) \
    M(Bool, joined_subquery_requires_alias, true, "Force joined subqueries and table functions to have aliases for correct name qualification.", 0) \
    M(Bool, empty_result_for_aggregation_by_empty_set, false, "Return empty result when aggregating without keys on empty set.", 0) \
    M(Bool, empty_result_for_aggregation_by_constant_keys_on_empty_set, true, "Return empty result when aggregating by constant keys on empty set.", 0) \
    M(Bool, allow_distributed_ddl, true, "If it is set to true, then a user is allowed to executed distributed DDL queries.", 0) \
    M(Bool, allow_suspicious_codecs, false, "If it is set to true, allow to specify meaningless compression codecs.", 0) \
    M(Bool, allow_experimental_codecs, false, "If it is set to true, allow to specify experimental compression codecs (but we don't have those yet and this option does nothing).", 0) \
    M(UInt64, query_profiler_real_time_period_ns, QUERY_PROFILER_DEFAULT_SAMPLE_RATE_NS, "Period for real clock timer of query profiler (in nanoseconds). Set 0 value to turn off the real clock query profiler. Recommended value is at least 10000000 (100 times a second) for single queries or 1000000000 (once a second) for cluster-wide profiling.", 0) \
    M(UInt64, query_profiler_cpu_time_period_ns, QUERY_PROFILER_DEFAULT_SAMPLE_RATE_NS, "Period for CPU clock timer of query profiler (in nanoseconds). Set 0 value to turn off the CPU clock query profiler. Recommended value is at least 10000000 (100 times a second) for single queries or 1000000000 (once a second) for cluster-wide profiling.", 0) \
    M(Bool, metrics_perf_events_enabled, false, "If enabled, some of the perf events will be measured throughout queries' execution.", 0) \
    M(String, metrics_perf_events_list, "", "Comma separated list of perf metrics that will be measured throughout queries' execution. Empty means all events. See PerfEventInfo in sources for the available events.", 0) \
    M(Float, opentelemetry_start_trace_probability, 0., "Probability to start an OpenTelemetry trace for an incoming query.", 0) \
    M(Bool, prefer_column_name_to_alias, false, "Prefer using column names instead of aliases if possible.", 0) \
    M(Bool, prefer_global_in_and_join, false, "If enabled, all IN/JOIN operators will be rewritten as GLOBAL IN/JOIN. It's useful when the to-be-joined tables are only available on the initiator and we need to always scatter their data on-the-fly during distributed processing with the GLOBAL keyword. It's also useful to reduce the need to access the external sources joining external tables.", 0) \
    \
    \
    /** Limits during query execution are part of the settings. \
      * Used to provide a more safe execution of queries from the user interface. \
      * Basically, limits are checked for each block (not every row). That is, the limits can be slightly violated. \
      * Almost all limits apply only to SELECTs. \
      * Almost all limits apply to each stream individually. \
      */ \
    \
    M(UInt64, max_rows_to_read, 0, "Limit on read rows from the most 'deep' sources. That is, only in the deepest subquery. When reading from a remote server, it is only checked on a remote server.", 0) \
    M(UInt64, max_bytes_to_read, 0, "Limit on read bytes (after decompression) from the most 'deep' sources. That is, only in the deepest subquery. When reading from a remote server, it is only checked on a remote server.", 0) \
    M(OverflowMode, read_overflow_mode, OverflowMode::THROW, "What to do when the limit is exceeded.", 0) \
    \
    M(UInt64, max_rows_to_read_leaf, 0, "Limit on read rows on the leaf nodes for distributed queries. Limit is applied for local reads only excluding the final merge stage on the root node.", 0) \
    M(UInt64, max_bytes_to_read_leaf, 0, "Limit on read bytes (after decompression) on the leaf nodes for distributed queries. Limit is applied for local reads only excluding the final merge stage on the root node.", 0) \
    M(OverflowMode, read_overflow_mode_leaf, OverflowMode::THROW, "What to do when the leaf limit is exceeded.", 0) \
    \
    M(UInt64, max_rows_to_group_by, 0, "", 0) \
    M(OverflowModeGroupBy, group_by_overflow_mode, OverflowMode::THROW, "What to do when the limit is exceeded.", 0) \
    M(UInt64, max_bytes_before_external_group_by, 0, "", 0) \
    \
    M(UInt64, max_rows_to_sort, 0, "", 0) \
    M(UInt64, max_bytes_to_sort, 0, "", 0) \
    M(OverflowMode, sort_overflow_mode, OverflowMode::THROW, "What to do when the limit is exceeded.", 0) \
    M(UInt64, max_bytes_before_external_sort, 0, "", 0) \
    M(UInt64, max_bytes_before_remerge_sort, 1000000000, "In case of ORDER BY with LIMIT, when memory usage is higher than specified threshold, perform additional steps of merging blocks before final merge to keep just top LIMIT rows.", 0) \
    M(Float, remerge_sort_lowered_memory_bytes_ratio, 2., "If memory usage after remerge does not reduced by this ratio, remerge will be disabled.", 0) \
    \
    M(UInt64, max_result_rows, 0, "Limit on result size in rows. Also checked for intermediate data sent from remote servers.", 0) \
    M(UInt64, max_result_bytes, 0, "Limit on result size in bytes (uncompressed). Also checked for intermediate data sent from remote servers.", 0) \
    M(OverflowMode, result_overflow_mode, OverflowMode::THROW, "What to do when the limit is exceeded.", 0) \
    \
    /* TODO: Check also when merging and finalizing aggregate functions. */ \
    M(Seconds, max_execution_time, 0, "", 0) \
    M(OverflowMode, timeout_overflow_mode, OverflowMode::THROW, "What to do when the limit is exceeded.", 0) \
    \
    M(UInt64, min_execution_speed, 0, "Minimum number of execution rows per second.", 0) \
    M(UInt64, max_execution_speed, 0, "Maximum number of execution rows per second.", 0) \
    M(UInt64, min_execution_speed_bytes, 0, "Minimum number of execution bytes per second.", 0) \
    M(UInt64, max_execution_speed_bytes, 0, "Maximum number of execution bytes per second.", 0) \
    M(Seconds, timeout_before_checking_execution_speed, 10, "Check that the speed is not too low after the specified time has elapsed.", 0) \
    \
    M(UInt64, max_columns_to_read, 0, "", 0) \
    M(UInt64, max_temporary_columns, 0, "", 0) \
    M(UInt64, max_temporary_non_const_columns, 0, "", 0) \
    \
    M(UInt64, max_subquery_depth, 100, "", 0) \
    M(UInt64, max_pipeline_depth, 1000, "", 0) \
    M(UInt64, max_ast_depth, 1000, "Maximum depth of query syntax tree. Checked after parsing.", 0) \
    M(UInt64, max_ast_elements, 50000, "Maximum size of query syntax tree in number of nodes. Checked after parsing.", 0) \
    M(UInt64, max_expanded_ast_elements, 500000, "Maximum size of query syntax tree in number of nodes after expansion of aliases and the asterisk.", 0) \
    \
    M(UInt64, readonly, 0, "0 - everything is allowed. 1 - only read requests. 2 - only read requests, as well as changing settings, except for the 'readonly' setting.", 0) \
    \
    M(UInt64, max_rows_in_set, 0, "Maximum size of the set (in number of elements) resulting from the execution of the IN section.", 0) \
    M(UInt64, max_bytes_in_set, 0, "Maximum size of the set (in bytes in memory) resulting from the execution of the IN section.", 0) \
    M(OverflowMode, set_overflow_mode, OverflowMode::THROW, "What to do when the limit is exceeded.", 0) \
    \
    M(UInt64, max_rows_in_join, 0, "Maximum size of the hash table for JOIN (in number of rows).", 0) \
    M(UInt64, max_bytes_in_join, 0, "Maximum size of the hash table for JOIN (in number of bytes in memory).", 0) \
    M(OverflowMode, join_overflow_mode, OverflowMode::THROW, "What to do when the limit is exceeded.", 0) \
    M(Bool, join_any_take_last_row, false, "When disabled (default) ANY JOIN will take the first found row for a key. When enabled, it will take the last row seen if there are multiple rows for the same key.", IMPORTANT) \
    M(JoinAlgorithm, join_algorithm, JoinAlgorithm::HASH, "Specify join algorithm: 'auto', 'hash', 'partial_merge', 'prefer_partial_merge'. 'auto' tries to change HashJoin to MergeJoin on the fly to avoid out of memory.", 0) \
    M(Bool, partial_merge_join_optimizations, true, "Enable optimizations in partial merge join", 0) \
    M(UInt64, default_max_bytes_in_join, 1000000000, "Maximum size of right-side table if limit is required but max_bytes_in_join is not set.", 0) \
    M(UInt64, partial_merge_join_left_table_buffer_bytes, 32000000, "If not 0 group left table blocks in bigger ones for left-side table in partial merge join. It uses up to 2x of specified memory per joining thread. In current version work only with 'partial_merge_join_optimizations = 1'.", 0) \
    M(UInt64, partial_merge_join_rows_in_right_blocks, 65536, "Split right-hand joining data in blocks of specified size. It's a portion of data indexed by min-max values and possibly unloaded on disk.", 0) \
    M(UInt64, join_on_disk_max_files_to_merge, 64, "For MergeJoin on disk set how much files it's allowed to sort simultaneously. Then this value bigger then more memory used and then less disk I/O needed. Minimum is 2.", 0) \
    M(String, temporary_files_codec, "LZ4", "Set compression codec for temporary files (sort and join on disk). I.e. LZ4, NONE.", 0) \
    \
    M(UInt64, max_rows_to_transfer, 0, "Maximum size (in rows) of the transmitted external table obtained when the GLOBAL IN/JOIN section is executed.", 0) \
    M(UInt64, max_bytes_to_transfer, 0, "Maximum size (in uncompressed bytes) of the transmitted external table obtained when the GLOBAL IN/JOIN section is executed.", 0) \
    M(OverflowMode, transfer_overflow_mode, OverflowMode::THROW, "What to do when the limit is exceeded.", 0) \
    \
    M(UInt64, max_rows_in_distinct, 0, "Maximum number of elements during execution of DISTINCT.", 0) \
    M(UInt64, max_bytes_in_distinct, 0, "Maximum total size of state (in uncompressed bytes) in memory for the execution of DISTINCT.", 0) \
    M(OverflowMode, distinct_overflow_mode, OverflowMode::THROW, "What to do when the limit is exceeded.", 0) \
    \
    M(UInt64, max_memory_usage, 0, "Maximum memory usage for processing of single query. Zero means unlimited.", 0) \
    M(UInt64, max_memory_usage_for_user, 0, "Maximum memory usage for processing all concurrently running queries for the user. Zero means unlimited.", 0) \
    M(UInt64, max_untracked_memory, (4 * 1024 * 1024), "Small allocations and deallocations are grouped in thread local variable and tracked or profiled only when amount (in absolute value) becomes larger than specified value. If the value is higher than 'memory_profiler_step' it will be effectively lowered to 'memory_profiler_step'.", 0) \
    M(UInt64, memory_profiler_step, (4 * 1024 * 1024), "Whenever query memory usage becomes larger than every next step in number of bytes the memory profiler will collect the allocating stack trace. Zero means disabled memory profiler. Values lower than a few megabytes will slow down query processing.", 0) \
    M(Float, memory_profiler_sample_probability, 0., "Collect random allocations and deallocations and write them into system.trace_log with 'MemorySample' trace_type. The probability is for every alloc/free regardless to the size of the allocation. Note that sampling happens only when the amount of untracked memory exceeds 'max_untracked_memory'. You may want to set 'max_untracked_memory' to 0 for extra fine grained sampling.", 0) \
    \
    M(UInt64, max_network_bandwidth, 0, "The maximum speed of data exchange over the network in bytes per second for a query. Zero means unlimited.", 0) \
    M(UInt64, max_network_bytes, 0, "The maximum number of bytes (compressed) to receive or transmit over the network for execution of the query.", 0) \
    M(UInt64, max_network_bandwidth_for_user, 0, "The maximum speed of data exchange over the network in bytes per second for all concurrently running user queries. Zero means unlimited.", 0)\
    M(UInt64, max_network_bandwidth_for_all_users, 0, "The maximum speed of data exchange over the network in bytes per second for all concurrently running queries. Zero means unlimited.", 0) \
    \
    M(UInt64, max_backup_threads, 0, "The maximum number of threads to execute a BACKUP or RESTORE request. By default, it is determined automatically.", 0) \
    \
    M(Bool, log_profile_events, true, "Log query performance statistics into the query_log, query_thread_log and query_views_log.", 0) \
    M(Bool, log_query_settings, true, "Log query settings into the query_log.", 0) \
    M(Bool, log_query_threads, true, "Log query threads into system.query_thread_log table. This setting have effect only when 'log_queries' is true.", 0) \
    M(Bool, log_query_views, true, "Log query dependent views into system.query_views_log table. This setting have effect only when 'log_queries' is true.", 0) \
    M(String, log_comment, "", "Log comment into system.query_log table and server log. It can be set to arbitrary string no longer than max_query_size.", 0) \
    M(LogsLevel, send_logs_level, LogsLevel::fatal, "Send server text logs with specified minimum level to client. Valid values: 'trace', 'debug', 'information', 'warning', 'error', 'fatal', 'none'", 0) \
    M(Bool, enable_optimize_predicate_expression, true, "If it is set to true, optimize predicates to subqueries.", 0) \
    M(Bool, enable_optimize_predicate_expression_to_final_subquery, true, "Allow push predicate to final subquery.", 0) \
    M(Bool, allow_push_predicate_when_subquery_contains_with, true, "Allows push predicate when subquery contains WITH clause", 0) \
    \
    M(UInt64, low_cardinality_max_dictionary_size, 8192, "Maximum size (in rows) of shared global dictionary for LowCardinality type.", 0) \
    M(Bool, low_cardinality_use_single_dictionary_for_part, false, "LowCardinality type serialization setting. If is true, than will use additional keys when global dictionary overflows. Otherwise, will create several shared dictionaries.", 0) \
    M(Bool, decimal_check_overflow, true, "Check overflow of decimal arithmetic/comparison operations", 0) \
    \
    M(Bool, prefer_localhost_replica, true, "If it's true then queries will be always sent to local replica (if it exists). If it's false then replica to send a query will be chosen between local and remote ones according to load_balancing", 0) \
    M(UInt64, max_fetch_partition_retries_count, 5, "Amount of retries while fetching partition from another host.", 0) \
    M(UInt64, http_max_multipart_form_data_size, 1024 * 1024 * 1024, "Limit on size of multipart/form-data content. This setting cannot be parsed from URL parameters and should be set in user profile. Note that content is parsed and external tables are created in memory before start of query execution. And this is the only limit that has effect on that stage (limits on max memory usage and max execution time have no effect while reading HTTP form data).", 0) \
    M(Bool, calculate_text_stack_trace, true, "Calculate text stack trace in case of exceptions during query execution. This is the default. It requires symbol lookups that may slow down fuzzing tests when huge amount of wrong queries are executed. In normal cases you should not disable this option.", 0) \
    M(Bool, allow_ddl, true, "If it is set to true, then a user is allowed to executed DDL queries.", 0) \
    M(Bool, parallel_view_processing, false, "Enables pushing to attached views concurrently instead of sequentially.", 0) \
    M(Bool, enable_unaligned_array_join, false, "Allow ARRAY JOIN with multiple arrays that have different sizes. When this settings is enabled, arrays will be resized to the longest one.", 0) \
    M(Bool, optimize_read_in_order, true, "Enable ORDER BY optimization for reading data in corresponding order in MergeTree tables.", 0) \
    M(Bool, optimize_aggregation_in_order, false, "Enable GROUP BY optimization for aggregating data in corresponding order in MergeTree tables.", 0) \
    M(UInt64, aggregation_in_order_max_block_bytes, 50000000, "Maximal size of block in bytes accumulated during aggregation in order of primary key. Lower block size allows to parallelize more final merge stage of aggregation.", 0) \
    M(UInt64, read_in_order_two_level_merge_threshold, 100, "Minimal number of parts to read to run preliminary merge step during multithread reading in order of primary key.", 0) \
    M(Bool, low_cardinality_allow_in_native_format, true, "Use LowCardinality type in Native format. Otherwise, convert LowCardinality columns to ordinary for select query, and convert ordinary columns to required LowCardinality for insert query.", 0) \
    M(Bool, cancel_http_readonly_queries_on_client_close, false, "Cancel HTTP readonly queries when a client closes the connection without waiting for response.", 0) \
    M(Bool, external_table_functions_use_nulls, true, "If it is set to true, external table functions will implicitly use Nullable type if needed. Otherwise NULLs will be substituted with default values. Currently supported only by 'mysql', 'postgresql' and 'odbc' table functions.", 0) \
    M(Bool, external_table_strict_query, false, "If it is set to true, transforming expression to local filter is forbidden for queries to external tables.", 0) \
    \
    M(Bool, allow_hyperscan, true, "Allow functions that use Hyperscan library. Disable to avoid potentially long compilation times and excessive resource usage.", 0) \
    M(UInt64, max_hyperscan_regexp_length, 0, "Max length of regexp than can be used in hyperscan multi-match functions. Zero means unlimited.", 0) \
    M(UInt64, max_hyperscan_regexp_total_length, 0, "Max total length of all regexps than can be used in hyperscan multi-match functions (per every function). Zero means unlimited.", 0) \
    M(Bool, allow_simdjson, true, "Allow using simdjson library in 'JSON*' functions if AVX2 instructions are available. If disabled rapidjson will be used.", 0) \
    M(Bool, allow_introspection_functions, false, "Allow functions for introspection of ELF and DWARF for query profiling. These functions are slow and may impose security considerations.", 0) \
    \
    M(UInt64, max_partitions_per_insert_block, 100, "Limit maximum number of partitions in single INSERTed block. Zero means unlimited. Throw exception if the block contains too many partitions. This setting is a safety threshold, because using large number of partitions is a common misconception.", 0) \
    M(Int64, max_partitions_to_read, -1, "Limit the max number of partitions that can be accessed in one query. <= 0 means unlimited.", 0) \
    M(Bool, check_query_single_value_result, true, "Return check query result as single 1/0 value", 0) \
    M(Bool, allow_drop_detached, false, "Allow ALTER TABLE ... DROP DETACHED PART[ITION] ... queries", 0) \
    \
    M(UInt64, postgresql_connection_pool_size, 16, "Connection pool size for PostgreSQL table engine and database engine.", 0) \
    M(UInt64, postgresql_connection_pool_wait_timeout, 5000, "Connection pool push/pop timeout on empty pool for PostgreSQL table engine and database engine. By default it will block on empty pool.", 0) \
    M(UInt64, glob_expansion_max_elements, 1000, "Maximum number of allowed addresses (For external storages, table functions, etc).", 0) \
    M(UInt64, odbc_bridge_connection_pool_size, 16, "Connection pool size for each connection settings string in ODBC bridge.", 0) \
    \
    M(Seconds, distributed_replica_error_half_life, DBMS_CONNECTION_POOL_WITH_FAILOVER_DEFAULT_DECREASE_ERROR_PERIOD, "Time period reduces replica error counter by 2 times.", 0) \
    M(UInt64, distributed_replica_error_cap, DBMS_CONNECTION_POOL_WITH_FAILOVER_MAX_ERROR_COUNT, "Max number of errors per replica, prevents piling up an incredible amount of errors if replica was offline for some time and allows it to be reconsidered in a shorter amount of time.", 0) \
    M(UInt64, distributed_replica_max_ignored_errors, 0, "Number of errors that will be ignored while choosing replicas", 0) \
    \
    M(Bool, allow_experimental_live_view, false, "Enable LIVE VIEW. Not mature enough.", 0) \
    M(Seconds, live_view_heartbeat_interval, 15, "The heartbeat interval in seconds to indicate live query is alive.", 0) \
    M(UInt64, max_live_view_insert_blocks_before_refresh, 64, "Limit maximum number of inserted blocks after which mergeable blocks are dropped and query is re-executed.", 0) \
    M(UInt64, min_free_disk_space_for_temporary_data, 0, "The minimum disk space to keep while writing temporary data used in external sorting and aggregation.", 0) \
    \
    M(DefaultDatabaseEngine, default_database_engine, DefaultDatabaseEngine::Atomic, "Default database engine.", 0) \
    M(Bool, show_table_uuid_in_table_create_query_if_not_nil, false, "For tables in databases with Engine=Atomic show UUID of the table in its CREATE query.", 0) \
    M(Bool, database_atomic_wait_for_drop_and_detach_synchronously, false, "When executing DROP or DETACH TABLE in Atomic database, wait for table data to be finally dropped or detached.", 0) \
    M(Bool, enable_scalar_subquery_optimization, true, "If it is set to true, prevent scalar subqueries from (de)serializing large scalar values and possibly avoid running the same subquery more than once.", 0) \
    M(Bool, optimize_trivial_count_query, true, "Process trivial 'SELECT count() FROM table' query from metadata.", 0) \
    M(Bool, optimize_respect_aliases, true, "If it is set to true, it will respect aliases in WHERE/GROUP BY/ORDER BY, that will help with partition pruning/secondary indexes/optimize_aggregation_in_order/optimize_read_in_order/optimize_trivial_count", 0) \
    M(UInt64, mutations_sync, 0, "Wait for synchronous execution of ALTER TABLE UPDATE/DELETE queries (mutations). 0 - execute asynchronously. 1 - wait current server. 2 - wait all replicas if they exist.", 0) \
    M(Bool, optimize_move_functions_out_of_any, false, "Move functions out of aggregate functions 'any', 'anyLast'.", 0) \
    M(Bool, optimize_normalize_count_variants, true, "Rewrite aggregate functions that semantically equals to count() as count().", 0) \
    M(Bool, optimize_injective_functions_inside_uniq, true, "Delete injective functions of one argument inside uniq*() functions.", 0) \
    M(Bool, optimize_arithmetic_operations_in_aggregate_functions, true, "Move arithmetic operations out of aggregation functions", 0) \
    M(Bool, optimize_duplicate_order_by_and_distinct, true, "Remove duplicate ORDER BY and DISTINCT if it's possible", 0) \
    M(Bool, optimize_redundant_functions_in_order_by, true, "Remove functions from ORDER BY if its argument is also in ORDER BY", 0) \
    M(Bool, optimize_if_chain_to_multiif, false, "Replace if(cond1, then1, if(cond2, ...)) chains to multiIf. Currently it's not beneficial for numeric types.", 0) \
    M(Bool, optimize_if_transform_strings_to_enum, false, "Replaces string-type arguments in If and Transform to enum. Disabled by default cause it could make inconsistent change in distributed query that would lead to its fail.", 0) \
    M(Bool, optimize_monotonous_functions_in_order_by, true, "Replace monotonous function with its argument in ORDER BY", 0) \
    M(Bool, optimize_functions_to_subcolumns, false, "Transform functions to subcolumns, if possible, to reduce amount of read data. E.g. 'length(arr)' -> 'arr.size0', 'col IS NULL' -> 'col.null' ", 0) \
    M(Bool, normalize_function_names, true, "Normalize function names to their canonical names", 0) \
    M(Bool, allow_experimental_alter_materialized_view_structure, false, "Allow atomic alter on Materialized views. Work in progress.", 0) \
    M(Bool, enable_early_constant_folding, true, "Enable query optimization where we analyze function and subqueries results and rewrite query if there're constants there", 0) \
    M(Bool, deduplicate_blocks_in_dependent_materialized_views, false, "Should deduplicate blocks for materialized views if the block is not a duplicate for the table. Use true to always deduplicate in dependent tables.", 0) \
    M(Bool, use_compact_format_in_distributed_parts_names, true, "Changes format of directories names for distributed table insert parts.", 0) \
    M(Bool, validate_polygons, true, "Throw exception if polygon is invalid in function pointInPolygon (e.g. self-tangent, self-intersecting). If the setting is false, the function will accept invalid polygons but may silently return wrong result.", 0) \
    M(UInt64, max_parser_depth, DBMS_DEFAULT_MAX_PARSER_DEPTH, "Maximum parser depth (recursion depth of recursive descend parser).", 0) \
    M(Seconds, temporary_live_view_timeout, DEFAULT_TEMPORARY_LIVE_VIEW_TIMEOUT_SEC, "Timeout after which temporary live view is deleted.", 0) \
    M(Seconds, periodic_live_view_refresh, DEFAULT_PERIODIC_LIVE_VIEW_REFRESH_SEC, "Interval after which periodically refreshed live view is forced to refresh.", 0) \
    M(Bool, transform_null_in, false, "If enabled, NULL values will be matched with 'IN' operator as if they are considered equal.", 0) \
    M(Bool, allow_nondeterministic_mutations, false, "Allow non-deterministic functions in ALTER UPDATE/ALTER DELETE statements", 0) \
    M(Seconds, lock_acquire_timeout, DBMS_DEFAULT_LOCK_ACQUIRE_TIMEOUT_SEC, "How long locking request should wait before failing", 0) \
    M(Bool, materialize_ttl_after_modify, true, "Apply TTL for old data, after ALTER MODIFY TTL query", 0) \
    M(String, function_implementation, "", "Choose function implementation for specific target or variant (experimental). If empty enable all of them.", 0) \
    M(Bool, allow_experimental_geo_types, false, "Allow geo data types such as Point, Ring, Polygon, MultiPolygon", 0) \
    M(Bool, data_type_default_nullable, false, "Data types without NULL or NOT NULL will make Nullable", 0) \
    M(Bool, cast_keep_nullable, false, "CAST operator keep Nullable for result data type", 0) \
    M(Bool, alter_partition_verbose_result, false, "Output information about affected parts. Currently works only for FREEZE and ATTACH commands.", 0) \
    M(Bool, allow_experimental_database_materialized_mysql, false, "Allow to create database with Engine=MaterializedMySQL(...).", 0) \
    M(Bool, allow_experimental_database_materialized_postgresql, false, "Allow to create database with Engine=MaterializedPostgreSQL(...).", 0) \
    M(Bool, system_events_show_zero_values, false, "Include all metrics, even with zero values", 0) \
    M(MySQLDataTypesSupport, mysql_datatypes_support_level, 0, "Which MySQL types should be converted to corresponding ClickHouse types (rather than being represented as String). Can be empty or any combination of 'decimal' or 'datetime64'. When empty MySQL's DECIMAL and DATETIME/TIMESTAMP with non-zero precision are seen as String on ClickHouse's side.", 0) \
    M(Bool, optimize_trivial_insert_select, true, "Optimize trivial 'INSERT INTO table SELECT ... FROM TABLES' query", 0) \
    M(Bool, allow_non_metadata_alters, true, "Allow to execute alters which affects not only tables metadata, but also data on disk", 0) \
    M(Bool, enable_global_with_statement, true, "Propagate WITH statements to UNION queries and all subqueries", 0) \
    M(Bool, aggregate_functions_null_for_empty, false, "Rewrite all aggregate functions in a query, adding -OrNull suffix to them", 0) \
    M(Bool, optimize_syntax_fuse_functions, false, "Allow apply syntax optimisation: fuse aggregate functions", 0) \
    M(Bool, optimize_fuse_sum_count_avg, false, "Fuse functions `sum, avg, count` with identical arguments into one `sumCount` (`optimize_syntax_fuse_functions should be enabled)", 0) \
    M(Bool, flatten_nested, true, "If true, columns of type Nested will be flatten to separate array columns instead of one array of tuples", 0) \
    M(Bool, asterisk_include_materialized_columns, false, "Include MATERIALIZED columns for wildcard query", 0) \
    M(Bool, asterisk_include_alias_columns, false, "Include ALIAS columns for wildcard query", 0) \
    M(Bool, optimize_skip_merged_partitions, false, "Skip partitions with one part with level > 0 in optimize final", 0) \
    M(Bool, optimize_on_insert, true, "Do the same transformation for inserted block of data as if merge was done on this block.", 0) \
    M(Bool, allow_experimental_projection_optimization, false, "Enable projection optimization when processing SELECT queries", 0) \
    M(Bool, force_optimize_projection, false, "If projection optimization is enabled, SELECT queries need to use projection", 0) \
    M(Bool, async_socket_for_remote, true, "Asynchronously read from socket executing remote query", 0) \
    M(Bool, insert_null_as_default, true, "Insert DEFAULT values instead of NULL in INSERT SELECT (UNION ALL)", 0) \
    M(Bool, describe_include_subcolumns, false, "If true, subcolumns of all table columns will be included into result of DESCRIBE query", 0) \
    \
    M(Bool, optimize_rewrite_sum_if_to_count_if, true, "Rewrite sumIf() and sum(if()) function countIf() function when logically equivalent", 0) \
    M(UInt64, insert_shard_id, 0, "If non zero, when insert into a distributed table, the data will be inserted into the shard `insert_shard_id` synchronously. Possible values range from 1 to `shards_number` of corresponding distributed table", 0) \
    \
    /** Experimental feature for moving data between shards. */ \
    \
    M(Bool, allow_experimental_query_deduplication, false, "Experimental data deduplication for SELECT queries based on part UUIDs", 0) \
    M(Bool, experimental_query_deduplication_send_all_part_uuids, false, "If false only part UUIDs for currently moving parts are sent. If true all read part UUIDs are sent (useful only for testing).", 0) \
    \
    M(Bool, engine_file_empty_if_not_exists, false, "Allows to select data from a file engine table without file", 0) \
    M(Bool, engine_file_truncate_on_insert, false, "Enables or disables truncate before insert in file engine tables", 0) \
    M(Bool, allow_experimental_database_replicated, false, "Allow to create databases with Replicated engine", 0) \
    M(UInt64, database_replicated_initial_query_timeout_sec, 300, "How long initial DDL query should wait for Replicated database to precess previous DDL queue entries", 0) \
    M(UInt64, max_distributed_depth, 5, "Maximum distributed query depth", 0) \
    M(Bool, database_replicated_always_detach_permanently, false, "Execute DETACH TABLE as DETACH TABLE PERMANENTLY if database engine is Replicated", 0) \
    M(DistributedDDLOutputMode, distributed_ddl_output_mode, DistributedDDLOutputMode::THROW, "Format of distributed DDL query result", 0) \
    M(UInt64, distributed_ddl_entry_format_version, 1, "Version of DDL entry to write into ZooKeeper", 0) \
    M(UInt64, external_storage_max_read_rows, 0, "Limit maximum number of rows when table with external engine should flush history data. Now supported only for MySQL table engine, database engine, dictionary and MaterializedMySQL. If equal to 0, this setting is disabled", 0) \
    M(UInt64, external_storage_max_read_bytes, 0, "Limit maximum number of bytes when table with external engine should flush history data. Now supported only for MySQL table engine, database engine, dictionary and MaterializedMySQL. If equal to 0, this setting is disabled", 0)  \
    M(UnionMode, union_default_mode, UnionMode::Unspecified, "Set default Union Mode in SelectWithUnion query. Possible values: empty string, 'ALL', 'DISTINCT'. If empty, query without Union Mode will throw exception.", 0) \
    M(Bool, optimize_aggregators_of_group_by_keys, true, "Eliminates min/max/any/anyLast aggregators of GROUP BY keys in SELECT section", 0) \
    M(Bool, optimize_group_by_function_keys, true, "Eliminates functions of other keys in GROUP BY section", 0) \
    M(Bool, legacy_column_name_of_tuple_literal, false, "List all names of element of large tuple literals in their column names instead of hash. This settings exists only for compatibility reasons. It makes sense to set to 'true', while doing rolling update of cluster from version lower than 21.7 to higher.", 0) \
    \
    M(Bool, query_plan_enable_optimizations, true, "Apply optimizations to query plan", 0) \
    M(UInt64, query_plan_max_optimizations_to_apply, 10000, "Limit the total number of optimizations applied to query plan. If zero, ignored. If limit reached, throw exception", 0) \
    M(Bool, query_plan_filter_push_down, true, "Allow to push down filter by predicate query plan step", 0) \
    M(UInt64, regexp_max_matches_per_row, 1000, "Max matches of any single regexp per row, used to safeguard 'extractAllGroupsHorizontal' against consuming too much memory with greedy RE.", 0) \
    \
    M(UInt64, limit, 0, "Limit on read rows from the most 'end' result for select query, default 0 means no limit length", 0) \
    M(UInt64, offset, 0, "Offset on read rows from the most 'end' result for select query", 0) \
    \
    M(UInt64, function_range_max_elements_in_block, 500000000, "Maximum number of values generated by function 'range' per block of data (sum of array sizes for every row in a block, see also 'max_block_size' and 'min_insert_block_size_rows'). It is a safety threshold.", 0) \
    M(ShortCircuitFunctionEvaluation, short_circuit_function_evaluation, ShortCircuitFunctionEvaluation::ENABLE, "Setting for short-circuit function evaluation configuration. Possible values: 'enable' - use short-circuit function evaluation for functions that are suitable for it, 'disable' - disable short-circuit function evaluation, 'force_enable' - use short-circuit function evaluation for all functions.", 0) \
    \
    M(String, local_filesystem_read_method, "pread", "Method of reading data from local filesystem, one of: read, pread, mmap, pread_threadpool.", 0) \
    M(String, remote_filesystem_read_method, "read", "Method of reading data from remote filesystem, one of: read, threadpool.", 0) \
    M(Bool, local_filesystem_read_prefetch, false, "Should use prefetching when reading data from local filesystem.", 0) \
    M(Bool, remote_filesystem_read_prefetch, true, "Should use prefetching when reading data from remote filesystem.", 0) \
    M(Int64, read_priority, 0, "Priority to read data from local filesystem. Only supported for 'pread_threadpool' method.", 0) \
    M(UInt64, merge_tree_min_rows_for_concurrent_read_for_remote_filesystem, (20 * 8192), "If at least as many lines are read from one file, the reading can be parallelized, when reading from remote filesystem.", 0) \
    M(UInt64, merge_tree_min_bytes_for_concurrent_read_for_remote_filesystem, (24 * 10 * 1024 * 1024), "If at least as many bytes are read from one file, the reading can be parallelized, when reading from remote filesystem.", 0) \
    \
    M(UInt64, async_insert_threads, 16, "Maximum number of threads to actually parse and insert data in background. Zero means asynchronous mode is disabled", 0) \
    M(Bool, async_insert, false, "If true, data from INSERT query is stored in queue and later flushed to table in background. Makes sense only for inserts via HTTP protocol. If wait_for_async_insert is false, INSERT query is processed almost instantly, otherwise client will wait until data will be flushed to table", 0) \
    M(Bool, wait_for_async_insert, true, "If true wait for processing of asynchronous insertion", 0) \
    M(Seconds, wait_for_async_insert_timeout, DBMS_DEFAULT_LOCK_ACQUIRE_TIMEOUT_SEC, "Timeout for waiting for processing asynchronous insertion", 0) \
    M(UInt64, async_insert_max_data_size, 100000, "Maximum size in bytes of unparsed data collected per query before being inserted", 0) \
    M(Milliseconds, async_insert_busy_timeout_ms, 200, "Maximum time to wait before dumping collected data per query since the first data appeared", 0) \
    M(Milliseconds, async_insert_stale_timeout_ms, 0, "Maximum time to wait before dumping collected data per query since the last data appeared. Zero means no timeout at all", 0) \
    \
    M(Int64, remote_fs_read_max_backoff_ms, 10000, "Max wait time when trying to read data for remote disk", 0) \
    M(Int64, remote_fs_read_backoff_max_tries, 5, "Max attempts to read with backoff", 0) \
    \
    M(UInt64, http_max_tries, 1, "Max attempts to read via http.", 0) \
    M(UInt64, http_retry_initial_backoff_ms, 100, "Min milliseconds for backoff, when retrying read via http", 0) \
    M(UInt64, http_retry_max_backoff_ms, 10000, "Max milliseconds for backoff, when retrying read via http", 0) \
    \
    M(Bool, force_remove_data_recursively_on_drop, false, "Recursively remove data on DROP query. Avoids 'Directory not empty' error, but may silently remove detached data", 0) \
    \
    /** Experimental functions */ \
    M(Bool, allow_experimental_funnel_functions, false, "Enable experimental functions for funnel analysis.", 0) \
    M(Bool, allow_experimental_nlp_functions, false, "Enable experimental functions for natural language processing.", 0) \

// End of COMMON_SETTINGS
// Please add settings related to formats into the FORMAT_FACTORY_SETTINGS and move obsolete settings to OBSOLETE_SETTINGS.

#define MAKE_OBSOLETE(M, TYPE, NAME, DEFAULT) \
    M(TYPE, NAME, DEFAULT, "Obsolete setting, does nothing.", BaseSettingsHelpers::Flags::OBSOLETE)

#define OBSOLETE_SETTINGS(M) \
    /** Obsolete settings that do nothing but left for compatibility reasons. Remove each one after half a year of obsolescence. */ \
    MAKE_OBSOLETE(M, UInt64, max_memory_usage_for_all_queries, 0) \
    MAKE_OBSOLETE(M, UInt64, multiple_joins_rewriter_version, 0) \
    MAKE_OBSOLETE(M, Bool, enable_debug_queries, false) \
    MAKE_OBSOLETE(M, Bool, allow_experimental_database_atomic, true) \
    MAKE_OBSOLETE(M, Bool, allow_experimental_bigint_types, true) \
    MAKE_OBSOLETE(M, Bool, allow_experimental_window_functions, true) \
    MAKE_OBSOLETE(M, HandleKafkaErrorMode, handle_kafka_error_mode, HandleKafkaErrorMode::DEFAULT) \
    MAKE_OBSOLETE(M, Bool, database_replicated_ddl_output, true) \
    MAKE_OBSOLETE(M, UInt64, replication_alter_columns_timeout, 60) \
    MAKE_OBSOLETE(M, UInt64, odbc_max_field_size, 0) \
    MAKE_OBSOLETE(M, Bool, allow_experimental_map_type, true) \
    MAKE_OBSOLETE(M, UInt64, merge_tree_clear_old_temporary_directories_interval_seconds, 60) \
    MAKE_OBSOLETE(M, UInt64, merge_tree_clear_old_parts_interval_seconds, 1) \
    /** The section above is for obsolete settings. Do not add anything there. */


#define FORMAT_FACTORY_SETTINGS(M) \
    M(Char, format_csv_delimiter, ',', "The character to be considered as a delimiter in CSV data. If setting with a string, a string has to have a length of 1.", 0) \
    M(Bool, format_csv_allow_single_quotes, true, "If it is set to true, allow strings in single quotes.", 0) \
    M(Bool, format_csv_allow_double_quotes, true, "If it is set to true, allow strings in double quotes.", 0) \
    M(Bool, output_format_csv_crlf_end_of_line, false, "If it is set true, end of line in CSV format will be \\r\\n instead of \\n.", 0) \
    M(Bool, input_format_csv_enum_as_number, false, "Treat inserted enum values in CSV formats as enum indices \\N", 0) \
    M(Bool, input_format_csv_arrays_as_nested_csv, false, R"(When reading Array from CSV, expect that its elements were serialized in nested CSV and then put into string. Example: "[""Hello"", ""world"", ""42"""" TV""]". Braces around array can be omitted.)", 0) \
    M(Bool, input_format_skip_unknown_fields, false, "Skip columns with unknown names from input data (it works for JSONEachRow, -WithNames, -WithNamesAndTypes and TSKV formats).", 0) \
    M(Bool, input_format_with_names_use_header, true, "For -WithNames input formats this controls whether format parser is to assume that column data appear in the input exactly as they are specified in the header.", 0) \
    M(Bool, input_format_with_types_use_header, true, "For -WithNamesAndTypes input formats this controls whether format parser should check if data types from the input match data types from the header.", 0) \
    M(Bool, input_format_import_nested_json, false, "Map nested JSON data to nested tables (it works for JSONEachRow format).", 0) \
    M(Bool, input_format_defaults_for_omitted_fields, true, "For input data calculate default expressions for omitted fields (it works for JSONEachRow, -WithNames, -WithNamesAndTypes formats).", IMPORTANT) \
    M(Bool, input_format_csv_empty_as_default, true, "Treat empty fields in CSV input as default values.", 0) \
    M(Bool, input_format_tsv_empty_as_default, false, "Treat empty fields in TSV input as default values.", 0) \
    M(Bool, input_format_tsv_enum_as_number, false, "Treat inserted enum values in TSV formats as enum indices \\N", 0) \
    M(Bool, input_format_null_as_default, true, "For text input formats initialize null fields with default values if data type of this field is not nullable", 0) \
    M(Bool, input_format_arrow_import_nested, false, "Allow to insert array of structs into Nested table in Arrow input format.", 0) \
    M(Bool, input_format_orc_import_nested, false, "Allow to insert array of structs into Nested table in ORC input format.", 0) \
    M(Bool, input_format_parquet_import_nested, false, "Allow to insert array of structs into Nested table in Parquet input format.", 0) \
    \
    M(DateTimeInputFormat, date_time_input_format, FormatSettings::DateTimeInputFormat::Basic, "Method to read DateTime from text input formats. Possible values: 'basic' and 'best_effort'.", 0) \
    M(DateTimeOutputFormat, date_time_output_format, FormatSettings::DateTimeOutputFormat::Simple, "Method to write DateTime to text output. Possible values: 'simple', 'iso', 'unix_timestamp'.", 0) \
    \
    M(Bool, input_format_values_interpret_expressions, true, "For Values format: if the field could not be parsed by streaming parser, run SQL parser and try to interpret it as SQL expression.", 0) \
    M(Bool, input_format_values_deduce_templates_of_expressions, true, "For Values format: if the field could not be parsed by streaming parser, run SQL parser, deduce template of the SQL expression, try to parse all rows using template and then interpret expression for all rows.", 0) \
    M(Bool, input_format_values_accurate_types_of_literals, true, "For Values format: when parsing and interpreting expressions using template, check actual type of literal to avoid possible overflow and precision issues.", 0) \
    M(Bool, input_format_avro_allow_missing_fields, false, "For Avro/AvroConfluent format: when field is not found in schema use default value instead of error", 0) \
    M(URI, format_avro_schema_registry_url, "", "For AvroConfluent format: Confluent Schema Registry URL.", 0) \
    \
    M(Bool, output_format_json_quote_64bit_integers, true, "Controls quoting of 64-bit integers in JSON output format.", 0) \
    M(Bool, output_format_json_quote_denormals, false, "Enables '+nan', '-nan', '+inf', '-inf' outputs in JSON output format.", 0) \
    \
    M(Bool, output_format_json_escape_forward_slashes, true, "Controls escaping forward slashes for string outputs in JSON output format. This is intended for compatibility with JavaScript. Don't confuse with backslashes that are always escaped.", 0) \
    M(Bool, output_format_json_named_tuples_as_objects, false, "Serialize named tuple columns as JSON objects.", 0) \
    M(Bool, output_format_json_array_of_rows, false, "Output a JSON array of all rows in JSONEachRow(Compact) format.", 0) \
    \
    M(UInt64, output_format_pretty_max_rows, 10000, "Rows limit for Pretty formats.", 0) \
    M(UInt64, output_format_pretty_max_column_pad_width, 250, "Maximum width to pad all values in a column in Pretty formats.", 0) \
    M(UInt64, output_format_pretty_max_value_width, 10000, "Maximum width of value to display in Pretty formats. If greater - it will be cut.", 0) \
    M(Bool, output_format_pretty_color, true, "Use ANSI escape sequences to paint colors in Pretty formats", 0) \
    M(String, output_format_pretty_grid_charset, "UTF-8", "Charset for printing grid borders. Available charsets: ASCII, UTF-8 (default one).", 0) \
    M(UInt64, output_format_parquet_row_group_size, 1000000, "Row group size in rows.", 0) \
    M(String, output_format_avro_codec, "", "Compression codec used for output. Possible values: 'null', 'deflate', 'snappy'.", 0) \
    M(UInt64, output_format_avro_sync_interval, 16 * 1024, "Sync interval in bytes.", 0) \
    M(String, output_format_avro_string_column_pattern, "", "For Avro format: regexp of String columns to select as AVRO string.", 0) \
    M(UInt64, output_format_avro_rows_in_file, 1, "Max rows in a file (if permitted by storage)", 0) \
    M(Bool, output_format_tsv_crlf_end_of_line, false, "If it is set true, end of line in TSV format will be \\r\\n instead of \\n.", 0) \
    M(String, format_csv_null_representation, "\\N", "Custom NULL representation in CSV format", 0) \
    M(String, format_tsv_null_representation, "\\N", "Custom NULL representation in TSV format", 0) \
    M(Bool, output_format_decimal_trailing_zeros, false, "Output trailing zeros when printing Decimal values. E.g. 1.230000 instead of 1.23.", 0) \
    \
    M(UInt64, input_format_allow_errors_num, 0, "Maximum absolute amount of errors while reading text formats (like CSV, TSV). In case of error, if at least absolute or relative amount of errors is lower than corresponding value, will skip until next line and continue.", 0) \
    M(Float, input_format_allow_errors_ratio, 0, "Maximum relative amount of errors while reading text formats (like CSV, TSV). In case of error, if at least absolute or relative amount of errors is lower than corresponding value, will skip until next line and continue.", 0) \
    \
    M(String, format_schema, "", "Schema identifier (used by schema-based formats)", 0) \
    M(String, format_template_resultset, "", "Path to file which contains format string for result set (for Template format)", 0) \
    M(String, format_template_row, "", "Path to file which contains format string for rows (for Template format)", 0) \
    M(String, format_template_rows_between_delimiter, "\n", "Delimiter between rows (for Template format)", 0) \
    \
    M(String, format_custom_escaping_rule, "Escaped", "Field escaping rule (for CustomSeparated format)", 0) \
    M(String, format_custom_field_delimiter, "\t", "Delimiter between fields (for CustomSeparated format)", 0) \
    M(String, format_custom_row_before_delimiter, "", "Delimiter before field of the first column (for CustomSeparated format)", 0) \
    M(String, format_custom_row_after_delimiter, "\n", "Delimiter after field of the last column (for CustomSeparated format)", 0) \
    M(String, format_custom_row_between_delimiter, "", "Delimiter between rows (for CustomSeparated format)", 0) \
    M(String, format_custom_result_before_delimiter, "", "Prefix before result set (for CustomSeparated format)", 0) \
    M(String, format_custom_result_after_delimiter, "", "Suffix after result set (for CustomSeparated format)", 0) \
    \
    M(String, format_regexp, "", "Regular expression (for Regexp format)", 0) \
    M(String, format_regexp_escaping_rule, "Raw", "Field escaping rule (for Regexp format)", 0) \
    M(Bool, format_regexp_skip_unmatched, false, "Skip lines unmatched by regular expression (for Regexp format", 0) \
    \
    M(Bool, output_format_enable_streaming, false, "Enable streaming in output formats that support it.", 0) \
    M(Bool, output_format_write_statistics, true, "Write statistics about read rows, bytes, time elapsed in suitable output formats.", 0) \
    M(Bool, output_format_pretty_row_numbers, false, "Add row numbers before each row for pretty output format", 0) \
    M(Bool, insert_distributed_one_random_shard, false, "If setting is enabled, inserting into distributed table will choose a random shard to write when there is no sharding key", 0) \
    \
    M(Bool, cross_to_inner_join_rewrite, true, "Use inner join instead of comma/cross join if possible", 0) \
    \
    M(Bool, output_format_arrow_low_cardinality_as_dictionary, false, "Enable output LowCardinality type as Dictionary Arrow type", 0) \
    \
    M(EnumComparingMode, format_capn_proto_enum_comparising_mode, FormatSettings::EnumComparingMode::BY_VALUES, "How to map ClickHouse Enum and CapnProto Enum", 0)\
// End of FORMAT_FACTORY_SETTINGS
// Please add settings non-related to formats into the COMMON_SETTINGS above.

#define LIST_OF_SETTINGS(M)    \
    COMMON_SETTINGS(M)         \
    OBSOLETE_SETTINGS(M)       \
    FORMAT_FACTORY_SETTINGS(M)

DECLARE_SETTINGS_TRAITS_ALLOW_CUSTOM_SETTINGS(SettingsTraits, LIST_OF_SETTINGS)


/** Settings of query execution.
  * These settings go to users.xml.
  */
struct Settings : public BaseSettings<SettingsTraits>
{
    /// For initialization from empty initializer-list to be "value initialization", not "aggregate initialization" in C++14.
    /// http://en.cppreference.com/w/cpp/language/aggregate_initialization
    Settings() = default;

    /** Set multiple settings from "profile" (in server configuration file (users.xml), profiles contain groups of multiple settings).
     * The profile can also be set using the `set` functions, like the profile setting.
     */
    void setProfile(const String & profile_name, const Poco::Util::AbstractConfiguration & config);

    /// Load settings from configuration file, at "path" prefix in configuration.
    void loadSettingsFromConfig(const String & path, const Poco::Util::AbstractConfiguration & config);

    /// Dumps profile events to column of type Map(String, String)
    void dumpToMapColumn(IColumn * column, bool changed_only = true);

    /// Adds program options to set the settings from a command line.
    /// (Don't forget to call notify() on the `variables_map` after parsing it!)
    void addProgramOptions(boost::program_options::options_description & options);

    /// Check that there is no user-level settings at the top level in config.
    /// This is a common source of mistake (user don't know where to write user-level setting).
    static void checkNoSettingNamesAtTopLevel(const Poco::Util::AbstractConfiguration & config, const String & config_path);
};

/*
 * User-specified file format settings for File and URL engines.
 */
DECLARE_SETTINGS_TRAITS(FormatFactorySettingsTraits, FORMAT_FACTORY_SETTINGS)

struct FormatFactorySettings : public BaseSettings<FormatFactorySettingsTraits>
{
};

}<|MERGE_RESOLUTION|>--- conflicted
+++ resolved
@@ -149,11 +149,6 @@
     M(UInt64, merge_tree_coarse_index_granularity, 8, "If the index segment can contain the required keys, divide it into as many parts and recursively check them.", 0) \
     M(UInt64, merge_tree_max_rows_to_use_cache, (128 * 8192), "The maximum number of rows per request, to use the cache of uncompressed data. If the request is large, the cache is not used. (For large queries not to flush out the cache.)", 0) \
     M(UInt64, merge_tree_max_bytes_to_use_cache, (192 * 10 * 1024 * 1024), "The maximum number of bytes per request, to use the cache of uncompressed data. If the request is large, the cache is not used. (For large queries not to flush out the cache.)", 0) \
-<<<<<<< HEAD
-    M(UInt64, merge_tree_clear_old_temporary_directories_interval_seconds, 60, "The period of executing the clear old temporary directories operation in background.", 0) \
-    M(UInt64, merge_tree_clear_old_parts_interval_seconds, 30, "The period of executing the clear old parts operation in background.", 0) \
-=======
->>>>>>> de6a6f32
     M(Bool, do_not_merge_across_partitions_select_final, false, "Merge parts only in one partition in select final", 0) \
     \
     M(UInt64, mysql_max_rows_to_insert, 65536, "The maximum number of rows in MySQL batch insertion of the MySQL storage engine", 0) \
