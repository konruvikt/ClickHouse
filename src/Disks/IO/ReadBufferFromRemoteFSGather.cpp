--- conflicted
+++ resolved
@@ -31,17 +31,9 @@
     , query_id(CurrentThread::isInitialized() && CurrentThread::get().getQueryContext() != nullptr ? CurrentThread::getQueryId() : "")
     , log(&Poco::Logger::get("ReadBufferFromRemoteFSGather"))
 {
-<<<<<<< HEAD
-    if (blobs_to_read.empty())
-        throw Exception(ErrorCodes::LOGICAL_ERROR, "Attempt to read zero number of objects");
-
     if (cache_log_ && settings.enable_filesystem_cache_log)
         cache_log = cache_log_;
 
-    current_object = blobs_to_read.front();
-
-=======
->>>>>>> a68a023c
     with_cache = settings.remote_fs_cache
         && settings.enable_filesystem_cache
         && (!query_id.empty() || settings.read_from_filesystem_cache_if_exists_otherwise_bypass_cache);
@@ -83,14 +75,10 @@
 
 void ReadBufferFromRemoteFSGather::appendFilesystemCacheLog()
 {
-<<<<<<< HEAD
     if (!cache_log)
         return;
 
-    chassert(!current_object.absolute_path.empty());
-=======
     chassert(!current_object.remote_path.empty());
->>>>>>> a68a023c
     FilesystemCacheLogElement elem
     {
         .event_time = std::chrono::system_clock::to_time_t(std::chrono::system_clock::now()),
