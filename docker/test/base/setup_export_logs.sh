#!/bin/bash

# This script sets up export of system log tables to a remote server.
# Remote tables are created if not exist, and augmented with extra columns,
# and their names will contain a hash of the table structure,
# which allows exporting tables from servers of different versions.

# Config file contains KEY=VALUE pairs with any necessary parameters like:
# CLICKHOUSE_CI_LOGS_HOST - remote host
# CLICKHOUSE_CI_LOGS_USER - password for user
# CLICKHOUSE_CI_LOGS_PASSWORD - password for user
CLICKHOUSE_CI_LOGS_CREDENTIALS=${CLICKHOUSE_CI_LOGS_CREDENTIALS:-/tmp/export-logs-config.sh}
CLICKHOUSE_CI_LOGS_USER=${CLICKHOUSE_CI_LOGS_USER:-ci}

# Pre-configured destination cluster, where to export the data
CLICKHOUSE_CI_LOGS_CLUSTER=${CLICKHOUSE_CI_LOGS_CLUSTER:-system_logs_export}

EXTRA_COLUMNS=${EXTRA_COLUMNS:-"pull_request_number UInt32, commit_sha String, check_start_time DateTime('UTC'), check_name LowCardinality(String), instance_type LowCardinality(String), instance_id String, INDEX ix_pr (pull_request_number) TYPE set(100), INDEX ix_commit (commit_sha) TYPE set(100), INDEX ix_check_time (check_start_time) TYPE minmax, "}
EXTRA_COLUMNS_EXPRESSION=${EXTRA_COLUMNS_EXPRESSION:-"CAST(0 AS UInt32) AS pull_request_number, '' AS commit_sha, now() AS check_start_time, toLowCardinality('') AS check_name, toLowCardinality('') AS instance_type, '' AS instance_id"}
EXTRA_ORDER_BY_COLUMNS=${EXTRA_ORDER_BY_COLUMNS:-"check_name, "}

# trace_log needs more columns for symbolization
EXTRA_COLUMNS_TRACE_LOG="${EXTRA_COLUMNS} symbols Array(LowCardinality(String)), lines Array(LowCardinality(String)), "
EXTRA_COLUMNS_EXPRESSION_TRACE_LOG="${EXTRA_COLUMNS_EXPRESSION}, arrayMap(x -> toLowCardinality(demangle(addressToSymbol(x))), trace) AS symbols, arrayMap(x -> toLowCardinality(addressToLine(x)), trace) AS lines"


function __set_connection_args
{
    # It's impossible to use generous $CONNECTION_ARGS string, it's unsafe from word splitting perspective.
    # That's why we must stick to the generated option
    CONNECTION_ARGS=(
        --receive_timeout=45 --send_timeout=45 --secure
        --user "${CLICKHOUSE_CI_LOGS_USER}" --host "${CLICKHOUSE_CI_LOGS_HOST}"
        --password "${CLICKHOUSE_CI_LOGS_PASSWORD}"
    )
}

function __shadow_credentials
{
    # The function completely screws the output, it shouldn't be used in normal functions, only in ()
    # The only way to substitute the env as a plain text is using perl 's/\Qsomething\E/another/
    exec &> >(perl -pe '
        s(\Q$ENV{CLICKHOUSE_CI_LOGS_HOST}\E)[CLICKHOUSE_CI_LOGS_HOST]g;
        s(\Q$ENV{CLICKHOUSE_CI_LOGS_USER}\E)[CLICKHOUSE_CI_LOGS_USER]g;
        s(\Q$ENV{CLICKHOUSE_CI_LOGS_PASSWORD}\E)[CLICKHOUSE_CI_LOGS_PASSWORD]g;
    ')
}

function check_logs_credentials
(
    # The function connects with given credentials, and if it's unable to execute the simplest query, returns exit code

    # First check, if all necessary parameters are set
    set +x
    for parameter in CLICKHOUSE_CI_LOGS_HOST CLICKHOUSE_CI_LOGS_USER CLICKHOUSE_CI_LOGS_PASSWORD; do
      export -p | grep -q "$parameter" || {
        echo "Credentials parameter $parameter is unset"
        return 1
      }
    done

    __shadow_credentials
    __set_connection_args
    local code
    # Catch both success and error to not fail on `set -e`
    clickhouse-client "${CONNECTION_ARGS[@]}" -q 'SELECT 1 FORMAT Null' && return 0 || code=$?
    if [ "$code" != 0 ]; then
        echo 'Failed to connect to CI Logs cluster'
        return $code
    fi
)

function config_logs_export_cluster
(
    # The function is launched in a separate shell instance to not expose the
    # exported values from CLICKHOUSE_CI_LOGS_CREDENTIALS
    set +x
    if ! [ -r "${CLICKHOUSE_CI_LOGS_CREDENTIALS}" ]; then
        echo "File $CLICKHOUSE_CI_LOGS_CREDENTIALS does not exist, do not setup"
        return
    fi
    set -a
    # shellcheck disable=SC1090
    source "${CLICKHOUSE_CI_LOGS_CREDENTIALS}"
    set +a
    __shadow_credentials
    echo "Checking if the credentials work"
    check_logs_credentials || return 0
    cluster_config="${1:-/etc/clickhouse-server/config.d/system_logs_export.yaml}"
    mkdir -p "$(dirname "$cluster_config")"
    echo "remote_servers:
    ${CLICKHOUSE_CI_LOGS_CLUSTER}:
        shard:
            replica:
                secure: 1
                user: '${CLICKHOUSE_CI_LOGS_USER}'
                host: '${CLICKHOUSE_CI_LOGS_HOST}'
                port: 9440
                password: '${CLICKHOUSE_CI_LOGS_PASSWORD}'
" > "$cluster_config"
    echo "Cluster ${CLICKHOUSE_CI_LOGS_CLUSTER} is confugured in ${cluster_config}"
)

function setup_logs_replication
(
    # The function is launched in a separate shell instance to not expose the
    # exported values from CLICKHOUSE_CI_LOGS_CREDENTIALS
    set +x
    # disable output
    if ! [ -r "${CLICKHOUSE_CI_LOGS_CREDENTIALS}" ]; then
        echo "File $CLICKHOUSE_CI_LOGS_CREDENTIALS does not exist, do not setup"
        return 0
    fi
    set -a
    # shellcheck disable=SC1090
    source "${CLICKHOUSE_CI_LOGS_CREDENTIALS}"
    set +a
    __shadow_credentials
    echo "Checking if the credentials work"
    check_logs_credentials || return 0
    __set_connection_args

    echo 'Create all configured system logs'
    clickhouse-client --query "SYSTEM FLUSH LOGS"

    # It's doesn't make sense to try creating tables if SYNC fails
    echo "SYSTEM SYNC DATABASE REPLICA default" | clickhouse-client "${CONNECTION_ARGS[@]}" || return 0

    # For each system log table:
    echo 'Create %_log tables'
    clickhouse-client --query "SHOW TABLES FROM system LIKE '%\\_log'" | while read -r table
    do
        if [[ "$table" = "trace_log" ]]
        then
            EXTRA_COLUMNS_FOR_TABLE="${EXTRA_COLUMNS_TRACE_LOG}"
            EXTRA_COLUMNS_EXPRESSION_FOR_TABLE="${EXTRA_COLUMNS_EXPRESSION_TRACE_LOG}"
        else
            EXTRA_COLUMNS_FOR_TABLE="${EXTRA_COLUMNS}"
            EXTRA_COLUMNS_EXPRESSION_FOR_TABLE="${EXTRA_COLUMNS_EXPRESSION}"
        fi

        # Calculate hash of its structure. Note: 4 is the version of extra columns - increment it if extra columns are changed:
        hash=$(clickhouse-client --query "
<<<<<<< HEAD
            SELECT sipHash64(8, groupArray((name, type)))
=======
            SELECT sipHash64(7, groupArray((name, type)))
>>>>>>> f7289686
            FROM (SELECT name, type FROM system.columns
                WHERE database = 'system' AND table = '$table'
                ORDER BY position)
            ")

        # Create the destination table with adapted name and structure:
        statement=$(clickhouse-client --format TSVRaw --query "SHOW CREATE TABLE system.${table}" | sed -r -e '
            s/^\($/('"$EXTRA_COLUMNS_FOR_TABLE"'/;
            s/ORDER BY \(/ORDER BY ('"$EXTRA_ORDER_BY_COLUMNS"'/;
            s/^CREATE TABLE system\.\w+_log$/CREATE TABLE IF NOT EXISTS '"$table"'_'"$hash"'/;
            /^TTL /d
            ')

        echo -e "Creating remote destination table ${table}_${hash} with statement:\n${statement}" >&2

        echo "$statement" | clickhouse-client --database_replicated_initial_query_timeout_sec=10 \
            --distributed_ddl_task_timeout=30 \
            "${CONNECTION_ARGS[@]}" || continue

        echo "Creating table system.${table}_sender" >&2

        # Create Distributed table and materialized view to watch on the original table:
        clickhouse-client --query "
            CREATE TABLE system.${table}_sender
            ENGINE = Distributed(${CLICKHOUSE_CI_LOGS_CLUSTER}, default, ${table}_${hash})
            SETTINGS flush_on_detach=0
            EMPTY AS
            SELECT ${EXTRA_COLUMNS_EXPRESSION_FOR_TABLE}, *
            FROM system.${table}
        " || continue

        echo "Creating materialized view system.${table}_watcher" >&2

        clickhouse-client --query "
            CREATE MATERIALIZED VIEW system.${table}_watcher TO system.${table}_sender AS
            SELECT ${EXTRA_COLUMNS_EXPRESSION_FOR_TABLE}, *
            FROM system.${table}
        " || continue
    done
)<|MERGE_RESOLUTION|>--- conflicted
+++ resolved
@@ -141,11 +141,7 @@
 
         # Calculate hash of its structure. Note: 4 is the version of extra columns - increment it if extra columns are changed:
         hash=$(clickhouse-client --query "
-<<<<<<< HEAD
-            SELECT sipHash64(8, groupArray((name, type)))
-=======
-            SELECT sipHash64(7, groupArray((name, type)))
->>>>>>> f7289686
+            SELECT sipHash64(9, groupArray((name, type)))
             FROM (SELECT name, type FROM system.columns
                 WHERE database = 'system' AND table = '$table'
                 ORDER BY position)
