--- conflicted
+++ resolved
@@ -31,7 +31,6 @@
         return std::static_pointer_cast<const IDictionaryBase>(tryGetLoadable(name));
     }
 
-<<<<<<< HEAD
     /// Override ExternalLoader::reload to reset mysqlxx::PoolFactory.h
     /// since connection parameters might have changed. Inherited method is called afterward
     void reload(const String & name, bool load_never_loading = false);
@@ -39,7 +38,7 @@
     /// Override ExternalLoader::reload to reset mysqlxx::PoolFactory.h
     /// since connection parameters might have changed. Inherited method is called afterward
     void reload(bool load_never_loading = false);
-=======
+
     void addConfigRepository(
         const std::string & repository_name,
         std::unique_ptr<IExternalLoaderConfigRepository> config_repository);
@@ -50,8 +49,6 @@
         const String & repo_name,
         const ASTCreateQuery & query,
         bool load_never_loading = false) const;
-
->>>>>>> 5cf36f66
 
 protected:
     LoadablePtr create(const std::string & name, const Poco::Util::AbstractConfiguration & config,
