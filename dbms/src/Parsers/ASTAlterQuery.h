--- conflicted
+++ resolved
@@ -129,18 +129,7 @@
 
     bool if_exists = false;     /// option for DROP_COLUMN, MODIFY_COLUMN, COMMENT_COLUMN
 
-<<<<<<< HEAD
-    enum MoveDestinationType
-    {
-        DISK,
-        VOLUME,
-        TABLE,
-    };
-
-    MoveDestinationType move_destination_type;
-=======
     PartDestinationType move_destination_type; /// option for MOVE PART/PARTITION
->>>>>>> f914e01d
 
     String move_destination_name;             /// option for MOVE PART/PARTITION
 
