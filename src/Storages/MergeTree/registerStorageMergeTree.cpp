--- conflicted
+++ resolved
@@ -34,11 +34,7 @@
     extern const int UNKNOWN_STORAGE;
     extern const int NO_REPLICA_NAME_GIVEN;
     extern const int CANNOT_EXTRACT_TABLE_STRUCTURE;
-<<<<<<< HEAD
-    extern const int NOT_IMPLEMENTED;
     extern const int ILLEGAL_FINAL;
-=======
->>>>>>> da375f27
 }
 
 
