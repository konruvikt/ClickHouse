#include <DataStreams/ExpressionBlockInputStream.h>
#include <DataStreams/FilterBlockInputStream.h>
#include <DataStreams/FinishSortingBlockInputStream.h>
#include <DataStreams/LimitBlockInputStream.h>
#include <DataStreams/LimitByBlockInputStream.h>
#include <DataStreams/PartialSortingBlockInputStream.h>
#include <DataStreams/MergeSortingBlockInputStream.h>
#include <DataStreams/MergingSortedBlockInputStream.h>
#include <DataStreams/AggregatingBlockInputStream.h>
#include <DataStreams/MergingAggregatedBlockInputStream.h>
#include <DataStreams/MergingAggregatedMemoryEfficientBlockInputStream.h>
#include <DataStreams/AsynchronousBlockInputStream.h>
#include <DataStreams/UnionBlockInputStream.h>
#include <DataStreams/ParallelAggregatingBlockInputStream.h>
#include <DataStreams/DistinctBlockInputStream.h>
#include <DataStreams/NullBlockInputStream.h>
#include <DataStreams/TotalsHavingBlockInputStream.h>
#include <DataStreams/OneBlockInputStream.h>
#include <DataStreams/copyData.h>
#include <DataStreams/CreatingSetsBlockInputStream.h>
#include <DataStreams/MaterializingBlockInputStream.h>
#include <DataStreams/ConcatBlockInputStream.h>
#include <DataStreams/RollupBlockInputStream.h>
#include <DataStreams/CubeBlockInputStream.h>
#include <DataStreams/ConvertColumnLowCardinalityToFullBlockInputStream.h>
#include <DataStreams/ConvertingBlockInputStream.h>
#include <DataStreams/ReverseBlockInputStream.h>
#include <DataStreams/FillingBlockInputStream.h>

#include <Parsers/ASTFunction.h>
#include <Parsers/ASTIdentifier.h>
#include <Parsers/ASTLiteral.h>
#include <Parsers/ASTOrderByElement.h>
#include <Parsers/ASTSelectWithUnionQuery.h>
#include <Parsers/ASTTablesInSelectQuery.h>
#include <Parsers/ParserSelectQuery.h>
#include <Parsers/ExpressionListParsers.h>
#include <Parsers/parseQuery.h>

#include <Access/AccessFlags.h>

#include <Interpreters/InterpreterSelectQuery.h>
#include <Interpreters/InterpreterSelectWithUnionQuery.h>
#include <Interpreters/InterpreterSetQuery.h>
#include <Interpreters/evaluateConstantExpression.h>
#include <Interpreters/convertFieldToType.h>
#include <Interpreters/addTypeConversionToAST.h>
#include <Interpreters/ExpressionAnalyzer.h>
#include <Interpreters/getTableExpressions.h>
#include <Interpreters/JoinToSubqueryTransformVisitor.h>
#include <Interpreters/CrossToInnerJoinVisitor.h>
#include <Interpreters/TableJoin.h>
#include <Interpreters/HashJoin.h>
#include <Interpreters/JoinedTables.h>
#include <Interpreters/QueryAliasesVisitor.h>

#include <Storages/MergeTree/MergeTreeData.h>
#include <Storages/MergeTree/MergeTreeWhereOptimizer.h>
#include <Storages/IStorage.h>

#include <TableFunctions/ITableFunction.h>
#include <TableFunctions/TableFunctionFactory.h>

#include <Functions/IFunction.h>
#include <Core/Field.h>
#include <Core/Types.h>
#include <Columns/Collator.h>
#include <Common/FieldVisitors.h>
#include <Common/typeid_cast.h>
#include <Common/checkStackSize.h>
#include <Parsers/queryToString.h>
#include <ext/map.h>
#include <ext/scope_guard.h>
#include <memory>

#include <Processors/Merges/MergingSortedTransform.h>
#include <Processors/Sources/NullSource.h>
#include <Processors/Sources/SourceFromInputStream.h>
#include <Processors/Transforms/FilterTransform.h>
#include <Processors/Transforms/ExpressionTransform.h>
#include <Processors/Transforms/InflatingExpressionTransform.h>
#include <Processors/Transforms/AggregatingTransform.h>
#include <Processors/Transforms/MergingAggregatedTransform.h>
#include <Processors/Transforms/MergingAggregatedMemoryEfficientTransform.h>
#include <Processors/Transforms/TotalsHavingTransform.h>
#include <Processors/Transforms/PartialSortingTransform.h>
#include <Processors/Transforms/LimitsCheckingTransform.h>
#include <Processors/Transforms/MergeSortingTransform.h>
#include <Processors/Transforms/DistinctTransform.h>
#include <Processors/Transforms/LimitByTransform.h>
#include <Processors/Transforms/CreatingSetsTransform.h>
#include <Processors/Transforms/RollupTransform.h>
#include <Processors/Transforms/CubeTransform.h>
#include <Processors/Transforms/FillingTransform.h>
#include <Processors/LimitTransform.h>
#include <Processors/OffsetTransform.h>
#include <Processors/Transforms/FinishSortingTransform.h>
#include <DataTypes/DataTypeAggregateFunction.h>
#include <DataStreams/materializeBlock.h>
#include <Processors/Pipe.h>
#include <Processors/Executors/TreeExecutorBlockInputStream.h>
#include <Processors/Transforms/AggregatingInOrderTransform.h>
#include <Processors/Merges/AggregatingSortedTransform.h>


namespace DB
{

namespace ErrorCodes
{
    extern const int TOO_DEEP_SUBQUERIES;
    extern const int SAMPLING_NOT_SUPPORTED;
    extern const int ILLEGAL_FINAL;
    extern const int ILLEGAL_PREWHERE;
    extern const int TOO_MANY_COLUMNS;
    extern const int LOGICAL_ERROR;
    extern const int NOT_IMPLEMENTED;
    extern const int PARAMETER_OUT_OF_BOUND;
    extern const int INVALID_LIMIT_EXPRESSION;
    extern const int INVALID_WITH_FILL_EXPRESSION;
    extern const int INVALID_SETTING_VALUE;
}

/// Assumes `storage` is set and the table filter (row-level security) is not empty.
String InterpreterSelectQuery::generateFilterActions(ExpressionActionsPtr & actions, const ASTPtr & row_policy_filter, const Names & prerequisite_columns) const
{
    const auto & db_name = table_id.getDatabaseName();
    const auto & table_name = table_id.getTableName();

    /// TODO: implement some AST builders for this kind of stuff
    ASTPtr query_ast = std::make_shared<ASTSelectQuery>();
    auto * select_ast = query_ast->as<ASTSelectQuery>();

    select_ast->setExpression(ASTSelectQuery::Expression::SELECT, std::make_shared<ASTExpressionList>());
    auto expr_list = select_ast->select();

    // The first column is our filter expression.
    expr_list->children.push_back(row_policy_filter);

    /// Keep columns that are required after the filter actions.
    for (const auto & column_str : prerequisite_columns)
    {
        ParserExpression expr_parser;
        expr_list->children.push_back(parseQuery(expr_parser, column_str, 0, context->getSettingsRef().max_parser_depth));
    }

    select_ast->setExpression(ASTSelectQuery::Expression::TABLES, std::make_shared<ASTTablesInSelectQuery>());
    auto tables = select_ast->tables();
    auto tables_elem = std::make_shared<ASTTablesInSelectQueryElement>();
    auto table_expr = std::make_shared<ASTTableExpression>();
    tables->children.push_back(tables_elem);
    tables_elem->table_expression = table_expr;
    tables_elem->children.push_back(table_expr);
    table_expr->database_and_table_name = createTableIdentifier(db_name, table_name);
    table_expr->children.push_back(table_expr->database_and_table_name);

    /// Using separate expression analyzer to prevent any possible alias injection
    auto syntax_result = SyntaxAnalyzer(*context).analyzeSelect(query_ast, SyntaxAnalyzerResult({}, storage));
    SelectQueryExpressionAnalyzer analyzer(query_ast, syntax_result, *context);
    actions = analyzer.simpleSelectActions();

    return expr_list->children.at(0)->getColumnName();
}

InterpreterSelectQuery::InterpreterSelectQuery(
    const ASTPtr & query_ptr_,
    const Context & context_,
    const SelectQueryOptions & options_,
    const Names & required_result_column_names_)
    : InterpreterSelectQuery(query_ptr_, context_, nullptr, std::nullopt, nullptr, options_, required_result_column_names_)
{
}

InterpreterSelectQuery::InterpreterSelectQuery(
    const ASTPtr & query_ptr_,
    const Context & context_,
    const BlockInputStreamPtr & input_,
    const SelectQueryOptions & options_)
    : InterpreterSelectQuery(query_ptr_, context_, input_, std::nullopt, nullptr, options_.copy().noSubquery())
{}

InterpreterSelectQuery::InterpreterSelectQuery(
        const ASTPtr & query_ptr_,
        const Context & context_,
        Pipe input_pipe_,
        const SelectQueryOptions & options_)
        : InterpreterSelectQuery(query_ptr_, context_, nullptr, std::move(input_pipe_), nullptr, options_.copy().noSubquery())
{}

InterpreterSelectQuery::InterpreterSelectQuery(
    const ASTPtr & query_ptr_,
    const Context & context_,
    const StoragePtr & storage_,
    const SelectQueryOptions & options_)
    : InterpreterSelectQuery(query_ptr_, context_, nullptr, std::nullopt, storage_, options_.copy().noSubquery())
{}

InterpreterSelectQuery::~InterpreterSelectQuery() = default;


/** There are no limits on the maximum size of the result for the subquery.
  *  Since the result of the query is not the result of the entire query.
  */
static Context getSubqueryContext(const Context & context)
{
    Context subquery_context = context;
    Settings subquery_settings = context.getSettings();
    subquery_settings.max_result_rows = 0;
    subquery_settings.max_result_bytes = 0;
    /// The calculation of extremes does not make sense and is not necessary (if you do it, then the extremes of the subquery can be taken for whole query).
    subquery_settings.extremes = false;
    subquery_context.setSettings(subquery_settings);
    return subquery_context;
}

InterpreterSelectQuery::InterpreterSelectQuery(
    const ASTPtr & query_ptr_,
    const Context & context_,
    const BlockInputStreamPtr & input_,
    std::optional<Pipe> input_pipe_,
    const StoragePtr & storage_,
    const SelectQueryOptions & options_,
    const Names & required_result_column_names)
    : options(options_)
    /// NOTE: the query almost always should be cloned because it will be modified during analysis.
    , query_ptr(options.modify_inplace ? query_ptr_ : query_ptr_->clone())
    , context(std::make_shared<Context>(context_))
    , storage(storage_)
    , input(input_)
    , input_pipe(std::move(input_pipe_))
    , log(&Logger::get("InterpreterSelectQuery"))
{
    checkStackSize();

    initSettings();
    const Settings & settings = context->getSettingsRef();

    if (settings.max_subquery_depth && options.subquery_depth > settings.max_subquery_depth)
        throw Exception("Too deep subqueries. Maximum: " + settings.max_subquery_depth.toString(),
            ErrorCodes::TOO_DEEP_SUBQUERIES);

    bool has_input = input || input_pipe;
    if (input)
    {
        /// Read from prepared input.
        source_header = input->getHeader();
    }
    else if (input_pipe)
    {
        /// Read from prepared input.
        source_header = input_pipe->getHeader();
    }

    JoinedTables joined_tables(getSubqueryContext(*context), getSelectQuery());

    if (!has_input && !storage)
        storage = joined_tables.getLeftTableStorage();

    if (storage)
    {
        table_lock = storage->lockStructureForShare(
                false, context->getInitialQueryId(), context->getSettingsRef().lock_acquire_timeout);
        table_id = storage->getStorageID();
    }

    if (has_input || !joined_tables.resolveTables())
        joined_tables.makeFakeTable(storage, source_header);

    /// Rewrite JOINs
    if (!has_input && joined_tables.tablesCount() > 1)
    {
        ASTSelectQuery & select = getSelectQuery();

        Aliases aliases;
        if (ASTPtr with = select.with())
            QueryAliasesNoSubqueriesVisitor(aliases).visit(with);
        QueryAliasesNoSubqueriesVisitor(aliases).visit(select.select());

        CrossToInnerJoinVisitor::Data cross_to_inner{joined_tables.tablesWithColumns(), aliases, context->getCurrentDatabase()};
        CrossToInnerJoinVisitor(cross_to_inner).visit(query_ptr);

        size_t rewriter_version = settings.multiple_joins_rewriter_version;
        if (!rewriter_version || rewriter_version > 2)
            throw Exception("Bad multiple_joins_rewriter_version setting value: " + settings.multiple_joins_rewriter_version.toString(),
                            ErrorCodes::INVALID_SETTING_VALUE);
        JoinToSubqueryTransformVisitor::Data join_to_subs_data{joined_tables.tablesWithColumns(), aliases, rewriter_version};
        JoinToSubqueryTransformVisitor(join_to_subs_data).visit(query_ptr);

        joined_tables.reset(select);
        joined_tables.resolveTables();

        if (storage && joined_tables.isLeftTableSubquery())
        {
            /// Rewritten with subquery. Free storage here locks here.
            storage = {};
            table_lock.release();
            table_id = StorageID::createEmpty();
        }
    }

    if (!has_input)
    {
        interpreter_subquery = joined_tables.makeLeftTableSubquery(options.subquery());
        if (interpreter_subquery)
            source_header = interpreter_subquery->getSampleBlock();
    }

    joined_tables.rewriteDistributedInAndJoins(query_ptr);

    max_streams = settings.max_threads;
    ASTSelectQuery & query = getSelectQuery();
    std::shared_ptr<TableJoin> table_join = joined_tables.makeTableJoin(query);

    ASTPtr row_policy_filter;
    if (storage)
        row_policy_filter = context->getRowPolicyCondition(table_id.getDatabaseName(), table_id.getTableName(), RowPolicy::SELECT_FILTER);

    auto analyze = [&] (bool try_move_to_prewhere)
    {
        syntax_analyzer_result = SyntaxAnalyzer(*context).analyzeSelect(
                query_ptr, SyntaxAnalyzerResult(source_header.getNamesAndTypesList(), storage),
                options, joined_tables.tablesWithColumns(), required_result_column_names, table_join);

        if (try_move_to_prewhere && storage && !row_policy_filter && query.where() && !query.prewhere() && !query.final())
        {
            /// PREWHERE optimization: transfer some condition from WHERE to PREWHERE if enabled and viable
            if (const auto * merge_tree = dynamic_cast<const MergeTreeData *>(storage.get()))
            {
                SelectQueryInfo current_info;
                current_info.query = query_ptr;
                current_info.syntax_analyzer_result = syntax_analyzer_result;

                MergeTreeWhereOptimizer{current_info, *context, *merge_tree, syntax_analyzer_result->requiredSourceColumns(), log};
            }
        }

        /// Save scalar sub queries's results in the query context
        if (!options.only_analyze && context->hasQueryContext())
            for (const auto & it : syntax_analyzer_result->getScalars())
                context->getQueryContext().addScalar(it.first, it.second);

        query_analyzer = std::make_unique<SelectQueryExpressionAnalyzer>(
                query_ptr, syntax_analyzer_result, *context,
                NameSet(required_result_column_names.begin(), required_result_column_names.end()),
                !options.only_analyze, options);

        if (!options.only_analyze)
        {
            if (query.sampleSize() && (input || input_pipe || !storage || !storage->supportsSampling()))
                throw Exception("Illegal SAMPLE: table doesn't support sampling", ErrorCodes::SAMPLING_NOT_SUPPORTED);

            if (query.final() && (input || input_pipe || !storage || !storage->supportsFinal()))
                throw Exception((!input && !input_pipe && storage) ? "Storage " + storage->getName() + " doesn't support FINAL" : "Illegal FINAL", ErrorCodes::ILLEGAL_FINAL);

            if (query.prewhere() && (input || input_pipe || !storage || !storage->supportsPrewhere()))
                throw Exception((!input && !input_pipe && storage) ? "Storage " + storage->getName() + " doesn't support PREWHERE" : "Illegal PREWHERE", ErrorCodes::ILLEGAL_PREWHERE);

            /// Save the new temporary tables in the query context
            for (const auto & it : query_analyzer->getExternalTables())
                if (!context->tryResolveStorageID({"", it.first}, Context::ResolveExternal))
                    context->addExternalTable(it.first, std::move(*it.second));
        }

        if (!options.only_analyze || options.modify_inplace)
        {
            if (syntax_analyzer_result->rewrite_subqueries)
            {
                /// remake interpreter_subquery when PredicateOptimizer rewrites subqueries and main table is subquery
                interpreter_subquery = joined_tables.makeLeftTableSubquery(options.subquery());
            }
        }

        if (interpreter_subquery)
        {
            /// If there is an aggregation in the outer query, WITH TOTALS is ignored in the subquery.
            if (query_analyzer->hasAggregation())
                interpreter_subquery->ignoreWithTotals();
        }

        required_columns = syntax_analyzer_result->requiredSourceColumns();

        if (storage)
        {
            source_header = storage->getSampleBlockForColumns(required_columns);

            /// Fix source_header for filter actions.
            if (row_policy_filter)
            {
                filter_info = std::make_shared<FilterInfo>();
                filter_info->column_name = generateFilterActions(filter_info->actions, row_policy_filter, required_columns);
                source_header = storage->getSampleBlockForColumns(filter_info->actions->getRequiredColumns());
            }
        }

        if (!options.only_analyze && storage && filter_info && query.prewhere())
            throw Exception("PREWHERE is not supported if the table is filtered by row-level security expression", ErrorCodes::ILLEGAL_PREWHERE);

        /// Calculate structure of the result.
        result_header = getSampleBlockImpl();
    };

    analyze(settings.optimize_move_to_prewhere);

    bool need_analyze_again = false;
    if (analysis_result.prewhere_constant_filter_description.always_false || analysis_result.prewhere_constant_filter_description.always_true)
    {
        if (analysis_result.prewhere_constant_filter_description.always_true)
            query.setExpression(ASTSelectQuery::Expression::PREWHERE, {});
        else
            query.setExpression(ASTSelectQuery::Expression::PREWHERE, std::make_shared<ASTLiteral>(0u));
        need_analyze_again = true;
    }
    if (analysis_result.where_constant_filter_description.always_false || analysis_result.where_constant_filter_description.always_true)
    {
        if (analysis_result.where_constant_filter_description.always_true)
            query.setExpression(ASTSelectQuery::Expression::WHERE, {});
        else
            query.setExpression(ASTSelectQuery::Expression::WHERE, std::make_shared<ASTLiteral>(0u));
        need_analyze_again = true;
    }
    if (query.prewhere() && query.where())
    {
        /// Filter block in WHERE instead to get better performance
        query.setExpression(ASTSelectQuery::Expression::WHERE, makeASTFunction("and", query.prewhere()->clone(), query.where()->clone()));
        need_analyze_again = true;
    }

    if (need_analyze_again)
    {
        /// Do not try move conditions to PREWHERE for the second time.
        /// Otherwise, we won't be able to fallback from inefficient PREWHERE to WHERE later.
        analyze(/* try_move_to_prewhere = */ false);
    }

    /// If there is no WHERE, filter blocks as usual
    if (query.prewhere() && !query.where())
        analysis_result.prewhere_info->need_filter = true;

    const StorageID & left_table_id = joined_tables.leftTableID();

    if (left_table_id)
        context->checkAccess(AccessType::SELECT, left_table_id, required_columns);

    /// Remove limits for some tables in the `system` database.
    if (left_table_id.database_name == "system")
    {
        static const boost::container::flat_set<String> system_tables_ignoring_quota{"quotas", "quota_limits", "quota_usage", "quotas_usage", "one"};
        if (system_tables_ignoring_quota.count(left_table_id.table_name))
        {
            options.ignore_quota = true;
            options.ignore_limits = true;
        }
    }

    /// Blocks used in expression analysis contains size 1 const columns for constant folding and
    ///  null non-const columns to avoid useless memory allocations. However, a valid block sample
    ///  requires all columns to be of size 0, thus we need to sanitize the block here.
    sanitizeBlock(result_header);
}


Block InterpreterSelectQuery::getSampleBlock()
{
    return result_header;
}


BlockIO InterpreterSelectQuery::execute()
{
    Pipeline pipeline;
    BlockIO res;
    executeImpl(pipeline, input, std::move(input_pipe), res.pipeline);
    executeUnion(pipeline, getSampleBlock());

    res.in = pipeline.firstStream();
    res.pipeline.addInterpreterContext(context);
    res.pipeline.addStorageHolder(storage);
    return res;
}

BlockInputStreams InterpreterSelectQuery::executeWithMultipleStreams(QueryPipeline & parent_pipeline)
{
    ///FIXME pipeline must be alive until query is finished
    Pipeline pipeline;
    executeImpl(pipeline, input, std::move(input_pipe), parent_pipeline);
    unifyStreams(pipeline, getSampleBlock());
    parent_pipeline.addInterpreterContext(context);
    parent_pipeline.addStorageHolder(storage);
    return pipeline.streams;
}

QueryPipeline InterpreterSelectQuery::executeWithProcessors()
{
    QueryPipeline query_pipeline;
    executeImpl(query_pipeline, input, std::move(input_pipe), query_pipeline);
    query_pipeline.addInterpreterContext(context);
    query_pipeline.addStorageHolder(storage);
    return query_pipeline;
}


Block InterpreterSelectQuery::getSampleBlockImpl()
{
    if (storage && !options.only_analyze)
        from_stage = storage->getQueryProcessingStage(*context, options.to_stage, query_ptr);

    /// Do I need to perform the first part of the pipeline - running on remote servers during distributed processing.
    bool first_stage = from_stage < QueryProcessingStage::WithMergeableState
        && options.to_stage >= QueryProcessingStage::WithMergeableState;
    /// Do I need to execute the second part of the pipeline - running on the initiating server during distributed processing.
    bool second_stage = from_stage <= QueryProcessingStage::WithMergeableState
        && options.to_stage > QueryProcessingStage::WithMergeableState;

    analysis_result = ExpressionAnalysisResult(
            *query_analyzer,
            first_stage,
            second_stage,
            options.only_analyze,
            filter_info,
            source_header
        );

    if (options.to_stage == QueryProcessingStage::Enum::FetchColumns)
    {
        auto header = source_header;

        if (analysis_result.prewhere_info)
        {
            analysis_result.prewhere_info->prewhere_actions->execute(header);
            header = materializeBlock(header);
            if (analysis_result.prewhere_info->remove_prewhere_column)
                header.erase(analysis_result.prewhere_info->prewhere_column_name);
        }
        return header;
    }

    if (options.to_stage == QueryProcessingStage::Enum::WithMergeableState)
    {
        if (!analysis_result.need_aggregate)
            return analysis_result.before_order_and_select->getSampleBlock();

        auto header = analysis_result.before_aggregation->getSampleBlock();

        Block res;

        for (const auto & key : query_analyzer->aggregationKeys())
            res.insert({nullptr, header.getByName(key.name).type, key.name});

        for (const auto & aggregate : query_analyzer->aggregates())
        {
            size_t arguments_size = aggregate.argument_names.size();
            DataTypes argument_types(arguments_size);
            for (size_t j = 0; j < arguments_size; ++j)
                argument_types[j] = header.getByName(aggregate.argument_names[j]).type;

            DataTypePtr type = std::make_shared<DataTypeAggregateFunction>(aggregate.function, argument_types, aggregate.parameters);

            res.insert({nullptr, type, aggregate.column_name});
        }

        return res;
    }

    return analysis_result.final_projection->getSampleBlock();
}

static Field getWithFillFieldValue(const ASTPtr & node, const Context & context)
{
    const auto & [field, type] = evaluateConstantExpression(node, context);

    if (!isColumnedAsNumber(type))
        throw Exception("Illegal type " + type->getName() + " of WITH FILL expression, must be numeric type", ErrorCodes::INVALID_WITH_FILL_EXPRESSION);

    return field;
}

static FillColumnDescription getWithFillDescription(const ASTOrderByElement & order_by_elem, const Context & context)
{
    FillColumnDescription descr;
    if (order_by_elem.fill_from)
        descr.fill_from = getWithFillFieldValue(order_by_elem.fill_from, context);
    if (order_by_elem.fill_to)
        descr.fill_to = getWithFillFieldValue(order_by_elem.fill_to, context);
    if (order_by_elem.fill_step)
        descr.fill_step = getWithFillFieldValue(order_by_elem.fill_step, context);
    else
        descr.fill_step = order_by_elem.direction;

    if (applyVisitor(FieldVisitorAccurateEquals(), descr.fill_step, Field{0}))
        throw Exception("WITH FILL STEP value cannot be zero", ErrorCodes::INVALID_WITH_FILL_EXPRESSION);

    if (order_by_elem.direction == 1)
    {
        if (applyVisitor(FieldVisitorAccurateLess(), descr.fill_step, Field{0}))
            throw Exception("WITH FILL STEP value cannot be negative for sorting in ascending direction",
                ErrorCodes::INVALID_WITH_FILL_EXPRESSION);

        if (!descr.fill_from.isNull() && !descr.fill_to.isNull() &&
            applyVisitor(FieldVisitorAccurateLess(), descr.fill_to, descr.fill_from))
        {
            throw Exception("WITH FILL TO value cannot be less than FROM value for sorting in ascending direction",
                ErrorCodes::INVALID_WITH_FILL_EXPRESSION);
        }
    }
    else
    {
        if (applyVisitor(FieldVisitorAccurateLess(), Field{0}, descr.fill_step))
            throw Exception("WITH FILL STEP value cannot be positive for sorting in descending direction",
                ErrorCodes::INVALID_WITH_FILL_EXPRESSION);

        if (!descr.fill_from.isNull() && !descr.fill_to.isNull() &&
            applyVisitor(FieldVisitorAccurateLess(), descr.fill_from, descr.fill_to))
        {
            throw Exception("WITH FILL FROM value cannot be less than TO value for sorting in descending direction",
                ErrorCodes::INVALID_WITH_FILL_EXPRESSION);
        }
    }

    return descr;
}

static SortDescription getSortDescription(const ASTSelectQuery & query, const Context & context)
{
    SortDescription order_descr;
    order_descr.reserve(query.orderBy()->children.size());
    SpecialSort special_sort = context.getSettings().special_sort.value;
    for (const auto & elem : query.orderBy()->children)
    {
        String name = elem->children.front()->getColumnName();
        const auto & order_by_elem = elem->as<ASTOrderByElement &>();

        std::shared_ptr<Collator> collator;
        if (order_by_elem.collation)
            collator = std::make_shared<Collator>(order_by_elem.collation->as<ASTLiteral &>().value.get<String>());

        if (order_by_elem.with_fill)
        {
            FillColumnDescription fill_desc = getWithFillDescription(order_by_elem, context);
            order_descr.emplace_back(name, order_by_elem.direction,
                order_by_elem.nulls_direction, collator, special_sort, true, fill_desc);
        }
        else
            order_descr.emplace_back(name, order_by_elem.direction, order_by_elem.nulls_direction, collator, special_sort);
    }

    return order_descr;
}

<<<<<<< HEAD
static SortDescription getSortDescriptionFromGroupBy(const ASTSelectQuery & query)
{
    SortDescription order_descr;
    order_descr.reserve(query.groupBy()->children.size());

    for (const auto & elem : query.groupBy()->children)
    {
        String name = elem->getColumnName();
        order_descr.emplace_back(name, 1, 1);
    }

    return order_descr;
}

static UInt64 getLimitUIntValue(const ASTPtr & node, const Context & context)
=======
static UInt64 getLimitUIntValue(const ASTPtr & node, const Context & context, const std::string & expr)
>>>>>>> fecd84d3
{
    const auto & [field, type] = evaluateConstantExpression(node, context);

    if (!isNativeNumber(type))
        throw Exception("Illegal type " + type->getName() + " of " + expr + " expression, must be numeric type", ErrorCodes::INVALID_LIMIT_EXPRESSION);

    Field converted = convertFieldToType(field, DataTypeUInt64());
    if (converted.isNull())
        throw Exception("The value " + applyVisitor(FieldVisitorToString(), field) + " of " + expr + " expression is not representable as UInt64", ErrorCodes::INVALID_LIMIT_EXPRESSION);

    return converted.safeGet<UInt64>();
}


static std::pair<UInt64, UInt64> getLimitLengthAndOffset(const ASTSelectQuery & query, const Context & context)
{
    UInt64 length = 0;
    UInt64 offset = 0;

    if (query.limitLength())
    {
        length = getLimitUIntValue(query.limitLength(), context, "LIMIT");
        if (query.limitOffset() && length)
            offset = getLimitUIntValue(query.limitOffset(), context, "OFFSET");
    }
    else if (query.limitOffset())
        offset = getLimitUIntValue(query.limitOffset(), context, "OFFSET");
    return {length, offset};
}


static UInt64 getLimitForSorting(const ASTSelectQuery & query, const Context & context)
{
    /// Partial sort can be done if there is LIMIT but no DISTINCT or LIMIT BY, neither ARRAY JOIN.
    if (!query.distinct && !query.limitBy() && !query.limit_with_ties && !query.arrayJoinExpressionList() && query.limitLength())
    {
        auto [limit_length, limit_offset] = getLimitLengthAndOffset(query, context);
        return limit_length + limit_offset;
    }
    return 0;
}


template <typename TPipeline>
void InterpreterSelectQuery::executeImpl(TPipeline & pipeline, const BlockInputStreamPtr & prepared_input, std::optional<Pipe> prepared_pipe, QueryPipeline & save_context_and_storage)
{
    /** Streams of data. When the query is executed in parallel, we have several data streams.
     *  If there is no GROUP BY, then perform all operations before ORDER BY and LIMIT in parallel, then
     *  if there is an ORDER BY, then glue the streams using UnionBlockInputStream, and then MergeSortingBlockInputStream,
     *  if not, then glue it using UnionBlockInputStream,
     *  then apply LIMIT.
     *  If there is GROUP BY, then we will perform all operations up to GROUP BY, inclusive, in parallel;
     *  a parallel GROUP BY will glue streams into one,
     *  then perform the remaining operations with one resulting stream.
     */

    constexpr bool pipeline_with_processors = std::is_same<TPipeline, QueryPipeline>::value;

    /// Now we will compose block streams that perform the necessary actions.
    auto & query = getSelectQuery();
    const Settings & settings = context->getSettingsRef();
    auto & expressions = analysis_result;
    const auto & subqueries_for_sets = query_analyzer->getSubqueriesForSets();
    bool intermediate_stage = false;

    if (options.only_analyze)
    {
        if constexpr (pipeline_with_processors)
            pipeline.init(Pipe(std::make_shared<NullSource>(source_header)));
        else
            pipeline.streams.emplace_back(std::make_shared<NullBlockInputStream>(source_header));

        if (expressions.prewhere_info)
        {
            if constexpr (pipeline_with_processors)
                pipeline.addSimpleTransform([&](const Block & header)
                {
                    return std::make_shared<FilterTransform>(
                            header,
                            expressions.prewhere_info->prewhere_actions,
                            expressions.prewhere_info->prewhere_column_name,
                            expressions.prewhere_info->remove_prewhere_column);
                });
            else
                pipeline.streams.back() = std::make_shared<FilterBlockInputStream>(
                    pipeline.streams.back(), expressions.prewhere_info->prewhere_actions,
                    expressions.prewhere_info->prewhere_column_name, expressions.prewhere_info->remove_prewhere_column);

            // To remove additional columns in dry run
            // For example, sample column which can be removed in this stage
            if (expressions.prewhere_info->remove_columns_actions)
            {
                if constexpr (pipeline_with_processors)
                {
                    pipeline.addSimpleTransform([&](const Block & header)
                    {
                        return std::make_shared<ExpressionTransform>(header, expressions.prewhere_info->remove_columns_actions);
                    });
                }
                else
                    pipeline.streams.back() = std::make_shared<ExpressionBlockInputStream>(pipeline.streams.back(), expressions.prewhere_info->remove_columns_actions);
            }
        }
    }
    else
    {
        if (prepared_input)
        {
            if constexpr (pipeline_with_processors)
                pipeline.init(Pipe(std::make_shared<SourceFromInputStream>(prepared_input)));
            else
                pipeline.streams.push_back(prepared_input);
        }
        else if (prepared_pipe)
        {
            if constexpr (pipeline_with_processors)
                pipeline.init(std::move(*prepared_pipe));
            else
                pipeline.streams.push_back(std::make_shared<TreeExecutorBlockInputStream>(std::move(*prepared_pipe)));
        }

        if (from_stage == QueryProcessingStage::WithMergeableState &&
            options.to_stage == QueryProcessingStage::WithMergeableState)
            intermediate_stage = true;

        if (storage && expressions.filter_info && expressions.prewhere_info)
            throw Exception("PREWHERE is not supported if the table is filtered by row-level security expression", ErrorCodes::ILLEGAL_PREWHERE);

        /** Read the data from Storage. from_stage - to what stage the request was completed in Storage. */
        executeFetchColumns(from_stage, pipeline, expressions.prewhere_info, expressions.columns_to_remove_after_prewhere, save_context_and_storage);

        LOG_TRACE(log, QueryProcessingStage::toString(from_stage) << " -> " << QueryProcessingStage::toString(options.to_stage));
    }

    if (options.to_stage > QueryProcessingStage::FetchColumns)
    {
        /// Do I need to aggregate in a separate row rows that have not passed max_rows_to_group_by.
        bool aggregate_overflow_row =
            expressions.need_aggregate &&
            query.group_by_with_totals &&
            settings.max_rows_to_group_by &&
            settings.group_by_overflow_mode == OverflowMode::ANY &&
            settings.totals_mode != TotalsMode::AFTER_HAVING_EXCLUSIVE;

        /// Do I need to immediately finalize the aggregate functions after the aggregation?
        bool aggregate_final =
            expressions.need_aggregate &&
            options.to_stage > QueryProcessingStage::WithMergeableState &&
            !query.group_by_with_totals && !query.group_by_with_rollup && !query.group_by_with_cube;

        auto preliminary_sort = [&]()
        {
            /** For distributed query processing,
              *  if no GROUP, HAVING set,
              *  but there is an ORDER or LIMIT,
              *  then we will perform the preliminary sorting and LIMIT on the remote server.
              */
            if (!expressions.second_stage && !expressions.need_aggregate && !expressions.hasHaving())
            {
                if (expressions.has_order_by)
                    executeOrder(pipeline, query_info.input_order_info);

                if (expressions.has_order_by && query.limitLength())
                    executeDistinct(pipeline, false, expressions.selected_columns);

                if (expressions.hasLimitBy())
                {
                    executeExpression(pipeline, expressions.before_limit_by);
                    executeLimitBy(pipeline);
                }

                if (query.limitLength())
                {
                    if constexpr (pipeline_with_processors)
                        executePreLimit(pipeline, true);
                    else
                        executePreLimit(pipeline);
                }
            }
        };

        if (intermediate_stage)
        {
            if (expressions.first_stage || expressions.second_stage)
                throw Exception("Query with intermediate stage cannot have any other stages", ErrorCodes::LOGICAL_ERROR);

            preliminary_sort();
            if (expressions.need_aggregate)
                executeMergeAggregated(pipeline, aggregate_overflow_row, aggregate_final);
        }

        if (expressions.first_stage)
        {
            if (expressions.hasFilter())
            {
                if constexpr (pipeline_with_processors)
                {
                    pipeline.addSimpleTransform([&](const Block & block, QueryPipeline::StreamType stream_type) -> ProcessorPtr
                    {
                        bool on_totals = stream_type == QueryPipeline::StreamType::Totals;

                        return std::make_shared<FilterTransform>(
                            block,
                            expressions.filter_info->actions,
                            expressions.filter_info->column_name,
                            expressions.filter_info->do_remove_column,
                            on_totals);
                    });
                }
                else
                {
                    pipeline.transform([&](auto & stream)
                    {
                        stream = std::make_shared<FilterBlockInputStream>(
                            stream,
                            expressions.filter_info->actions,
                            expressions.filter_info->column_name,
                            expressions.filter_info->do_remove_column);
                    });
                }
            }

            if (expressions.hasJoin())
            {
                Block join_result_sample;
                JoinPtr join = expressions.before_join->getTableJoinAlgo();

                if constexpr (pipeline_with_processors)
                {
                    join_result_sample = ExpressionBlockInputStream(
                        std::make_shared<OneBlockInputStream>(pipeline.getHeader()), expressions.before_join).getHeader();

                    /// In case joined subquery has totals, and we don't, add default chunk to totals.
                    bool default_totals = false;
                    if (!pipeline.hasTotals())
                    {
                        pipeline.addDefaultTotals();
                        default_totals = true;
                    }

                    bool inflating_join = false;
                    if (join)
                    {
                        inflating_join = true;
                        if (auto * hash_join = typeid_cast<HashJoin *>(join.get()))
                            inflating_join = isCross(hash_join->getKind());
                    }

                    pipeline.addSimpleTransform([&](const Block & header, QueryPipeline::StreamType type)
                    {
                        bool on_totals = type == QueryPipeline::StreamType::Totals;
                        std::shared_ptr<IProcessor> ret;
                        if (inflating_join)
                            ret = std::make_shared<InflatingExpressionTransform>(header, expressions.before_join, on_totals, default_totals);
                        else
                            ret = std::make_shared<ExpressionTransform>(header, expressions.before_join, on_totals, default_totals);

                        return ret;
                    });
                }
                else
                {
                    /// Applies to all sources except stream_with_non_joined_data.
                    for (auto & stream : pipeline.streams)
                        stream = std::make_shared<InflatingExpressionBlockInputStream>(stream, expressions.before_join);

                    join_result_sample = pipeline.firstStream()->getHeader();
                }

                if (join)
                {
                    if (auto stream = join->createStreamWithNonJoinedRows(join_result_sample, settings.max_block_size))
                    {
                        if constexpr (pipeline_with_processors)
                        {
                            auto source = std::make_shared<SourceFromInputStream>(std::move(stream));
                            pipeline.addDelayedStream(source);
                        }
                        else
                            pipeline.stream_with_non_joined_data = std::move(stream);
                    }
                }
            }

            if (expressions.hasWhere())
                executeWhere(pipeline, expressions.before_where, expressions.remove_where_filter);

            if (expressions.need_aggregate)
            {
                executeAggregation(pipeline, expressions.before_aggregation, aggregate_overflow_row, aggregate_final, query_info.input_order_info);
                /// We need to reset input order info, so that executeOrder can't use  it
                query_info.input_order_info.reset();
            }
            else
            {
                executeExpression(pipeline, expressions.before_order_and_select);
                executeDistinct(pipeline, true, expressions.selected_columns);
            }

            preliminary_sort();

            // If there is no global subqueries, we can run subqueries only when receive them on server.
            if (!query_analyzer->hasGlobalSubqueries() && !subqueries_for_sets.empty())
                executeSubqueriesInSetsAndJoins(pipeline, subqueries_for_sets);
        }

        if (expressions.second_stage)
        {
            bool need_second_distinct_pass = false;

            if (expressions.need_aggregate)
            {
                /// If you need to combine aggregated results from multiple servers
                if (!expressions.first_stage)
                    executeMergeAggregated(pipeline, aggregate_overflow_row, aggregate_final);

                if (!aggregate_final)
                {
                    if (query.group_by_with_totals)
                    {
                        bool final = !query.group_by_with_rollup && !query.group_by_with_cube;
                        executeTotalsAndHaving(pipeline, expressions.hasHaving(), expressions.before_having, aggregate_overflow_row, final);
                    }

                    if (query.group_by_with_rollup)
                        executeRollupOrCube(pipeline, Modificator::ROLLUP);
                    else if (query.group_by_with_cube)
                        executeRollupOrCube(pipeline, Modificator::CUBE);

                    if ((query.group_by_with_rollup || query.group_by_with_cube) && expressions.hasHaving())
                    {
                        if (query.group_by_with_totals)
                            throw Exception("WITH TOTALS and WITH ROLLUP or CUBE are not supported together in presence of HAVING", ErrorCodes::NOT_IMPLEMENTED);
                        executeHaving(pipeline, expressions.before_having);
                    }
                }
                else if (expressions.hasHaving())
                    executeHaving(pipeline, expressions.before_having);

                executeExpression(pipeline, expressions.before_order_and_select);
                executeDistinct(pipeline, true, expressions.selected_columns);

            }
            else if (query.group_by_with_totals || query.group_by_with_rollup || query.group_by_with_cube)
                throw Exception("WITH TOTALS, ROLLUP or CUBE are not supported without aggregation", ErrorCodes::NOT_IMPLEMENTED);

            need_second_distinct_pass = query.distinct && pipeline.hasMixedStreams();

            if (expressions.has_order_by)
            {
                /** If there is an ORDER BY for distributed query processing,
                  *  but there is no aggregation, then on the remote servers ORDER BY was made
                  *  - therefore, we merge the sorted streams from remote servers.
                  */

                if (!expressions.first_stage && !expressions.need_aggregate && !(query.group_by_with_totals && !aggregate_final))
                    executeMergeSorted(pipeline);
                else    /// Otherwise, just sort.
                    executeOrder(pipeline, query_info.input_order_info);
            }

            /** Optimization - if there are several sources and there is LIMIT, then first apply the preliminary LIMIT,
              * limiting the number of rows in each up to `offset + limit`.
              */
            bool has_prelimit = false;
            if (query.limitLength() && !query.limit_with_ties && pipeline.hasMoreThanOneStream() &&
                !query.distinct && !expressions.hasLimitBy() && !settings.extremes)
            {
                if constexpr (pipeline_with_processors)
                    executePreLimit(pipeline, false);
                else
                    executePreLimit(pipeline);

                has_prelimit = true;
            }

            bool need_merge_streams = need_second_distinct_pass || query.limitBy()
                || (!pipeline_with_processors && query.limitLength()); /// Don't merge streams for pre-limit more.

            if constexpr (!pipeline_with_processors)
                if (pipeline.hasDelayedStream())
                    need_merge_streams = true;

            if (need_merge_streams)
            {
                if constexpr (pipeline_with_processors)
                    pipeline.resize(1);
                else
                    executeUnion(pipeline, {});
            }

            /** If there was more than one stream,
              * then DISTINCT needs to be performed once again after merging all streams.
              */
            if (need_second_distinct_pass)
                executeDistinct(pipeline, false, expressions.selected_columns);

            if (expressions.hasLimitBy())
            {
                executeExpression(pipeline, expressions.before_limit_by);
                executeLimitBy(pipeline);
            }

            executeWithFill(pipeline);

            /** We must do projection after DISTINCT because projection may remove some columns.
              */
            executeProjection(pipeline, expressions.final_projection);

            /** Extremes are calculated before LIMIT, but after LIMIT BY. This is Ok.
              */
            executeExtremes(pipeline);

            if (!(pipeline_with_processors && has_prelimit))  /// Limit is no longer needed if there is prelimit.
                executeLimit(pipeline);

            executeOffset(pipeline);
        }
    }

    if (query_analyzer->hasGlobalSubqueries() && !subqueries_for_sets.empty())
        executeSubqueriesInSetsAndJoins(pipeline, subqueries_for_sets);
}

template <typename TPipeline>
void InterpreterSelectQuery::executeFetchColumns(
        QueryProcessingStage::Enum processing_stage, TPipeline & pipeline,
        const PrewhereInfoPtr & prewhere_info, const Names & columns_to_remove_after_prewhere,
        QueryPipeline & save_context_and_storage)
{
    constexpr bool pipeline_with_processors = std::is_same<TPipeline, QueryPipeline>::value;

    auto & query = getSelectQuery();
    const Settings & settings = context->getSettingsRef();

    /// Optimization for trivial query like SELECT count() FROM table.
    auto check_trivial_count_query = [&]() -> std::optional<AggregateDescription>
    {
        if (!settings.optimize_trivial_count_query || !syntax_analyzer_result->maybe_optimize_trivial_count || !storage
            || query.sampleSize() || query.sampleOffset() || query.final() || query.prewhere() || query.where() || query.groupBy()
            || !query_analyzer->hasAggregation() || processing_stage != QueryProcessingStage::FetchColumns)
            return {};

        const AggregateDescriptions & aggregates = query_analyzer->aggregates();

        if (aggregates.size() != 1)
            return {};

        const AggregateDescription & desc = aggregates[0];
        if (typeid_cast<AggregateFunctionCount *>(desc.function.get()))
            return desc;

        return {};
    };

    if (auto desc = check_trivial_count_query())
    {
        auto func = desc->function;
        std::optional<UInt64> num_rows = storage->totalRows();
        if (num_rows)
        {
            AggregateFunctionCount & agg_count = static_cast<AggregateFunctionCount &>(*func);

            /// We will process it up to "WithMergeableState".
            std::vector<char> state(agg_count.sizeOfData());
            AggregateDataPtr place = state.data();

            agg_count.create(place);
            SCOPE_EXIT(agg_count.destroy(place));

            agg_count.set(place, *num_rows);

            auto column = ColumnAggregateFunction::create(func);
            column->insertFrom(place);

            auto header = analysis_result.before_aggregation->getSampleBlock();
            size_t arguments_size = desc->argument_names.size();
            DataTypes argument_types(arguments_size);
            for (size_t j = 0; j < arguments_size; ++j)
                argument_types[j] = header.getByName(desc->argument_names[j]).type;

            Block block_with_count{
                {std::move(column), std::make_shared<DataTypeAggregateFunction>(func, argument_types, desc->parameters), desc->column_name}};

            auto istream = std::make_shared<OneBlockInputStream>(block_with_count);
            if constexpr (pipeline_with_processors)
                pipeline.init(Pipe(std::make_shared<SourceFromInputStream>(istream)));
            else
                pipeline.streams.emplace_back(istream);
            from_stage = QueryProcessingStage::WithMergeableState;
            analysis_result.first_stage = false;
            return;
        }
    }

    /// Actions to calculate ALIAS if required.
    ExpressionActionsPtr alias_actions;

    if (storage)
    {
        /// Append columns from the table filter to required
        auto row_policy_filter = context->getRowPolicyCondition(table_id.getDatabaseName(), table_id.getTableName(), RowPolicy::SELECT_FILTER);
        if (row_policy_filter)
        {
            auto initial_required_columns = required_columns;
            ExpressionActionsPtr actions;
            generateFilterActions(actions, row_policy_filter, initial_required_columns);
            auto required_columns_from_filter = actions->getRequiredColumns();

            for (const auto & column : required_columns_from_filter)
            {
                if (required_columns.end() == std::find(required_columns.begin(), required_columns.end(), column))
                    required_columns.push_back(column);
            }
        }

        /// Detect, if ALIAS columns are required for query execution
        auto alias_columns_required = false;
        const ColumnsDescription & storage_columns = storage->getColumns();
        for (const auto & column_name : required_columns)
        {
            auto column_default = storage_columns.getDefault(column_name);
            if (column_default && column_default->kind == ColumnDefaultKind::Alias)
            {
                alias_columns_required = true;
                break;
            }
        }

        /// There are multiple sources of required columns:
        ///  - raw required columns,
        ///  - columns deduced from ALIAS columns,
        ///  - raw required columns from PREWHERE,
        ///  - columns deduced from ALIAS columns from PREWHERE.
        /// PREWHERE is a special case, since we need to resolve it and pass directly to `IStorage::read()`
        /// before any other executions.
        if (alias_columns_required)
        {
            NameSet required_columns_from_prewhere; /// Set of all (including ALIAS) required columns for PREWHERE
            NameSet required_aliases_from_prewhere; /// Set of ALIAS required columns for PREWHERE

            if (prewhere_info)
            {
                /// Get some columns directly from PREWHERE expression actions
                auto prewhere_required_columns = prewhere_info->prewhere_actions->getRequiredColumns();
                required_columns_from_prewhere.insert(prewhere_required_columns.begin(), prewhere_required_columns.end());
            }

            /// Expression, that contains all raw required columns
            ASTPtr required_columns_all_expr = std::make_shared<ASTExpressionList>();

            /// Expression, that contains raw required columns for PREWHERE
            ASTPtr required_columns_from_prewhere_expr = std::make_shared<ASTExpressionList>();

            /// Sort out already known required columns between expressions,
            /// also populate `required_aliases_from_prewhere`.
            for (const auto & column : required_columns)
            {
                ASTPtr column_expr;
                const auto column_default = storage_columns.getDefault(column);
                bool is_alias = column_default && column_default->kind == ColumnDefaultKind::Alias;
                if (is_alias)
                {
                    auto column_decl = storage_columns.get(column);
                    /// TODO: can make CAST only if the type is different (but requires SyntaxAnalyzer).
                    auto cast_column_default = addTypeConversionToAST(column_default->expression->clone(), column_decl.type->getName());
                    column_expr = setAlias(cast_column_default->clone(), column);
                }
                else
                    column_expr = std::make_shared<ASTIdentifier>(column);

                if (required_columns_from_prewhere.count(column))
                {
                    required_columns_from_prewhere_expr->children.emplace_back(std::move(column_expr));

                    if (is_alias)
                        required_aliases_from_prewhere.insert(column);
                }
                else
                    required_columns_all_expr->children.emplace_back(std::move(column_expr));
            }

            /// Columns, which we will get after prewhere and filter executions.
            NamesAndTypesList required_columns_after_prewhere;
            NameSet required_columns_after_prewhere_set;

            /// Collect required columns from prewhere expression actions.
            if (prewhere_info)
            {
                NameSet columns_to_remove(columns_to_remove_after_prewhere.begin(), columns_to_remove_after_prewhere.end());
                Block prewhere_actions_result = prewhere_info->prewhere_actions->getSampleBlock();

                /// Populate required columns with the columns, added by PREWHERE actions and not removed afterwards.
                /// XXX: looks hacky that we already know which columns after PREWHERE we won't need for sure.
                for (const auto & column : prewhere_actions_result)
                {
                    if (prewhere_info->remove_prewhere_column && column.name == prewhere_info->prewhere_column_name)
                        continue;

                    if (columns_to_remove.count(column.name))
                        continue;

                    required_columns_all_expr->children.emplace_back(std::make_shared<ASTIdentifier>(column.name));
                    required_columns_after_prewhere.emplace_back(column.name, column.type);
                }

                required_columns_after_prewhere_set
                    = ext::map<NameSet>(required_columns_after_prewhere, [](const auto & it) { return it.name; });
            }

            auto syntax_result = SyntaxAnalyzer(*context).analyze(required_columns_all_expr, required_columns_after_prewhere, storage);
            alias_actions = ExpressionAnalyzer(required_columns_all_expr, syntax_result, *context).getActions(true);

            /// The set of required columns could be added as a result of adding an action to calculate ALIAS.
            required_columns = alias_actions->getRequiredColumns();

            /// Do not remove prewhere filter if it is a column which is used as alias.
            if (prewhere_info && prewhere_info->remove_prewhere_column)
                if (required_columns.end()
                    != std::find(required_columns.begin(), required_columns.end(), prewhere_info->prewhere_column_name))
                    prewhere_info->remove_prewhere_column = false;

            /// Remove columns which will be added by prewhere.
            required_columns.erase(std::remove_if(required_columns.begin(), required_columns.end(), [&](const String & name)
            {
                return !!required_columns_after_prewhere_set.count(name);
            }), required_columns.end());

            if (prewhere_info)
            {
                /// Don't remove columns which are needed to be aliased.
                auto new_actions = std::make_shared<ExpressionActions>(prewhere_info->prewhere_actions->getRequiredColumnsWithTypes(), *context);
                for (const auto & action : prewhere_info->prewhere_actions->getActions())
                {
                    if (action.type != ExpressionAction::REMOVE_COLUMN
                        || required_columns.end() == std::find(required_columns.begin(), required_columns.end(), action.source_name))
                        new_actions->add(action);
                }
                prewhere_info->prewhere_actions = std::move(new_actions);

                auto analyzed_result
                    = SyntaxAnalyzer(*context).analyze(required_columns_from_prewhere_expr, storage->getColumns().getAllPhysical());
                prewhere_info->alias_actions
                    = ExpressionAnalyzer(required_columns_from_prewhere_expr, analyzed_result, *context).getActions(true, false);

                /// Add (physical?) columns required by alias actions.
                auto required_columns_from_alias = prewhere_info->alias_actions->getRequiredColumns();
                Block prewhere_actions_result = prewhere_info->prewhere_actions->getSampleBlock();
                for (auto & column : required_columns_from_alias)
                    if (!prewhere_actions_result.has(column))
                        if (required_columns.end() == std::find(required_columns.begin(), required_columns.end(), column))
                            required_columns.push_back(column);

                /// Add physical columns required by prewhere actions.
                for (const auto & column : required_columns_from_prewhere)
                    if (required_aliases_from_prewhere.count(column) == 0)
                        if (required_columns.end() == std::find(required_columns.begin(), required_columns.end(), column))
                            required_columns.push_back(column);
            }
        }
    }

    /// Limitation on the number of columns to read.
    /// It's not applied in 'only_analyze' mode, because the query could be analyzed without removal of unnecessary columns.
    if (!options.only_analyze && settings.max_columns_to_read && required_columns.size() > settings.max_columns_to_read)
        throw Exception("Limit for number of columns to read exceeded. "
            "Requested: " + toString(required_columns.size())
            + ", maximum: " + settings.max_columns_to_read.toString(),
            ErrorCodes::TOO_MANY_COLUMNS);

    /** With distributed query processing, almost no computations are done in the threads,
     *  but wait and receive data from remote servers.
     *  If we have 20 remote servers, and max_threads = 8, then it would not be very good
     *  connect and ask only 8 servers at a time.
     *  To simultaneously query more remote servers,
     *  instead of max_threads, max_distributed_connections is used.
     */
    bool is_remote = false;
    if (storage && storage->isRemote())
    {
        is_remote = true;
        max_streams = settings.max_distributed_connections;
        pipeline.setMaxThreads(max_streams);
    }

    UInt64 max_block_size = settings.max_block_size;

    auto [limit_length, limit_offset] = getLimitLengthAndOffset(query, *context);

    /** Optimization - if not specified DISTINCT, WHERE, GROUP, HAVING, ORDER, LIMIT BY, WITH TIES but LIMIT is specified, and limit + offset < max_block_size,
     *  then as the block size we will use limit + offset (not to read more from the table than requested),
     *  and also set the number of threads to 1.
     */
    if (!query.distinct
        && !query.limit_with_ties
        && !query.prewhere()
        && !query.where()
        && !query.groupBy()
        && !query.having()
        && !query.orderBy()
        && !query.limitBy()
        && query.limitLength()
        && !query_analyzer->hasAggregation()
        && limit_length + limit_offset < max_block_size)
    {
        max_block_size = std::max(UInt64(1), limit_length + limit_offset);
        max_streams = 1;
        pipeline.setMaxThreads(max_streams);
    }

    if (!max_block_size)
        throw Exception("Setting 'max_block_size' cannot be zero", ErrorCodes::PARAMETER_OUT_OF_BOUND);

    /// Initialize the initial data streams to which the query transforms are superimposed. Table or subquery or prepared input?
    if (pipeline.initialized())
    {
        /// Prepared input.
    }
    else if (interpreter_subquery)
    {
        /// Subquery.
        /// If we need less number of columns that subquery have - update the interpreter.
        if (required_columns.size() < source_header.columns())
        {
            ASTPtr subquery = extractTableExpression(query, 0);
            if (!subquery)
                throw Exception("Subquery expected", ErrorCodes::LOGICAL_ERROR);

            interpreter_subquery = std::make_unique<InterpreterSelectWithUnionQuery>(
                subquery, getSubqueryContext(*context),
                options.copy().subquery().noModify(), required_columns);

            if (query_analyzer->hasAggregation())
                interpreter_subquery->ignoreWithTotals();
        }

        if constexpr (pipeline_with_processors)
            /// Just use pipeline from subquery.
            pipeline = interpreter_subquery->executeWithProcessors();
        else
            pipeline.streams = interpreter_subquery->executeWithMultipleStreams(save_context_and_storage);
    }
    else if (storage)
    {
        /// Table.

        if (max_streams == 0)
            throw Exception("Logical error: zero number of streams requested", ErrorCodes::LOGICAL_ERROR);

        /// If necessary, we request more sources than the number of threads - to distribute the work evenly over the threads.
        if (max_streams > 1 && !is_remote)
            max_streams *= settings.max_streams_to_max_threads_ratio;

        query_info.query = query_ptr;
        query_info.syntax_analyzer_result = syntax_analyzer_result;
        query_info.sets = query_analyzer->getPreparedSets();
        query_info.prewhere_info = prewhere_info;

        /// Create optimizer with prepared actions.
        /// Maybe we will need to calc input_order_info later, e.g. while reading from StorageMerge.
        if (analysis_result.optimize_read_in_order || analysis_result.optimize_aggregation_in_order)
        {
            if (analysis_result.optimize_read_in_order)
                query_info.order_optimizer = std::make_shared<ReadInOrderOptimizer>(
                    analysis_result.order_by_elements_actions,
                    getSortDescription(query, *context),
                    query_info.syntax_analyzer_result);
            else
                query_info.order_optimizer = std::make_shared<ReadInOrderOptimizer>(
                    analysis_result.group_by_elements_actions,
                    getSortDescriptionFromGroupBy(query),
                    query_info.syntax_analyzer_result);

            query_info.input_order_info = query_info.order_optimizer->getInputOrder(storage);
        }


        BlockInputStreams streams;
        Pipes pipes;

        if (pipeline_with_processors)
            pipes = storage->read(required_columns, query_info, *context, processing_stage, max_block_size, max_streams);
        else
            streams = storage->readStreams(required_columns, query_info, *context, processing_stage, max_block_size, max_streams);

        if (streams.empty() && !pipeline_with_processors)
        {
            streams = {std::make_shared<NullBlockInputStream>(storage->getSampleBlockForColumns(required_columns))};

            if (query_info.prewhere_info)
            {
                if (query_info.prewhere_info->alias_actions)
                {
                    streams.back() = std::make_shared<ExpressionBlockInputStream>(
                        streams.back(),
                        query_info.prewhere_info->alias_actions);
                }

                streams.back() = std::make_shared<FilterBlockInputStream>(
                    streams.back(),
                    prewhere_info->prewhere_actions,
                    prewhere_info->prewhere_column_name,
                    prewhere_info->remove_prewhere_column);

                // To remove additional columns
                // In some cases, we did not read any marks so that the pipeline.streams is empty
                // Thus, some columns in prewhere are not removed as expected
                // This leads to mismatched header in distributed table
                if (query_info.prewhere_info->remove_columns_actions)
                {
                    streams.back() = std::make_shared<ExpressionBlockInputStream>(streams.back(), query_info.prewhere_info->remove_columns_actions);
                }
            }
        }

        /// Copy-paste from prev if.
        /// Code is temporarily copy-pasted while moving to new pipeline.
        if (pipes.empty() && pipeline_with_processors)
        {
            Pipe pipe(std::make_shared<NullSource>(storage->getSampleBlockForColumns(required_columns)));

            if (query_info.prewhere_info)
            {
                if (query_info.prewhere_info->alias_actions)
                    pipe.addSimpleTransform(std::make_shared<ExpressionTransform>(
                        pipe.getHeader(), query_info.prewhere_info->alias_actions));

                pipe.addSimpleTransform(std::make_shared<FilterTransform>(
                        pipe.getHeader(),
                        prewhere_info->prewhere_actions,
                        prewhere_info->prewhere_column_name,
                        prewhere_info->remove_prewhere_column));

                if (query_info.prewhere_info->remove_columns_actions)
                    pipe.addSimpleTransform(std::make_shared<ExpressionTransform>(pipe.getHeader(), query_info.prewhere_info->remove_columns_actions));
            }

            pipes.emplace_back(std::move(pipe));
        }

        for (auto & stream : streams)
            stream->addTableLock(table_lock);

        if constexpr (pipeline_with_processors)
        {
            /// Table lock is stored inside pipeline here.
            pipeline.addTableLock(table_lock);
        }

        /// Set the limits and quota for reading data, the speed and time of the query.
        {
            IBlockInputStream::LocalLimits limits;
            limits.mode = IBlockInputStream::LIMITS_TOTAL;
            limits.size_limits = SizeLimits(settings.max_rows_to_read, settings.max_bytes_to_read, settings.read_overflow_mode);
            limits.speed_limits.max_execution_time = settings.max_execution_time;
            limits.timeout_overflow_mode = settings.timeout_overflow_mode;

            /** Quota and minimal speed restrictions are checked on the initiating server of the request, and not on remote servers,
              *  because the initiating server has a summary of the execution of the request on all servers.
              *
              * But limits on data size to read and maximum execution time are reasonable to check both on initiator and
              *  additionally on each remote server, because these limits are checked per block of data processed,
              *  and remote servers may process way more blocks of data than are received by initiator.
              */
            if (options.to_stage == QueryProcessingStage::Complete)
            {
                limits.speed_limits.min_execution_rps = settings.min_execution_speed;
                limits.speed_limits.max_execution_rps = settings.max_execution_speed;
                limits.speed_limits.min_execution_bps = settings.min_execution_speed_bytes;
                limits.speed_limits.max_execution_bps = settings.max_execution_speed_bytes;
                limits.speed_limits.timeout_before_checking_execution_speed = settings.timeout_before_checking_execution_speed;
            }

            auto quota = context->getQuota();

            for (auto & stream : streams)
            {
                if (!options.ignore_limits)
                    stream->setLimits(limits);

                if (!options.ignore_quota && (options.to_stage == QueryProcessingStage::Complete))
                    stream->setQuota(quota);
            }

            /// Copy-paste
            for (auto & pipe : pipes)
            {
                if (!options.ignore_limits)
                    pipe.setLimits(limits);

                if (!options.ignore_quota && (options.to_stage == QueryProcessingStage::Complete))
                    pipe.setQuota(quota);
            }
        }

        if constexpr (pipeline_with_processors)
        {
            if (streams.size() == 1 || pipes.size() == 1)
                pipeline.setMaxThreads(streams.size());

            /// Unify streams. They must have same headers.
            if (streams.size() > 1)
            {
                /// Unify streams in case they have different headers.
                auto first_header = streams.at(0)->getHeader();

                if (first_header.columns() > 1 && first_header.has("_dummy"))
                    first_header.erase("_dummy");

                for (auto & stream : streams)
                {
                    auto header = stream->getHeader();
                    auto mode = ConvertingBlockInputStream::MatchColumnsMode::Name;
                    if (!blocksHaveEqualStructure(first_header, header))
                        stream = std::make_shared<ConvertingBlockInputStream>(stream, first_header, mode);
                }
            }

            for (auto & stream : streams)
            {
                bool force_add_agg_info = processing_stage == QueryProcessingStage::WithMergeableState;
                auto source = std::make_shared<SourceFromInputStream>(stream, force_add_agg_info);

                if (processing_stage == QueryProcessingStage::Complete)
                    source->addTotalsPort();

                pipes.emplace_back(std::move(source));
            }

            for (auto & pipe : pipes)
                pipe.enableQuota();

            pipeline.init(std::move(pipes));
        }
        else
            pipeline.streams = std::move(streams);
    }
    else
        throw Exception("Logical error in InterpreterSelectQuery: nowhere to read", ErrorCodes::LOGICAL_ERROR);

    /// Aliases in table declaration.
    if (processing_stage == QueryProcessingStage::FetchColumns && alias_actions)
    {
        if constexpr (pipeline_with_processors)
        {
            pipeline.addSimpleTransform([&](const Block & header)
            {
                return std::make_shared<ExpressionTransform>(header, alias_actions);
            });
        }
        else
        {
            pipeline.transform([&](auto & stream)
            {
                stream = std::make_shared<ExpressionBlockInputStream>(stream, alias_actions);
            });
        }
    }
}


void InterpreterSelectQuery::executeWhere(Pipeline & pipeline, const ExpressionActionsPtr & expression, bool remove_filter)
{
    pipeline.transform([&](auto & stream)
    {
        stream = std::make_shared<FilterBlockInputStream>(stream, expression, getSelectQuery().where()->getColumnName(), remove_filter);
    });
}

void InterpreterSelectQuery::executeWhere(QueryPipeline & pipeline, const ExpressionActionsPtr & expression, bool remove_filter)
{
    pipeline.addSimpleTransform([&](const Block & block, QueryPipeline::StreamType stream_type)
    {
        bool on_totals = stream_type == QueryPipeline::StreamType::Totals;
        return std::make_shared<FilterTransform>(block, expression, getSelectQuery().where()->getColumnName(), remove_filter, on_totals);
    });
}

void InterpreterSelectQuery::executeAggregation(Pipeline & pipeline, const ExpressionActionsPtr & expression, bool overflow_row, bool final, InputOrderInfoPtr /*group_by_info*/)
{
    pipeline.transform([&](auto & stream)
    {
        stream = std::make_shared<ExpressionBlockInputStream>(stream, expression);
    });

    Block header = pipeline.firstStream()->getHeader();
    ColumnNumbers keys;
    for (const auto & key : query_analyzer->aggregationKeys())
        keys.push_back(header.getPositionByName(key.name));

    AggregateDescriptions aggregates = query_analyzer->aggregates();
    for (auto & descr : aggregates)
        if (descr.arguments.empty())
            for (const auto & name : descr.argument_names)
                descr.arguments.push_back(header.getPositionByName(name));

    const Settings & settings = context->getSettingsRef();

    /** Two-level aggregation is useful in two cases:
      * 1. Parallel aggregation is done, and the results should be merged in parallel.
      * 2. An aggregation is done with store of temporary data on the disk, and they need to be merged in a memory efficient way.
      */
    bool allow_to_use_two_level_group_by = pipeline.streams.size() > 1 || settings.max_bytes_before_external_group_by != 0;

    Aggregator::Params params(header, keys, aggregates,
        overflow_row, settings.max_rows_to_group_by, settings.group_by_overflow_mode,
        allow_to_use_two_level_group_by ? settings.group_by_two_level_threshold : SettingUInt64(0),
        allow_to_use_two_level_group_by ? settings.group_by_two_level_threshold_bytes : SettingUInt64(0),
        settings.max_bytes_before_external_group_by, settings.empty_result_for_aggregation_by_empty_set,
        context->getTemporaryVolume(), settings.max_threads, settings.min_free_disk_space_for_temporary_data);

    /// If there are several sources, then we perform parallel aggregation
    if (pipeline.streams.size() > 1)
    {
        pipeline.firstStream() = std::make_shared<ParallelAggregatingBlockInputStream>(
            pipeline.streams, pipeline.stream_with_non_joined_data, params, final,
            max_streams,
            settings.aggregation_memory_efficient_merge_threads
                ? static_cast<size_t>(settings.aggregation_memory_efficient_merge_threads)
                : static_cast<size_t>(settings.max_threads));

        pipeline.stream_with_non_joined_data = nullptr;
        pipeline.streams.resize(1);
    }
    else
    {
        BlockInputStreams inputs;
        if (!pipeline.streams.empty())
            inputs.push_back(pipeline.firstStream());
        else
            pipeline.streams.resize(1);

        if (pipeline.stream_with_non_joined_data)
            inputs.push_back(pipeline.stream_with_non_joined_data);

        pipeline.firstStream() = std::make_shared<AggregatingBlockInputStream>(std::make_shared<ConcatBlockInputStream>(inputs), params, final);

        pipeline.stream_with_non_joined_data = nullptr;
    }
}


void InterpreterSelectQuery::executeAggregation(QueryPipeline & pipeline, const ExpressionActionsPtr & expression, bool overflow_row, bool final, InputOrderInfoPtr group_by_info)
{
    pipeline.addSimpleTransform([&](const Block & header)
    {
        return std::make_shared<ExpressionTransform>(header, expression);
    });

    Block header_before_aggregation = pipeline.getHeader();
    ColumnNumbers keys;
    for (const auto & key : query_analyzer->aggregationKeys())
        keys.push_back(header_before_aggregation.getPositionByName(key.name));

    AggregateDescriptions aggregates = query_analyzer->aggregates();
    for (auto & descr : aggregates)
        if (descr.arguments.empty())
            for (const auto & name : descr.argument_names)
                descr.arguments.push_back(header_before_aggregation.getPositionByName(name));

    const Settings & settings = context->getSettingsRef();

    /** Two-level aggregation is useful in two cases:
      * 1. Parallel aggregation is done, and the results should be merged in parallel.
      * 2. An aggregation is done with store of temporary data on the disk, and they need to be merged in a memory efficient way.
      */
    bool allow_to_use_two_level_group_by = pipeline.getNumStreams() > 1 || settings.max_bytes_before_external_group_by != 0;

    Aggregator::Params params(header_before_aggregation, keys, aggregates,
                              overflow_row, settings.max_rows_to_group_by, settings.group_by_overflow_mode,
                              allow_to_use_two_level_group_by ? settings.group_by_two_level_threshold : SettingUInt64(0),
                              allow_to_use_two_level_group_by ? settings.group_by_two_level_threshold_bytes : SettingUInt64(0),
                              settings.max_bytes_before_external_group_by, settings.empty_result_for_aggregation_by_empty_set,
                              context->getTemporaryVolume(), settings.max_threads, settings.min_free_disk_space_for_temporary_data);

    auto transform_params = std::make_shared<AggregatingTransformParams>(params, final);

    /// Forget about current totals and extremes. They will be calculated again after aggregation if needed.
    pipeline.dropTotalsAndExtremes();

    if (group_by_info && settings.optimize_aggregation_in_order)
    {
        auto & query = getSelectQuery();
        SortDescription group_by_descr = getSortDescriptionFromGroupBy(query);
        bool need_finish_sorting = (group_by_info->order_key_prefix_descr.size() < group_by_descr.size());

        if (need_finish_sorting)
        {
            /// TOO SLOW
        }
        else
        {
            if (pipeline.getNumStreams() > 1)
            {
                auto many_data = std::make_shared<ManyAggregatedData>(pipeline.getNumStreams());
                size_t counter = 0;
                pipeline.addSimpleTransform([&](const Block & header)
                {
                    return std::make_shared<AggregatingInOrderTransform>(header, transform_params, group_by_descr, settings.max_block_size, many_data, counter++);
                });

                for (auto & column_description : group_by_descr)
                {
                    if (!column_description.column_name.empty())
                    {
                        column_description.column_number = pipeline.getHeader().getPositionByName(column_description.column_name);
                        column_description.column_name.clear();
                    }
                }

                auto transform = std::make_shared<AggregatingSortedTransform>(
                    pipeline.getHeader(),
                    pipeline.getNumStreams(),
                    group_by_descr,
                    settings.max_block_size);

                pipeline.addPipe({ std::move(transform) });
            }
            else
            {
                pipeline.addSimpleTransform([&](const Block & header)
                {
                    return std::make_shared<AggregatingInOrderTransform>(header, transform_params, group_by_descr, settings.max_block_size);
                });
            }

            pipeline.addSimpleTransform([&](const Block & header)
            {
                return std::make_shared<FinalizingSimpleTransform>(header, transform_params);
            });

            pipeline.enableQuotaForCurrentStreams();
            return;
        }
    }

    /// If there are several sources, then we perform parallel aggregation
    if (pipeline.getNumStreams() > 1)
    {
        /// Add resize transform to uniformly distribute data between aggregating streams.
        if (!(storage && storage->hasEvenlyDistributedRead()))
            pipeline.resize(pipeline.getNumStreams(), true, true);

        auto many_data = std::make_shared<ManyAggregatedData>(pipeline.getNumStreams());
        auto merge_threads = settings.aggregation_memory_efficient_merge_threads
                ? static_cast<size_t>(settings.aggregation_memory_efficient_merge_threads)
                : static_cast<size_t>(settings.max_threads);

        size_t counter = 0;
        pipeline.addSimpleTransform([&](const Block & header)
        {
            return std::make_shared<AggregatingTransform>(header, transform_params, many_data, counter++, max_streams, merge_threads);
        });

        pipeline.resize(1);
    }
    else
    {
        pipeline.resize(1);

        pipeline.addSimpleTransform([&](const Block & header)
        {
            return std::make_shared<AggregatingTransform>(header, transform_params);
        });
    }

    pipeline.enableQuotaForCurrentStreams();
}


void InterpreterSelectQuery::executeMergeAggregated(Pipeline & pipeline, bool overflow_row, bool final)
{
    Block header = pipeline.firstStream()->getHeader();

    ColumnNumbers keys;
    for (const auto & key : query_analyzer->aggregationKeys())
        keys.push_back(header.getPositionByName(key.name));

    /** There are two modes of distributed aggregation.
      *
      * 1. In different threads read from the remote servers blocks.
      * Save all the blocks in the RAM. Merge blocks.
      * If the aggregation is two-level - parallelize to the number of buckets.
      *
      * 2. In one thread, read blocks from different servers in order.
      * RAM stores only one block from each server.
      * If the aggregation is a two-level aggregation, we consistently merge the blocks of each next level.
      *
      * The second option consumes less memory (up to 256 times less)
      *  in the case of two-level aggregation, which is used for large results after GROUP BY,
      *  but it can work more slowly.
      */

    const Settings & settings = context->getSettingsRef();

    Aggregator::Params params(header, keys, query_analyzer->aggregates(), overflow_row, settings.max_threads);

    if (!settings.distributed_aggregation_memory_efficient)
    {
        /// We union several sources into one, parallelizing the work.
        executeUnion(pipeline, {});

        /// Now merge the aggregated blocks
        pipeline.firstStream() = std::make_shared<MergingAggregatedBlockInputStream>(pipeline.firstStream(), params, final, settings.max_threads);
    }
    else
    {
        pipeline.firstStream() = std::make_shared<MergingAggregatedMemoryEfficientBlockInputStream>(pipeline.streams, params, final,
            max_streams,
            settings.aggregation_memory_efficient_merge_threads
                ? static_cast<size_t>(settings.aggregation_memory_efficient_merge_threads)
                : static_cast<size_t>(settings.max_threads));

        pipeline.streams.resize(1);
    }
}

void InterpreterSelectQuery::executeMergeAggregated(QueryPipeline & pipeline, bool overflow_row, bool final)
{
    Block header_before_merge = pipeline.getHeader();

    ColumnNumbers keys;
    for (const auto & key : query_analyzer->aggregationKeys())
        keys.push_back(header_before_merge.getPositionByName(key.name));

    /** There are two modes of distributed aggregation.
      *
      * 1. In different threads read from the remote servers blocks.
      * Save all the blocks in the RAM. Merge blocks.
      * If the aggregation is two-level - parallelize to the number of buckets.
      *
      * 2. In one thread, read blocks from different servers in order.
      * RAM stores only one block from each server.
      * If the aggregation is a two-level aggregation, we consistently merge the blocks of each next level.
      *
      * The second option consumes less memory (up to 256 times less)
      *  in the case of two-level aggregation, which is used for large results after GROUP BY,
      *  but it can work more slowly.
      */

    const Settings & settings = context->getSettingsRef();

    Aggregator::Params params(header_before_merge, keys, query_analyzer->aggregates(), overflow_row, settings.max_threads);

    auto transform_params = std::make_shared<AggregatingTransformParams>(params, final);

    if (!settings.distributed_aggregation_memory_efficient)
    {
        /// We union several sources into one, parallelizing the work.
        pipeline.resize(1);

        /// Now merge the aggregated blocks
        pipeline.addSimpleTransform([&](const Block & header)
        {
            return std::make_shared<MergingAggregatedTransform>(header, transform_params, settings.max_threads);
        });
    }
    else
    {
        /// pipeline.resize(max_streams); - Seem we don't need it.
        auto num_merge_threads = settings.aggregation_memory_efficient_merge_threads
                                 ? static_cast<size_t>(settings.aggregation_memory_efficient_merge_threads)
                                 : static_cast<size_t>(settings.max_threads);

        auto pipe = createMergingAggregatedMemoryEfficientPipe(
            pipeline.getHeader(),
            transform_params,
            pipeline.getNumStreams(),
            num_merge_threads);

        pipeline.addPipe(std::move(pipe));
    }

    pipeline.enableQuotaForCurrentStreams();
}


void InterpreterSelectQuery::executeHaving(Pipeline & pipeline, const ExpressionActionsPtr & expression)
{
    pipeline.transform([&](auto & stream)
    {
        stream = std::make_shared<FilterBlockInputStream>(stream, expression, getSelectQuery().having()->getColumnName());
    });
}

void InterpreterSelectQuery::executeHaving(QueryPipeline & pipeline, const ExpressionActionsPtr & expression)
{
    pipeline.addSimpleTransform([&](const Block & header, QueryPipeline::StreamType stream_type) -> ProcessorPtr
    {
        bool on_totals = stream_type == QueryPipeline::StreamType::Totals;

        /// TODO: do we need to save filter there?
        return std::make_shared<FilterTransform>(header, expression, getSelectQuery().having()->getColumnName(), false, on_totals);
    });
}


void InterpreterSelectQuery::executeTotalsAndHaving(Pipeline & pipeline, bool has_having, const ExpressionActionsPtr & expression, bool overflow_row, bool final)
{
    executeUnion(pipeline, {});

    const Settings & settings = context->getSettingsRef();

    pipeline.firstStream() = std::make_shared<TotalsHavingBlockInputStream>(
        pipeline.firstStream(),
        overflow_row,
        expression,
        has_having ? getSelectQuery().having()->getColumnName() : "",
        settings.totals_mode,
        settings.totals_auto_threshold,
        final);
}

void InterpreterSelectQuery::executeTotalsAndHaving(QueryPipeline & pipeline, bool has_having, const ExpressionActionsPtr & expression, bool overflow_row, bool final)
{
    const Settings & settings = context->getSettingsRef();

    auto totals_having = std::make_shared<TotalsHavingTransform>(
            pipeline.getHeader(), overflow_row, expression,
            has_having ? getSelectQuery().having()->getColumnName() : "",
            settings.totals_mode, settings.totals_auto_threshold, final);

    pipeline.addTotalsHavingTransform(std::move(totals_having));
}


void InterpreterSelectQuery::executeRollupOrCube(Pipeline & pipeline, Modificator modificator)
{
    executeUnion(pipeline, {});

    Block header = pipeline.firstStream()->getHeader();

    ColumnNumbers keys;

    for (const auto & key : query_analyzer->aggregationKeys())
        keys.push_back(header.getPositionByName(key.name));

    const Settings & settings = context->getSettingsRef();

    Aggregator::Params params(header, keys, query_analyzer->aggregates(),
        false, settings.max_rows_to_group_by, settings.group_by_overflow_mode,
        SettingUInt64(0), SettingUInt64(0),
        settings.max_bytes_before_external_group_by, settings.empty_result_for_aggregation_by_empty_set,
        context->getTemporaryVolume(), settings.max_threads, settings.min_free_disk_space_for_temporary_data);

    if (modificator == Modificator::ROLLUP)
        pipeline.firstStream() = std::make_shared<RollupBlockInputStream>(pipeline.firstStream(), params);
    else
        pipeline.firstStream() = std::make_shared<CubeBlockInputStream>(pipeline.firstStream(), params);
}

void InterpreterSelectQuery::executeRollupOrCube(QueryPipeline & pipeline, Modificator modificator)
{
    pipeline.resize(1);

    Block header_before_transform = pipeline.getHeader();

    ColumnNumbers keys;

    for (const auto & key : query_analyzer->aggregationKeys())
        keys.push_back(header_before_transform.getPositionByName(key.name));

    const Settings & settings = context->getSettingsRef();

    Aggregator::Params params(header_before_transform, keys, query_analyzer->aggregates(),
                              false, settings.max_rows_to_group_by, settings.group_by_overflow_mode,
                              SettingUInt64(0), SettingUInt64(0),
                              settings.max_bytes_before_external_group_by, settings.empty_result_for_aggregation_by_empty_set,
                              context->getTemporaryVolume(), settings.max_threads, settings.min_free_disk_space_for_temporary_data);

    auto transform_params = std::make_shared<AggregatingTransformParams>(params, true);

    pipeline.addSimpleTransform([&](const Block & header, QueryPipeline::StreamType stream_type) -> ProcessorPtr
    {
        if (stream_type == QueryPipeline::StreamType::Totals)
            return nullptr;

        if (modificator == Modificator::ROLLUP)
            return std::make_shared<RollupTransform>(header, std::move(transform_params));
        else
            return std::make_shared<CubeTransform>(header, std::move(transform_params));
    });
}


void InterpreterSelectQuery::executeExpression(Pipeline & pipeline, const ExpressionActionsPtr & expression)
{
    pipeline.transform([&](auto & stream)
    {
        stream = std::make_shared<ExpressionBlockInputStream>(stream, expression);
    });
}

void InterpreterSelectQuery::executeExpression(QueryPipeline & pipeline, const ExpressionActionsPtr & expression)
{
    pipeline.addSimpleTransform([&](const Block & header) -> ProcessorPtr
    {
        return std::make_shared<ExpressionTransform>(header, expression);
    });
}

void InterpreterSelectQuery::executeOrder(Pipeline & pipeline, InputOrderInfoPtr input_sorting_info)
{
    auto & query = getSelectQuery();
    SortDescription output_order_descr = getSortDescription(query, *context);
    const Settings & settings = context->getSettingsRef();
    UInt64 limit = getLimitForSorting(query, *context);

    if (input_sorting_info)
    {
        /* Case of sorting with optimization using sorting key.
         * We have several threads, each of them reads batch of parts in direct
         *  or reverse order of sorting key using one input stream per part
         *  and then merge them into one sorted stream.
         * At this stage we merge per-thread streams into one.
         * If the input is sorted by some prefix of the sorting key required for output,
         * we have to finish sorting after the merge.
         */

        bool need_finish_sorting = (input_sorting_info->order_key_prefix_descr.size() < output_order_descr.size());

        UInt64 limit_for_merging = (need_finish_sorting ? 0 : limit);
        executeMergeSorted(pipeline, input_sorting_info->order_key_prefix_descr, limit_for_merging);

        if (need_finish_sorting)
        {
            pipeline.transform([&](auto & stream)
            {
                stream = std::make_shared<PartialSortingBlockInputStream>(stream, output_order_descr, limit);
            });

            pipeline.firstStream() = std::make_shared<FinishSortingBlockInputStream>(
                pipeline.firstStream(), input_sorting_info->order_key_prefix_descr,
                output_order_descr, settings.max_block_size, limit);
        }
    }
    else
    {
        pipeline.transform([&](auto & stream)
        {
            auto sorting_stream = std::make_shared<PartialSortingBlockInputStream>(stream, output_order_descr, limit);

            /// Limits on sorting
            IBlockInputStream::LocalLimits limits;
            limits.mode = IBlockInputStream::LIMITS_TOTAL;
            limits.size_limits = SizeLimits(settings.max_rows_to_sort, settings.max_bytes_to_sort, settings.sort_overflow_mode);
            sorting_stream->setLimits(limits);

            auto merging_stream = std::make_shared<MergeSortingBlockInputStream>(
                sorting_stream, output_order_descr, settings.max_block_size, limit,
                settings.max_bytes_before_remerge_sort,
                settings.max_bytes_before_external_sort / pipeline.streams.size(),
                context->getTemporaryVolume(),
                settings.temporary_files_codec,
                settings.min_free_disk_space_for_temporary_data);

            stream = merging_stream;
        });

        /// If there are several streams, we merge them into one
        executeMergeSorted(pipeline, output_order_descr, limit);
    }
}

void InterpreterSelectQuery::executeOrderOptimized(QueryPipeline & pipeline, InputOrderInfoPtr input_sorting_info, UInt64 limit, SortDescription & output_order_descr)
{
    const Settings & settings = context->getSettingsRef();

    bool need_finish_sorting = (input_sorting_info->order_key_prefix_descr.size() < output_order_descr.size());
    if (pipeline.getNumStreams() > 1)
    {
        UInt64 limit_for_merging = (need_finish_sorting ? 0 : limit);
        auto transform = std::make_shared<MergingSortedTransform>(
                pipeline.getHeader(),
                pipeline.getNumStreams(),
                input_sorting_info->order_key_prefix_descr,
                settings.max_block_size, limit_for_merging);

        pipeline.addPipe({ std::move(transform) });
    }

    pipeline.enableQuotaForCurrentStreams();

    if (need_finish_sorting)
    {
        pipeline.addSimpleTransform([&](const Block & header, QueryPipeline::StreamType stream_type) -> ProcessorPtr
        {
            if (stream_type != QueryPipeline::StreamType::Main)
                return nullptr;

            return std::make_shared<PartialSortingTransform>(header, output_order_descr, limit);
        });

        pipeline.addSimpleTransform([&](const Block & header) -> ProcessorPtr
        {
            return std::make_shared<FinishSortingTransform>(
                    header, input_sorting_info->order_key_prefix_descr,
                    output_order_descr, settings.max_block_size, limit);
        });
    }
}

void InterpreterSelectQuery::executeOrder(QueryPipeline & pipeline, InputOrderInfoPtr input_sorting_info)
{
    auto & query = getSelectQuery();
    SortDescription output_order_descr = getSortDescription(query, *context);
    UInt64 limit = getLimitForSorting(query, *context);

    const Settings & settings = context->getSettingsRef();

    IBlockInputStream::LocalLimits limits;
    limits.mode = IBlockInputStream::LIMITS_CURRENT;
    limits.size_limits = SizeLimits(settings.max_rows_to_sort, settings.max_bytes_to_sort, settings.sort_overflow_mode);

    if (input_sorting_info)
    {
        /* Case of sorting with optimization using sorting key.
         * We have several threads, each of them reads batch of parts in direct
         *  or reverse order of sorting key using one input stream per part
         *  and then merge them into one sorted stream.
         * At this stage we merge per-thread streams into one.
         */
<<<<<<< HEAD
        executeOrderOptimized(pipeline, input_sorting_info, limit, output_order_descr);
=======

        bool need_finish_sorting = (input_sorting_info->order_key_prefix_descr.size() < output_order_descr.size());

        if (pipeline.getNumStreams() > 1)
        {
            UInt64 limit_for_merging = (need_finish_sorting ? 0 : limit);
            auto transform = std::make_shared<MergingSortedTransform>(
                pipeline.getHeader(),
                pipeline.getNumStreams(),
                input_sorting_info->order_key_prefix_descr,
                settings.max_block_size, limit_for_merging);

            pipeline.addPipe({ std::move(transform) });
        }

        pipeline.enableQuotaForCurrentStreams();

        if (need_finish_sorting)
        {
            pipeline.addSimpleTransform([&](const Block & header, QueryPipeline::StreamType stream_type) -> ProcessorPtr
            {
                if (stream_type != QueryPipeline::StreamType::Main)
                    return nullptr;

                return std::make_shared<PartialSortingTransform>(header, output_order_descr, limit);
            });

            /// NOTE limits are not applied to the size of temporary sets in FinishSortingTransform

            pipeline.addSimpleTransform([&](const Block & header) -> ProcessorPtr
            {
                return std::make_shared<FinishSortingTransform>(
                    header, input_sorting_info->order_key_prefix_descr,
                    output_order_descr, settings.max_block_size, limit);
            });
        }

>>>>>>> fecd84d3
        return;
    }

    pipeline.addSimpleTransform([&](const Block & header, QueryPipeline::StreamType stream_type) -> ProcessorPtr
    {
        if (stream_type != QueryPipeline::StreamType::Main)
            return nullptr;

        return std::make_shared<PartialSortingTransform>(header, output_order_descr, limit);
    });

    pipeline.addSimpleTransform([&](const Block & header, QueryPipeline::StreamType stream_type) -> ProcessorPtr
    {
        if (stream_type == QueryPipeline::StreamType::Totals)
            return nullptr;

        auto transform = std::make_shared<LimitsCheckingTransform>(header, limits);
        return transform;
    });

    /// Merge the sorted blocks.
    pipeline.addSimpleTransform([&](const Block & header, QueryPipeline::StreamType stream_type) -> ProcessorPtr
    {
        if (stream_type == QueryPipeline::StreamType::Totals)
            return nullptr;

        return std::make_shared<MergeSortingTransform>(
                header, output_order_descr, settings.max_block_size, limit,
                settings.max_bytes_before_remerge_sort / pipeline.getNumStreams(),
                settings.max_bytes_before_external_sort, context->getTemporaryVolume(),
                settings.min_free_disk_space_for_temporary_data);
    });

    /// If there are several streams, we merge them into one
    executeMergeSorted(pipeline, output_order_descr, limit);
}


void InterpreterSelectQuery::executeMergeSorted(Pipeline & pipeline)
{
    auto & query = getSelectQuery();
    SortDescription order_descr = getSortDescription(query, *context);
    UInt64 limit = getLimitForSorting(query, *context);

    /// If there are several streams, then we merge them into one
    if (pipeline.hasMoreThanOneStream())
    {
        unifyStreams(pipeline, pipeline.firstStream()->getHeader());
        executeMergeSorted(pipeline, order_descr, limit);
    }
}


void InterpreterSelectQuery::executeMergeSorted(Pipeline & pipeline, const SortDescription & sort_description, UInt64 limit)
{
    if (pipeline.hasMoreThanOneStream())
    {
        const Settings & settings = context->getSettingsRef();

        /** MergingSortedBlockInputStream reads the sources sequentially.
          * To make the data on the remote servers prepared in parallel, we wrap it in AsynchronousBlockInputStream.
          */
        pipeline.transform([&](auto & stream)
        {
            stream = std::make_shared<AsynchronousBlockInputStream>(stream);
        });

        pipeline.firstStream() = std::make_shared<MergingSortedBlockInputStream>(
            pipeline.streams, sort_description, settings.max_block_size, limit);
        pipeline.streams.resize(1);
    }
}

void InterpreterSelectQuery::executeMergeSorted(QueryPipeline & pipeline)
{
    auto & query = getSelectQuery();
    SortDescription order_descr = getSortDescription(query, *context);
    UInt64 limit = getLimitForSorting(query, *context);

    executeMergeSorted(pipeline, order_descr, limit);
}

void InterpreterSelectQuery::executeMergeSorted(QueryPipeline & pipeline, const SortDescription & sort_description, UInt64 limit)
{
    /// If there are several streams, then we merge them into one
    if (pipeline.getNumStreams() > 1)
    {
        const Settings & settings = context->getSettingsRef();

        auto transform = std::make_shared<MergingSortedTransform>(
            pipeline.getHeader(),
            pipeline.getNumStreams(),
            sort_description,
            settings.max_block_size, limit);

        pipeline.addPipe({ std::move(transform) });

        pipeline.enableQuotaForCurrentStreams();
    }
}


void InterpreterSelectQuery::executeProjection(Pipeline & pipeline, const ExpressionActionsPtr & expression)
{
    pipeline.transform([&](auto & stream)
    {
        stream = std::make_shared<ExpressionBlockInputStream>(stream, expression);
    });
}

void InterpreterSelectQuery::executeProjection(QueryPipeline & pipeline, const ExpressionActionsPtr & expression)
{
    pipeline.addSimpleTransform([&](const Block & header) -> ProcessorPtr
    {
       return std::make_shared<ExpressionTransform>(header, expression);
    });
}


void InterpreterSelectQuery::executeDistinct(Pipeline & pipeline, bool before_order, Names columns)
{
    auto & query = getSelectQuery();
    if (query.distinct)
    {
        const Settings & settings = context->getSettingsRef();

        auto [limit_length, limit_offset] = getLimitLengthAndOffset(query, *context);
        UInt64 limit_for_distinct = 0;

        /// If after this stage of DISTINCT ORDER BY is not executed, then you can get no more than limit_length + limit_offset of different rows.
        if ((!query.orderBy() || !before_order) && !query.limit_with_ties)
            limit_for_distinct = limit_length + limit_offset;

        pipeline.transform([&](auto & stream)
        {
            SizeLimits limits(settings.max_rows_in_distinct, settings.max_bytes_in_distinct, settings.distinct_overflow_mode);
            stream = std::make_shared<DistinctBlockInputStream>(stream, limits, limit_for_distinct, columns);
        });
    }
}

void InterpreterSelectQuery::executeDistinct(QueryPipeline & pipeline, bool before_order, Names columns)
{
    auto & query = getSelectQuery();
    if (query.distinct)
    {
        const Settings & settings = context->getSettingsRef();

        auto [limit_length, limit_offset] = getLimitLengthAndOffset(query, *context);
        UInt64 limit_for_distinct = 0;

        /// If after this stage of DISTINCT ORDER BY is not executed, then you can get no more than limit_length + limit_offset of different rows.
        if (!query.orderBy() || !before_order)
            limit_for_distinct = limit_length + limit_offset;

        SizeLimits limits(settings.max_rows_in_distinct, settings.max_bytes_in_distinct, settings.distinct_overflow_mode);

        pipeline.addSimpleTransform([&](const Block & header, QueryPipeline::StreamType stream_type) -> ProcessorPtr
        {
            if (stream_type == QueryPipeline::StreamType::Totals)
                return nullptr;

            return std::make_shared<DistinctTransform>(header, limits, limit_for_distinct, columns);
        });
    }
}


void InterpreterSelectQuery::executeUnion(Pipeline & pipeline, Block header)
{
    /// If there are still several streams, then we combine them into one
    if (pipeline.hasMoreThanOneStream())
    {
        if (!header)
            header = pipeline.firstStream()->getHeader();

        unifyStreams(pipeline, std::move(header));

        pipeline.firstStream() = std::make_shared<UnionBlockInputStream>(pipeline.streams, pipeline.stream_with_non_joined_data, max_streams);
        pipeline.stream_with_non_joined_data = nullptr;
        pipeline.streams.resize(1);
        pipeline.union_stream = true;
    }
    else if (pipeline.stream_with_non_joined_data)
    {
        pipeline.streams.push_back(pipeline.stream_with_non_joined_data);
        pipeline.stream_with_non_joined_data = nullptr;
    }
}


/// Preliminary LIMIT - is used in every source, if there are several sources, before they are combined.
void InterpreterSelectQuery::executePreLimit(Pipeline & pipeline)
{
    auto & query = getSelectQuery();
    /// If there is LIMIT
    if (query.limitLength())
    {
        auto [limit_length, limit_offset] = getLimitLengthAndOffset(query, *context);
        SortDescription sort_descr;
        if (query.limit_with_ties)
        {
            if (!query.orderBy())
                throw Exception("LIMIT WITH TIES without ORDER BY", ErrorCodes::LOGICAL_ERROR);
            sort_descr = getSortDescription(query, *context);
        }
        pipeline.transform([&, limit = limit_length + limit_offset](auto & stream)
        {
            stream = std::make_shared<LimitBlockInputStream>(stream, limit, 0, false, false, query.limit_with_ties, sort_descr);
        });
    }
}

/// Preliminary LIMIT - is used in every source, if there are several sources, before they are combined.
void InterpreterSelectQuery::executePreLimit(QueryPipeline & pipeline, bool do_not_skip_offset)
{
    auto & query = getSelectQuery();
    /// If there is LIMIT
    if (query.limitLength())
    {
        auto [limit_length, limit_offset] = getLimitLengthAndOffset(query, *context);

        if (do_not_skip_offset)
        {
            limit_length += limit_offset;
            limit_offset = 0;
        }

        auto limit = std::make_shared<LimitTransform>(pipeline.getHeader(), limit_length, limit_offset, pipeline.getNumStreams());
        pipeline.addPipe({std::move(limit)});
    }
}


void InterpreterSelectQuery::executeLimitBy(Pipeline & pipeline)
{
    auto & query = getSelectQuery();
    if (!query.limitByLength() || !query.limitBy())
        return;

    Names columns;
    for (const auto & elem : query.limitBy()->children)
        columns.emplace_back(elem->getColumnName());
    UInt64 length = getLimitUIntValue(query.limitByLength(), *context, "LIMIT");
    UInt64 offset = (query.limitByOffset() ? getLimitUIntValue(query.limitByOffset(), *context, "OFFSET") : 0);

    pipeline.transform([&](auto & stream)
    {
        stream = std::make_shared<LimitByBlockInputStream>(stream, length, offset, columns);
    });
}

void InterpreterSelectQuery::executeLimitBy(QueryPipeline & pipeline)
{
    auto & query = getSelectQuery();
    if (!query.limitByLength() || !query.limitBy())
        return;

    Names columns;
    for (const auto & elem : query.limitBy()->children)
        columns.emplace_back(elem->getColumnName());

    UInt64 length = getLimitUIntValue(query.limitByLength(), *context, "LIMIT");
    UInt64 offset = (query.limitByOffset() ? getLimitUIntValue(query.limitByOffset(), *context, "OFFSET") : 0);

    pipeline.addSimpleTransform([&](const Block & header, QueryPipeline::StreamType stream_type) -> ProcessorPtr
    {
        if (stream_type == QueryPipeline::StreamType::Totals)
            return nullptr;

        return std::make_shared<LimitByTransform>(header, length, offset, columns);
    });
}


namespace
{
    bool hasWithTotalsInAnySubqueryInFromClause(const ASTSelectQuery & query)
    {
        if (query.group_by_with_totals)
            return true;

        /** NOTE You can also check that the table in the subquery is distributed, and that it only looks at one shard.
      * In other cases, totals will be computed on the initiating server of the query, and it is not necessary to read the data to the end.
      */

        if (auto query_table = extractTableExpression(query, 0))
        {
            if (const auto * ast_union = query_table->as<ASTSelectWithUnionQuery>())
            {
                for (const auto & elem : ast_union->list_of_selects->children)
                    if (hasWithTotalsInAnySubqueryInFromClause(elem->as<ASTSelectQuery &>()))
                        return true;
            }
        }

        return false;
    }
}

void InterpreterSelectQuery::executeLimit(Pipeline & pipeline)
{
    auto & query = getSelectQuery();
    /// If there is LIMIT
    if (query.limitLength())
    {
        /** Rare case:
          *  if there is no WITH TOTALS and there is a subquery in FROM, and there is WITH TOTALS on one of the levels,
          *  then when using LIMIT, you should read the data to the end, rather than cancel the query earlier,
          *  because if you cancel the query, we will not get `totals` data from the remote server.
          *
          * Another case:
          *  if there is WITH TOTALS and there is no ORDER BY, then read the data to the end,
          *  otherwise TOTALS is counted according to incomplete data.
          */
        bool always_read_till_end = false;

        if (query.group_by_with_totals && !query.orderBy())
            always_read_till_end = true;

        if (!query.group_by_with_totals && hasWithTotalsInAnySubqueryInFromClause(query))
            always_read_till_end = true;

        SortDescription order_descr;
        if (query.limit_with_ties)
        {
            if (!query.orderBy())
                throw Exception("LIMIT WITH TIES without ORDER BY", ErrorCodes::LOGICAL_ERROR);
            order_descr = getSortDescription(query, *context);
        }

        UInt64 limit_length;
        UInt64 limit_offset;
        std::tie(limit_length, limit_offset) = getLimitLengthAndOffset(query, *context);

        pipeline.transform([&](auto & stream)
        {
            stream = std::make_shared<LimitBlockInputStream>(stream, limit_length, limit_offset, always_read_till_end, false, query.limit_with_ties, order_descr);
        });
    }
}

void InterpreterSelectQuery::executeOffset(Pipeline & /* pipeline */) {}

void InterpreterSelectQuery::executeWithFill(Pipeline & pipeline)
{
    auto & query = getSelectQuery();
    if (query.orderBy())
    {
        SortDescription order_descr = getSortDescription(query, *context);
        SortDescription fill_descr;
        for (auto & desc : order_descr)
        {
            if (desc.with_fill)
                fill_descr.push_back(desc);
        }

        if (fill_descr.empty())
            return;

        pipeline.transform([&](auto & stream)
        {
            stream = std::make_shared<FillingBlockInputStream>(stream, fill_descr);
        });
    }
}

void InterpreterSelectQuery::executeWithFill(QueryPipeline & pipeline)
{
    auto & query = getSelectQuery();
    if (query.orderBy())
    {
        SortDescription order_descr = getSortDescription(query, *context);
        SortDescription fill_descr;
        for (auto & desc : order_descr)
        {
            if (desc.with_fill)
                fill_descr.push_back(desc);
        }

        if (fill_descr.empty())
            return;

        pipeline.addSimpleTransform([&](const Block & header)
        {
            return std::make_shared<FillingTransform>(header, fill_descr);
        });
    }
}


void InterpreterSelectQuery::executeLimit(QueryPipeline & pipeline)
{
    auto & query = getSelectQuery();
    /// If there is LIMIT
    if (query.limitLength())
    {
        /** Rare case:
          *  if there is no WITH TOTALS and there is a subquery in FROM, and there is WITH TOTALS on one of the levels,
          *  then when using LIMIT, you should read the data to the end, rather than cancel the query earlier,
          *  because if you cancel the query, we will not get `totals` data from the remote server.
          *
          * Another case:
          *  if there is WITH TOTALS and there is no ORDER BY, then read the data to the end,
          *  otherwise TOTALS is counted according to incomplete data.
          */
        bool always_read_till_end = false;

        if (query.group_by_with_totals && !query.orderBy())
            always_read_till_end = true;

        if (!query.group_by_with_totals && hasWithTotalsInAnySubqueryInFromClause(query))
            always_read_till_end = true;

        UInt64 limit_length;
        UInt64 limit_offset;
        std::tie(limit_length, limit_offset) = getLimitLengthAndOffset(query, *context);

        SortDescription order_descr;
        if (query.limit_with_ties)
        {
            if (!query.orderBy())
                throw Exception("LIMIT WITH TIES without ORDER BY", ErrorCodes::LOGICAL_ERROR);
            order_descr = getSortDescription(query, *context);
        }

        pipeline.addSimpleTransform([&](const Block & header, QueryPipeline::StreamType stream_type) -> ProcessorPtr
        {
            if (stream_type != QueryPipeline::StreamType::Main)
                return nullptr;

            return std::make_shared<LimitTransform>(
                    header, limit_length, limit_offset, 1, always_read_till_end, query.limit_with_ties, order_descr);
        });
    }
}


void InterpreterSelectQuery::executeOffset(QueryPipeline & pipeline)
{
    auto & query = getSelectQuery();
    /// If there is not a LIMIT but an offset
    if (!query.limitLength() && query.limitOffset())
    {
        UInt64 limit_length;
        UInt64 limit_offset;
        std::tie(limit_length, limit_offset) = getLimitLengthAndOffset(query, *context);

        pipeline.addSimpleTransform([&](const Block & header, QueryPipeline::StreamType stream_type) -> ProcessorPtr
        {
            if (stream_type != QueryPipeline::StreamType::Main)
                return nullptr;
            return std::make_shared<OffsetTransform>(header, limit_offset, 1);
        });
    }
}


void InterpreterSelectQuery::executeExtremes(Pipeline & pipeline)
{
    if (!context->getSettingsRef().extremes)
        return;

    pipeline.transform([&](auto & stream)
    {
        stream->enableExtremes();
    });
}

void InterpreterSelectQuery::executeExtremes(QueryPipeline & pipeline)
{
    if (!context->getSettingsRef().extremes)
        return;

    pipeline.addExtremesTransform();
}


void InterpreterSelectQuery::executeSubqueriesInSetsAndJoins(Pipeline & pipeline, const SubqueriesForSets & subqueries_for_sets)
{
    /// Merge streams to one. Use MergeSorting if data was read in sorted order, Union otherwise.
    if (query_info.input_order_info)
    {
        if (pipeline.stream_with_non_joined_data)
            throw Exception("Using read in order optimization, but has stream with non-joined data in pipeline", ErrorCodes::LOGICAL_ERROR);
        executeMergeSorted(pipeline, query_info.input_order_info->order_key_prefix_descr, 0);
    }
    else
        executeUnion(pipeline, {});

    pipeline.firstStream() = std::make_shared<CreatingSetsBlockInputStream>(
        pipeline.firstStream(), subqueries_for_sets, *context);
}

void InterpreterSelectQuery::executeSubqueriesInSetsAndJoins(QueryPipeline & pipeline, const SubqueriesForSets & subqueries_for_sets)
{
    if (query_info.input_order_info)
        executeMergeSorted(pipeline, query_info.input_order_info->order_key_prefix_descr, 0);

    const Settings & settings = context->getSettingsRef();

    auto creating_sets = std::make_shared<CreatingSetsTransform>(
            pipeline.getHeader(), subqueries_for_sets,
            SizeLimits(settings.max_rows_to_transfer, settings.max_bytes_to_transfer, settings.transfer_overflow_mode),
            *context);

    pipeline.addCreatingSetsTransform(std::move(creating_sets));
}


void InterpreterSelectQuery::unifyStreams(Pipeline & pipeline, Block header)
{
    /// Unify streams in case they have different headers.

    /// TODO: remove previous addition of _dummy column.
    if (header.columns() > 1 && header.has("_dummy"))
        header.erase("_dummy");

    for (auto & stream : pipeline.streams)
    {
        auto stream_header = stream->getHeader();
        auto mode = ConvertingBlockInputStream::MatchColumnsMode::Name;

        if (!blocksHaveEqualStructure(header, stream_header))
            stream = std::make_shared<ConvertingBlockInputStream>(stream, header, mode);
    }
}


void InterpreterSelectQuery::ignoreWithTotals()
{
    getSelectQuery().group_by_with_totals = false;
}


void InterpreterSelectQuery::initSettings()
{
    auto & query = getSelectQuery();
    if (query.settings())
        InterpreterSetQuery(query.settings(), *context).executeForCurrentContext();
}

}<|MERGE_RESOLUTION|>--- conflicted
+++ resolved
@@ -646,7 +646,6 @@
     return order_descr;
 }
 
-<<<<<<< HEAD
 static SortDescription getSortDescriptionFromGroupBy(const ASTSelectQuery & query)
 {
     SortDescription order_descr;
@@ -661,10 +660,7 @@
     return order_descr;
 }
 
-static UInt64 getLimitUIntValue(const ASTPtr & node, const Context & context)
-=======
 static UInt64 getLimitUIntValue(const ASTPtr & node, const Context & context, const std::string & expr)
->>>>>>> fecd84d3
 {
     const auto & [field, type] = evaluateConstantExpression(node, context);
 
@@ -2158,9 +2154,11 @@
             return std::make_shared<PartialSortingTransform>(header, output_order_descr, limit);
         });
 
-        pipeline.addSimpleTransform([&](const Block & header) -> ProcessorPtr
-        {
-            return std::make_shared<FinishSortingTransform>(
+            /// NOTE limits are not applied to the size of temporary sets in FinishSortingTransform
+
+            pipeline.addSimpleTransform([&](const Block & header) -> ProcessorPtr
+            {
+                return std::make_shared<FinishSortingTransform>(
                     header, input_sorting_info->order_key_prefix_descr,
                     output_order_descr, settings.max_block_size, limit);
         });
@@ -2187,47 +2185,7 @@
          *  and then merge them into one sorted stream.
          * At this stage we merge per-thread streams into one.
          */
-<<<<<<< HEAD
         executeOrderOptimized(pipeline, input_sorting_info, limit, output_order_descr);
-=======
-
-        bool need_finish_sorting = (input_sorting_info->order_key_prefix_descr.size() < output_order_descr.size());
-
-        if (pipeline.getNumStreams() > 1)
-        {
-            UInt64 limit_for_merging = (need_finish_sorting ? 0 : limit);
-            auto transform = std::make_shared<MergingSortedTransform>(
-                pipeline.getHeader(),
-                pipeline.getNumStreams(),
-                input_sorting_info->order_key_prefix_descr,
-                settings.max_block_size, limit_for_merging);
-
-            pipeline.addPipe({ std::move(transform) });
-        }
-
-        pipeline.enableQuotaForCurrentStreams();
-
-        if (need_finish_sorting)
-        {
-            pipeline.addSimpleTransform([&](const Block & header, QueryPipeline::StreamType stream_type) -> ProcessorPtr
-            {
-                if (stream_type != QueryPipeline::StreamType::Main)
-                    return nullptr;
-
-                return std::make_shared<PartialSortingTransform>(header, output_order_descr, limit);
-            });
-
-            /// NOTE limits are not applied to the size of temporary sets in FinishSortingTransform
-
-            pipeline.addSimpleTransform([&](const Block & header) -> ProcessorPtr
-            {
-                return std::make_shared<FinishSortingTransform>(
-                    header, input_sorting_info->order_key_prefix_descr,
-                    output_order_descr, settings.max_block_size, limit);
-            });
-        }
-
->>>>>>> fecd84d3
         return;
     }
 
