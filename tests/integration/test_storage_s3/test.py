import gzip
import json
import logging
import os
import io
import random
import threading
import time

import helpers.client
import pytest
from helpers.cluster import ClickHouseCluster, ClickHouseInstance, get_instances_dir
from helpers.network import PartitionManager
from helpers.test_tools import exec_query_with_retry

MINIO_INTERNAL_PORT = 9001

SCRIPT_DIR = os.path.dirname(os.path.realpath(__file__))

CONFIG_PATH = os.path.join(SCRIPT_DIR, './{}/dummy/configs/config.d/defaultS3.xml'.format(get_instances_dir()))


# Creates S3 bucket for tests and allows anonymous read-write access to it.
def prepare_s3_bucket(started_cluster):
    # Allows read-write access for bucket without authorization.
    bucket_read_write_policy = {"Version": "2012-10-17",
                                "Statement": [
                                    {
                                        "Sid": "",
                                        "Effect": "Allow",
                                        "Principal": {"AWS": "*"},
                                        "Action": "s3:GetBucketLocation",
                                        "Resource": "arn:aws:s3:::root"
                                    },
                                    {
                                        "Sid": "",
                                        "Effect": "Allow",
                                        "Principal": {"AWS": "*"},
                                        "Action": "s3:ListBucket",
                                        "Resource": "arn:aws:s3:::root"
                                    },
                                    {
                                        "Sid": "",
                                        "Effect": "Allow",
                                        "Principal": {"AWS": "*"},
                                        "Action": "s3:GetObject",
                                        "Resource": "arn:aws:s3:::root/*"
                                    },
                                    {
                                        "Sid": "",
                                        "Effect": "Allow",
                                        "Principal": {"AWS": "*"},
                                        "Action": "s3:PutObject",
                                        "Resource": "arn:aws:s3:::root/*"
                                    }
                                ]}

    minio_client = started_cluster.minio_client
    minio_client.set_bucket_policy(started_cluster.minio_bucket, json.dumps(bucket_read_write_policy))

    started_cluster.minio_restricted_bucket = "{}-with-auth".format(started_cluster.minio_bucket)
    if minio_client.bucket_exists(started_cluster.minio_restricted_bucket):
        minio_client.remove_bucket(started_cluster.minio_restricted_bucket)

    minio_client.make_bucket(started_cluster.minio_restricted_bucket)


def put_s3_file_content(started_cluster, bucket, filename, data):
    buf = io.BytesIO(data)
    started_cluster.minio_client.put_object(bucket, filename, buf, len(data))


# Returns content of given S3 file as string.
def get_s3_file_content(started_cluster, bucket, filename, decode=True):
    # type: (ClickHouseCluster, str, str, bool) -> str

    data = started_cluster.minio_client.get_object(bucket, filename)
    data_str = b""
    for chunk in data.stream():
        data_str += chunk
    if decode:
        return data_str.decode()
    return data_str


@pytest.fixture(scope="module")
def started_cluster():
    try:
        cluster = ClickHouseCluster(__file__)
        cluster.add_instance("restricted_dummy", main_configs=["configs/config_for_test_remote_host_filter.xml"],
                             with_minio=True)
        cluster.add_instance("dummy", with_minio=True, main_configs=["configs/defaultS3.xml", "configs/named_collections.xml"])
        cluster.add_instance("s3_max_redirects", with_minio=True, main_configs=["configs/defaultS3.xml"],
                             user_configs=["configs/s3_max_redirects.xml"])
        logging.info("Starting cluster...")
        cluster.start()
        logging.info("Cluster started")

        prepare_s3_bucket(cluster)
        logging.info("S3 bucket created")
        run_s3_mocks(cluster)

        yield cluster
    finally:
        cluster.shutdown()


def run_query(instance, query, stdin=None, settings=None):
    # type: (ClickHouseInstance, str, object, dict) -> str

    logging.info("Running query '{}'...".format(query))
    result = instance.query(query, stdin=stdin, settings=settings)
    logging.info("Query finished")

    return result


# Test simple put. Also checks that wrong credentials produce an error with every compression method.
@pytest.mark.parametrize("maybe_auth,positive,compression", [
    pytest.param("", True, 'auto', id="positive"),
    pytest.param("'minio','minio123',", True, 'auto', id="auth_positive"),
    pytest.param("'wrongid','wrongkey',", False, 'auto', id="auto"),
    pytest.param("'wrongid','wrongkey',", False, 'gzip', id="gzip"),
    pytest.param("'wrongid','wrongkey',", False, 'deflate', id="deflate"),
    pytest.param("'wrongid','wrongkey',", False, 'brotli', id="brotli"),
    pytest.param("'wrongid','wrongkey',", False, 'xz', id="xz"),
    pytest.param("'wrongid','wrongkey',", False, 'zstd', id="zstd")
])
def test_put(started_cluster, maybe_auth, positive, compression):
    # type: (ClickHouseCluster) -> None

    bucket = started_cluster.minio_bucket if not maybe_auth else started_cluster.minio_restricted_bucket
    instance = started_cluster.instances["dummy"]  # type: ClickHouseInstance
    table_format = "column1 UInt32, column2 UInt32, column3 UInt32"
    values = "(1, 2, 3), (3, 2, 1), (78, 43, 45)"
    values_csv = "1,2,3\n3,2,1\n78,43,45\n"
    filename = "test.csv"
    put_query = f"""insert into table function s3('http://{started_cluster.minio_ip}:{started_cluster.minio_port}/{bucket}/{filename}',
                    {maybe_auth}'CSV', '{table_format}', {compression}) values {values}"""

    try:
        run_query(instance, put_query)
    except helpers.client.QueryRuntimeException:
        if positive:
            raise
    else:
        assert positive
        assert values_csv == get_s3_file_content(started_cluster, bucket, filename)


def test_partition_by(started_cluster):
    bucket = started_cluster.minio_bucket
    instance = started_cluster.instances["dummy"]  # type: ClickHouseInstance
    table_format = "column1 UInt32, column2 UInt32, column3 UInt32"
    partition_by = "column3"
    values = "(1, 2, 3), (3, 2, 1), (78, 43, 45)"
    filename = "test_{_partition_id}.csv"
    put_query = f"""INSERT INTO TABLE FUNCTION
        s3('http://{started_cluster.minio_host}:{started_cluster.minio_port}/{bucket}/{filename}', 'CSV', '{table_format}')
        PARTITION BY {partition_by} VALUES {values}"""

    run_query(instance, put_query)

    assert "1,2,3\n" == get_s3_file_content(started_cluster, bucket, "test_3.csv")
    assert "3,2,1\n" == get_s3_file_content(started_cluster, bucket, "test_1.csv")
    assert "78,43,45\n" == get_s3_file_content(started_cluster, bucket, "test_45.csv")

    filename = "test2_{_partition_id}.csv"
    instance.query(f"create table p ({table_format}) engine=S3('http://{started_cluster.minio_host}:{started_cluster.minio_port}/{bucket}/{filename}', 'CSV') partition by column3")
    instance.query(f"insert into p values {values}")
    assert "1,2,3\n" == get_s3_file_content(started_cluster, bucket, "test2_3.csv")
    assert "3,2,1\n" == get_s3_file_content(started_cluster, bucket, "test2_1.csv")
    assert "78,43,45\n" == get_s3_file_content(started_cluster, bucket, "test2_45.csv")


def test_partition_by_string_column(started_cluster):
    bucket = started_cluster.minio_bucket
    instance = started_cluster.instances["dummy"]  # type: ClickHouseInstance
    table_format = "col_num UInt32, col_str String"
    partition_by = "col_str"
    values = "(1, 'foo/bar'), (3, 'йцук'), (78, '你好')"
    filename = "test_{_partition_id}.csv"
    put_query = f"""INSERT INTO TABLE FUNCTION
        s3('http://{started_cluster.minio_host}:{started_cluster.minio_port}/{bucket}/{filename}', 'CSV', '{table_format}')
        PARTITION BY {partition_by} VALUES {values}"""

    run_query(instance, put_query)

    assert '1,"foo/bar"\n' == get_s3_file_content(started_cluster, bucket, "test_foo/bar.csv")
    assert '3,"йцук"\n' == get_s3_file_content(started_cluster, bucket, "test_йцук.csv")
    assert '78,"你好"\n' == get_s3_file_content(started_cluster, bucket, "test_你好.csv")


def test_partition_by_const_column(started_cluster):
    bucket = started_cluster.minio_bucket
    instance = started_cluster.instances["dummy"]  # type: ClickHouseInstance
    table_format = "column1 UInt32, column2 UInt32, column3 UInt32"
    values = "(1, 2, 3), (3, 2, 1), (78, 43, 45)"
    partition_by = "'88'"
    values_csv = "1,2,3\n3,2,1\n78,43,45\n"
    filename = "test_{_partition_id}.csv"
    put_query = f"""INSERT INTO TABLE FUNCTION
        s3('http://{started_cluster.minio_host}:{started_cluster.minio_port}/{bucket}/{filename}', 'CSV', '{table_format}')
        PARTITION BY {partition_by} VALUES {values}"""

    run_query(instance, put_query)

    assert values_csv == get_s3_file_content(started_cluster, bucket, "test_88.csv")


@pytest.mark.parametrize("special", [
    "space",
    "plus"
])
def test_get_file_with_special(started_cluster, special):
    symbol = {"space": " ", "plus": "+"}[special]
    urlsafe_symbol = {"space": "%20", "plus": "%2B"}[special]
    auth = "'minio','minio123',"
    bucket = started_cluster.minio_restricted_bucket
    instance = started_cluster.instances["dummy"]
    table_format = "column1 UInt32, column2 UInt32, column3 UInt32"
    values = [[12549, 2463, 19893], [64021, 38652, 66703], [81611, 39650, 83516], [11079, 59507, 61546], [51764, 69952, 6876], [41165, 90293, 29095], [40167, 78432, 48309], [81629, 81327, 11855], [55852, 21643, 98507], [6738, 54643, 41155]]
    values_csv = ('\n'.join((','.join(map(str, row)) for row in values)) + '\n').encode()
    filename = f"get_file_with_{special}_{symbol}two.csv"
    put_s3_file_content(started_cluster, bucket, filename, values_csv)

    get_query = f"SELECT * FROM s3('http://{started_cluster.minio_host}:{started_cluster.minio_port}/{bucket}/get_file_with_{special}_{urlsafe_symbol}two.csv', {auth}'CSV', '{table_format}') FORMAT TSV"
    assert [list(map(int, l.split())) for l in run_query(instance, get_query).splitlines()] == values

    get_query = f"SELECT * FROM s3('http://{started_cluster.minio_host}:{started_cluster.minio_port}/{bucket}/get_file_with_{special}*.csv', {auth}'CSV', '{table_format}') FORMAT TSV"
    assert [list(map(int, l.split())) for l in run_query(instance, get_query).splitlines()] == values

    get_query = f"SELECT * FROM s3('http://{started_cluster.minio_host}:{started_cluster.minio_port}/{bucket}/get_file_with_{special}_{urlsafe_symbol}*.csv', {auth}'CSV', '{table_format}') FORMAT TSV"
    assert [list(map(int, l.split())) for l in run_query(instance, get_query).splitlines()] == values


@pytest.mark.parametrize("special", [
    "space",
    "plus",
    "plus2"
])
def test_get_path_with_special(started_cluster, special):
    symbol = {"space": "%20", "plus": "%2B", "plus2": "%2B"}[special]
    safe_symbol = {"space": "%20", "plus": "+", "plus2": "%2B"}[special]
    auth = "'minio','minio123',"
    table_format = "column1 String"
    instance = started_cluster.instances["dummy"]
    get_query = f"SELECT * FROM s3('http://resolver:8082/get-my-path/{safe_symbol}.csv', {auth}'CSV', '{table_format}') FORMAT TSV"
    assert run_query(instance, get_query).splitlines() == [f"/{symbol}.csv"]


# Test put no data to S3.
@pytest.mark.parametrize("auth", [
    pytest.param("'minio','minio123',", id="minio")
])
def test_empty_put(started_cluster, auth):
    # type: (ClickHouseCluster, str) -> None

    bucket = started_cluster.minio_bucket
    instance = started_cluster.instances["dummy"]  # type: ClickHouseInstance
    table_format = "column1 UInt32, column2 UInt32, column3 UInt32"

    drop_empty_table_query = "DROP TABLE IF EXISTS empty_table"
    create_empty_table_query = """
        CREATE TABLE empty_table (
        {}
        ) ENGINE = Null()
    """.format(table_format)

    run_query(instance, drop_empty_table_query)
    run_query(instance, create_empty_table_query)

    filename = "empty_put_test.csv"
    put_query = "insert into table function s3('http://{}:{}/{}/{}', {}'CSV', '{}') select * from empty_table".format(
        started_cluster.minio_ip, MINIO_INTERNAL_PORT, bucket, filename, auth, table_format)

    run_query(instance, put_query)

    try:
        run_query(instance, "select count(*) from s3('http://{}:{}/{}/{}', {}'CSV', '{}')".format(
            started_cluster.minio_ip, MINIO_INTERNAL_PORT, bucket, filename, auth, table_format))

        assert False, "Query should be failed."
    except helpers.client.QueryRuntimeException as e:
        assert str(e).find("The specified key does not exist") != 0


# Test put values in CSV format.
@pytest.mark.parametrize("maybe_auth,positive", [
    pytest.param("", True, id="positive"),
    pytest.param("'minio','minio123',", True, id="auth_positive"),
    pytest.param("'wrongid','wrongkey',", False, id="negative"),
])
def test_put_csv(started_cluster, maybe_auth, positive):
    # type: (ClickHouseCluster, bool, str) -> None

    bucket = started_cluster.minio_bucket if not maybe_auth else started_cluster.minio_restricted_bucket
    instance = started_cluster.instances["dummy"]  # type: ClickHouseInstance
    table_format = "column1 UInt32, column2 UInt32, column3 UInt32"
    filename = "test.csv"
    put_query = "insert into table function s3('http://{}:{}/{}/{}', {}'CSV', '{}') format CSV".format(
        started_cluster.minio_ip, MINIO_INTERNAL_PORT, bucket, filename, maybe_auth, table_format)
    csv_data = "8,9,16\n11,18,13\n22,14,2\n"

    try:
        run_query(instance, put_query, stdin=csv_data)
    except helpers.client.QueryRuntimeException:
        if positive:
            raise
    else:
        assert positive
        assert csv_data == get_s3_file_content(started_cluster, bucket, filename)


# Test put and get with S3 server redirect.
def test_put_get_with_redirect(started_cluster):
    # type: (ClickHouseCluster) -> None

    bucket = started_cluster.minio_bucket
    instance = started_cluster.instances["dummy"]  # type: ClickHouseInstance
    table_format = "column1 UInt32, column2 UInt32, column3 UInt32"
    values = "(1, 1, 1), (1, 1, 1), (11, 11, 11)"
    values_csv = "1,1,1\n1,1,1\n11,11,11\n"
    filename = "test.csv"
    query = "insert into table function s3('http://{}:{}/{}/{}', 'CSV', '{}') values {}".format(
        started_cluster.minio_redirect_host, started_cluster.minio_redirect_port, bucket, filename, table_format, values)
    run_query(instance, query)

    assert values_csv == get_s3_file_content(started_cluster, bucket, filename)

    query = "select *, column1*column2*column3 from s3('http://{}:{}/{}/{}', 'CSV', '{}')".format(
        started_cluster.minio_redirect_host, started_cluster.minio_redirect_port, bucket, filename, table_format)
    stdout = run_query(instance, query)

    assert list(map(str.split, stdout.splitlines())) == [
        ["1", "1", "1", "1"],
        ["1", "1", "1", "1"],
        ["11", "11", "11", "1331"],
    ]


# Test put with restricted S3 server redirect.
def test_put_with_zero_redirect(started_cluster):
    # type: (ClickHouseCluster) -> None

    bucket = started_cluster.minio_bucket
    instance = started_cluster.instances["s3_max_redirects"]  # type: ClickHouseInstance
    table_format = "column1 UInt32, column2 UInt32, column3 UInt32"
    values = "(1, 1, 1), (1, 1, 1), (11, 11, 11)"
    filename = "test.csv"

    # Should work without redirect
    query = "insert into table function s3('http://{}:{}/{}/{}', 'CSV', '{}') values {}".format(
        started_cluster.minio_ip, MINIO_INTERNAL_PORT, bucket, filename, table_format, values)
    run_query(instance, query)

    # Should not work with redirect
    query = "insert into table function s3('http://{}:{}/{}/{}', 'CSV', '{}') values {}".format(
        started_cluster.minio_redirect_host, started_cluster.minio_redirect_port, bucket, filename, table_format, values)
    exception_raised = False
    try:
        run_query(instance, query)
    except Exception as e:
        assert str(e).find("Too many redirects while trying to access") != -1
        exception_raised = True
    finally:
        assert exception_raised


def test_put_get_with_globs(started_cluster):
    # type: (ClickHouseCluster) -> None
    unique_prefix = random.randint(1,10000)
    bucket = started_cluster.minio_bucket
    instance = started_cluster.instances["dummy"]  # type: ClickHouseInstance
    table_format = "column1 UInt32, column2 UInt32, column3 UInt32"
    max_path = ""
    for i in range(10):
        for j in range(10):
            path = "{}/{}_{}/{}.csv".format(unique_prefix, i, random.choice(['a', 'b', 'c', 'd']), j)
            max_path = max(path, max_path)
            values = "({},{},{})".format(i, j, i + j)
            query = "insert into table function s3('http://{}:{}/{}/{}', 'CSV', '{}') values {}".format(
                started_cluster.minio_ip, MINIO_INTERNAL_PORT, bucket, path, table_format, values)
            run_query(instance, query)

    query = "select sum(column1), sum(column2), sum(column3), min(_file), max(_path) from s3('http://{}:{}/{}/{}/*_{{a,b,c,d}}/%3f.csv', 'CSV', '{}')".format(
        started_cluster.minio_redirect_host, started_cluster.minio_redirect_port, bucket, unique_prefix, table_format)
    assert run_query(instance, query).splitlines() == [
        "450\t450\t900\t0.csv\t{bucket}/{max_path}".format(bucket=bucket, max_path=max_path)]

    minio = started_cluster.minio_client
    for obj in list(minio.list_objects(started_cluster.minio_bucket, prefix='{}/'.format(unique_prefix), recursive=True)):
        minio.remove_object(started_cluster.minio_bucket, obj.object_name)


# Test multipart put.
@pytest.mark.parametrize("maybe_auth,positive", [
    pytest.param("", True, id="positive"),
    pytest.param("'wrongid','wrongkey'", False, id="negative"),
    # ("'minio','minio123',",True), Redirect with credentials not working with nginx.
])
def test_multipart_put(started_cluster, maybe_auth, positive):
    # type: (ClickHouseCluster) -> None

    bucket = started_cluster.minio_bucket if not maybe_auth else started_cluster.minio_restricted_bucket
    instance = started_cluster.instances["dummy"]  # type: ClickHouseInstance
    table_format = "column1 UInt32, column2 UInt32, column3 UInt32"

    # Minimum size of part is 5 Mb for Minio.
    # See: https://github.com/minio/minio/blob/master/docs/minio-limits.md
    min_part_size_bytes = 5 * 1024 * 1024
    csv_size_bytes = int(min_part_size_bytes * 1.5)  # To have 2 parts.

    one_line_length = 6  # 3 digits, 2 commas, 1 line separator.

    # Generate data having size more than one part
    int_data = [[1, 2, 3] for i in range(csv_size_bytes // one_line_length)]
    csv_data = "".join(["{},{},{}\n".format(x, y, z) for x, y, z in int_data])

    assert len(csv_data) > min_part_size_bytes

    filename = "test_multipart.csv"
    put_query = "insert into table function s3('http://{}:{}/{}/{}', {}'CSV', '{}') format CSV".format(
        started_cluster.minio_redirect_host, started_cluster.minio_redirect_port, bucket, filename, maybe_auth, table_format)

    try:
        run_query(instance, put_query, stdin=csv_data, settings={'s3_min_upload_part_size': min_part_size_bytes,
                                                                 's3_max_single_part_upload_size': 0})
    except helpers.client.QueryRuntimeException:
        if positive:
            raise
    else:
        assert positive

        # Use proxy access logs to count number of parts uploaded to Minio.
        proxy_logs = started_cluster.get_container_logs("proxy1")  # type: str
        assert proxy_logs.count("PUT /{}/{}".format(bucket, filename)) >= 2

        assert csv_data == get_s3_file_content(started_cluster, bucket, filename)


def test_remote_host_filter(started_cluster):
    instance = started_cluster.instances["restricted_dummy"]
    format = "column1 UInt32, column2 UInt32, column3 UInt32"

    query = "select *, column1*column2*column3 from s3('http://{}:{}/{}/test.csv', 'CSV', '{}')".format(
        "invalid_host", MINIO_INTERNAL_PORT, started_cluster.minio_bucket, format)
    assert "not allowed in configuration file" in instance.query_and_get_error(query)

    other_values = "(1, 1, 1), (1, 1, 1), (11, 11, 11)"
    query = "insert into table function s3('http://{}:{}/{}/test.csv', 'CSV', '{}') values {}".format(
        "invalid_host", MINIO_INTERNAL_PORT, started_cluster.minio_bucket, format, other_values)
    assert "not allowed in configuration file" in instance.query_and_get_error(query)


@pytest.mark.parametrize("s3_storage_args", [
    pytest.param("''", id="1_argument"),
    pytest.param("'','','','','',''", id="6_arguments"),
])
def test_wrong_s3_syntax(started_cluster, s3_storage_args):
    instance = started_cluster.instances["dummy"]  # type: ClickHouseInstance
    expected_err_msg = "Code: 42"  # NUMBER_OF_ARGUMENTS_DOESNT_MATCH

    query = "create table test_table_s3_syntax (id UInt32) ENGINE = S3({})".format(s3_storage_args)
    assert expected_err_msg in instance.query_and_get_error(query)


# https://en.wikipedia.org/wiki/One_Thousand_and_One_Nights
def test_s3_glob_scheherazade(started_cluster):
    bucket = started_cluster.minio_bucket
    instance = started_cluster.instances["dummy"]  # type: ClickHouseInstance
    table_format = "column1 UInt32, column2 UInt32, column3 UInt32"
    max_path = ""
    values = "(1, 1, 1)"
    nights_per_job = 1001 // 30
    jobs = []
    for night in range(0, 1001, nights_per_job):
        def add_tales(start, end):
            for i in range(start, end):
                path = "night_{}/tale.csv".format(i)
                query = "insert into table function s3('http://{}:{}/{}/{}', 'CSV', '{}') values {}".format(
                    started_cluster.minio_ip, MINIO_INTERNAL_PORT, bucket, path, table_format, values)
                run_query(instance, query)

        jobs.append(threading.Thread(target=add_tales, args=(night, min(night + nights_per_job, 1001))))
        jobs[-1].start()

    for job in jobs:
        job.join()

    query = "select count(), sum(column1), sum(column2), sum(column3) from s3('http://{}:{}/{}/night_*/tale.csv', 'CSV', '{}')".format(
        started_cluster.minio_redirect_host, started_cluster.minio_redirect_port, bucket, table_format)
    assert run_query(instance, query).splitlines() == ["1001\t1001\t1001\t1001"]



def run_s3_mocks(started_cluster):
    logging.info("Starting s3 mocks")
    mocks = (
        ("mock_s3.py", "resolver", "8080"),
        ("unstable_server.py", "resolver", "8081"),
        ("echo.py", "resolver", "8082"),
    )
    for mock_filename, container, port in mocks:
        container_id = started_cluster.get_container_id(container)
        current_dir = os.path.dirname(__file__)
        started_cluster.copy_file_to_container(container_id, os.path.join(current_dir, "s3_mocks", mock_filename), mock_filename)
        started_cluster.exec_in_container(container_id, ["python", mock_filename, port], detach=True)

    # Wait for S3 mocks to start
    for mock_filename, container, port in mocks:
        num_attempts = 100
        for attempt in range(num_attempts):
            ping_response = started_cluster.exec_in_container(started_cluster.get_container_id(container),
                                                              ["curl", "-s", f"http://localhost:{port}/"], nothrow=True)
            if ping_response != 'OK':
                if attempt == num_attempts - 1:
                    assert ping_response == 'OK', 'Expected "OK", but got "{}"'.format(ping_response)
                else:
                    time.sleep(1)
            else:
                logging.debug(f"mock {mock_filename} ({port}) answered {ping_response} on attempt {attempt}")
                break

    logging.info("S3 mocks started")


def replace_config(old, new):
    config = open(CONFIG_PATH, 'r')
    config_lines = config.readlines()
    config.close()
    config_lines = [line.replace(old, new) for line in config_lines]
    config = open(CONFIG_PATH, 'w')
    config.writelines(config_lines)
    config.close()


def test_custom_auth_headers(started_cluster):
    table_format = "column1 UInt32, column2 UInt32, column3 UInt32"
    filename = "test.csv"
    get_query = "select * from s3('http://resolver:8080/{bucket}/{file}', 'CSV', '{table_format}')".format(
        bucket=started_cluster.minio_restricted_bucket,
        file=filename,
        table_format=table_format)

    instance = started_cluster.instances["dummy"]  # type: ClickHouseInstance
    result = run_query(instance, get_query)
    assert result == '1\t2\t3\n'

    instance.query("DROP TABLE IF EXISTS test")
    instance.query(
        "CREATE TABLE test ({table_format}) ENGINE = S3('http://resolver:8080/{bucket}/{file}', 'CSV')".format(
            bucket=started_cluster.minio_restricted_bucket,
            file=filename,
            table_format=table_format
        ))
    assert run_query(instance, "SELECT * FROM test") == '1\t2\t3\n'

    replace_config("<header>Authorization: Bearer TOKEN", "<header>Authorization: Bearer INVALID_TOKEN")
    instance.query("SYSTEM RELOAD CONFIG")
    ret, err = instance.query_and_get_answer_with_error("SELECT * FROM test")
    assert ret == "" and err != ""
    replace_config("<header>Authorization: Bearer INVALID_TOKEN", "<header>Authorization: Bearer TOKEN")
    instance.query("SYSTEM RELOAD CONFIG")
    assert run_query(instance, "SELECT * FROM test") == '1\t2\t3\n'
    instance.query("DROP TABLE test")


def test_custom_auth_headers_exclusion(started_cluster):
    table_format = "column1 UInt32, column2 UInt32, column3 UInt32"
    filename = "test.csv"
    get_query = f"SELECT * FROM s3('http://resolver:8080/{started_cluster.minio_restricted_bucket}/restricteddirectory/{filename}', 'CSV', '{table_format}')"

    instance = started_cluster.instances["dummy"]  # type: ClickHouseInstance
    with pytest.raises(helpers.client.QueryRuntimeException) as ei:
        result = run_query(instance, get_query)
        print(result)

    assert ei.value.returncode == 243
    assert 'Forbidden Error' in ei.value.stderr


def test_infinite_redirect(started_cluster):
    bucket = "redirected"
    table_format = "column1 UInt32, column2 UInt32, column3 UInt32"
    filename = "test.csv"
    get_query = f"select * from s3('http://resolver:{started_cluster.minio_redirect_port}/{bucket}/{filename}', 'CSV', '{table_format}')"
    instance = started_cluster.instances["dummy"]  # type: ClickHouseInstance
    exception_raised = False
    try:
        run_query(instance, get_query)
    except Exception as e:
        assert str(e).find("Too many redirects while trying to access") != -1
        exception_raised = True
    finally:
        assert exception_raised
@pytest.mark.parametrize("extension,method", [
    pytest.param("bin", "gzip", id="bin"),
    pytest.param("gz", "auto", id="gz"),
])
def test_storage_s3_get_gzip(started_cluster, extension, method):
    bucket = started_cluster.minio_bucket
    instance = started_cluster.instances["dummy"]
    filename = f"test_get_gzip.{extension}"
    name = f"test_get_gzip_{extension}"
    data = [
        "Sophia Intrieri,55",
        "Jack Taylor,71",
        "Christopher Silva,66",
        "Clifton Purser,35",
        "Richard Aceuedo,43",
        "Lisa Hensley,31",
        "Alice Wehrley,1",
        "Mary Farmer,47",
        "Samara Ramirez,19",
        "Shirley Lloyd,51",
        "Santos Cowger,0",
        "Richard Mundt,88",
        "Jerry Gonzalez,15",
        "Angela James,10",
        "Norman Ortega,33",
        ""
    ]
    run_query(instance, f"DROP TABLE IF EXISTS {name}")

    buf = io.BytesIO()
    compressed = gzip.GzipFile(fileobj=buf, mode="wb")
    compressed.write(("\n".join(data)).encode())
    compressed.close()
    put_s3_file_content(started_cluster, bucket, filename, buf.getvalue())

    run_query(instance, f"""CREATE TABLE {name} (name String, id UInt32) ENGINE = S3(
                                'http://{started_cluster.minio_ip}:{MINIO_INTERNAL_PORT}/{bucket}/{filename}',
                                'CSV',
                                '{method}')""")

    run_query(instance, f"SELECT sum(id) FROM {name}").splitlines() == ["565"]
    run_query(instance, f"DROP TABLE {name}")


def test_storage_s3_get_unstable(started_cluster):
    bucket = started_cluster.minio_bucket
    instance = started_cluster.instances["dummy"]
    table_format = "column1 Int64, column2 Int64, column3 Int64, column4 Int64"
    get_query = f"SELECT count(), sum(column3), sum(column4) FROM s3('http://resolver:8081/{started_cluster.minio_bucket}/test.csv', 'CSV', '{table_format}') FORMAT CSV"
    result = run_query(instance, get_query)
    assert result.splitlines() == ["500001,500000,0"]


def test_storage_s3_put_uncompressed(started_cluster):
    bucket = started_cluster.minio_bucket
    instance = started_cluster.instances["dummy"]
    filename = "test_put_uncompressed.bin"
    name = "test_put_uncompressed"
    data = [
        "'Gloria Thompson',99",
        "'Matthew Tang',98",
        "'Patsy Anderson',23",
        "'Nancy Badillo',93",
        "'Roy Hunt',5",
        "'Adam Kirk',51",
        "'Joshua Douds',28",
        "'Jolene Ryan',0",
        "'Roxanne Padilla',50",
        "'Howard Roberts',41",
        "'Ricardo Broughton',13",
        "'Roland Speer',83",
        "'Cathy Cohan',58",
        "'Kathie Dawson',100",
        "'Gregg Mcquistion',11",
    ]
    run_query(instance, "CREATE TABLE {} (name String, id UInt32) ENGINE = S3('http://{}:{}/{}/{}', 'CSV')".format(
        name, started_cluster.minio_ip, MINIO_INTERNAL_PORT, bucket, filename))

    run_query(instance, "INSERT INTO {} VALUES ({})".format(name, "),(".join(data)))

    run_query(instance, "SELECT sum(id) FROM {}".format(name)).splitlines() == ["753"]

    uncompressed_content = get_s3_file_content(started_cluster, bucket, filename)
    assert sum([ int(i.split(',')[1]) for i in uncompressed_content.splitlines() ]) == 753


@pytest.mark.parametrize("extension,method", [
    pytest.param("bin", "gzip", id="bin"),
    pytest.param("gz", "auto", id="gz")
])
def test_storage_s3_put_gzip(started_cluster, extension, method):
    bucket = started_cluster.minio_bucket
    instance = started_cluster.instances["dummy"]
    filename = f"test_put_gzip.{extension}"
    name = f"test_put_gzip_{extension}"
    data = [
        "'Joseph Tomlinson',5",
        "'Earnest Essary',44",
        "'Matha Pannell',24",
        "'Michael Shavers',46",
        "'Elias Groce',38",
        "'Pamela Bramlet',50",
        "'Lewis Harrell',49",
        "'Tamara Fyall',58",
        "'George Dixon',38",
        "'Alice Walls',49",
        "'Paula Mais',24",
        "'Myrtle Pelt',93",
        "'Sylvia Naffziger',18",
        "'Amanda Cave',83",
        "'Yolanda Joseph',89"
    ]
    run_query(instance, f"""CREATE TABLE {name} (name String, id UInt32) ENGINE = S3(
                                'http://{started_cluster.minio_ip}:{MINIO_INTERNAL_PORT}/{bucket}/{filename}',
                                'CSV',
                                '{method}')""")

    run_query(instance, f"INSERT INTO {name} VALUES ({'),('.join(data)})")

    run_query(instance, f"SELECT sum(id) FROM {name}").splitlines() == ["708"]

    buf = io.BytesIO(get_s3_file_content(started_cluster, bucket, filename, decode=False))
    f = gzip.GzipFile(fileobj=buf, mode="rb")
    uncompressed_content = f.read().decode()
    assert sum([ int(i.split(',')[1]) for i in uncompressed_content.splitlines() ]) == 708


def test_truncate_table(started_cluster):
    bucket = started_cluster.minio_bucket
    instance = started_cluster.instances["dummy"]  # type: ClickHouseInstance
    name = "truncate"

    instance.query("CREATE TABLE {} (id UInt32) ENGINE = S3('http://{}:{}/{}/{}', 'CSV')".format(
        name, started_cluster.minio_ip, MINIO_INTERNAL_PORT, bucket, name))

    instance.query("INSERT INTO {} SELECT number FROM numbers(10)".format(name))
    result = instance.query("SELECT * FROM {}".format(name))
    assert result == instance.query("SELECT number FROM numbers(10)")
    instance.query("TRUNCATE TABLE {}".format(name))

    minio = started_cluster.minio_client
    timeout = 30
    while timeout > 0:
        if len(list(minio.list_objects(started_cluster.minio_bucket, 'truncate/'))) == 0:
            return
        timeout -= 1
        time.sleep(1)
    assert(len(list(minio.list_objects(started_cluster.minio_bucket, 'truncate/'))) == 0)
    assert instance.query("SELECT * FROM {}".format(name)) == ""


def test_predefined_connection_configuration(started_cluster):
    bucket = started_cluster.minio_bucket
    instance = started_cluster.instances["dummy"]  # type: ClickHouseInstance
    name = "test_table"

    instance.query("drop table if exists {}".format(name))
    instance.query("CREATE TABLE {} (id UInt32) ENGINE = S3(s3_conf1, format='CSV')".format(name))

    instance.query("INSERT INTO {} SELECT number FROM numbers(10)".format(name))
    result = instance.query("SELECT * FROM {}".format(name))
    assert result == instance.query("SELECT number FROM numbers(10)")

    result = instance.query("SELECT * FROM s3(s3_conf1, format='CSV', structure='id UInt32')")
    assert result == instance.query("SELECT number FROM numbers(10)")


result = ""
def test_url_reconnect_in_the_middle(started_cluster):
    bucket = started_cluster.minio_bucket
    instance = started_cluster.instances["dummy"]
    table_format = "id String, data String"
    filename = "test_url_reconnect_{}.tsv".format(random.randint(0, 1000))

    instance.query(f"""insert into table function
                   s3('http://{started_cluster.minio_host}:{started_cluster.minio_port}/{bucket}/{filename}', 'TSV', '{table_format}')
                   select number, randomPrintableASCII(number % 1000) from numbers(1000000)""")

    with PartitionManager() as pm:
        pm_rule_reject = {'probability': 0.02, 'destination': instance.ip_address, 'source_port': started_cluster.minio_port, 'action': 'REJECT --reject-with tcp-reset'}
        pm_rule_drop_all = {'destination': instance.ip_address, 'source_port': started_cluster.minio_port, 'action': 'DROP'}
        pm._add_rule(pm_rule_reject)

        def select():
            global result
            result = instance.query(
                f"""select sum(cityHash64(x)) from (select toUInt64(id) + sleep(0.1) as x from
                url('http://{started_cluster.minio_host}:{started_cluster.minio_port}/{bucket}/{filename}', 'TSV', '{table_format}')
                settings http_max_tries = 10, http_retry_max_backoff_ms=2000, http_send_timeout=1, http_receive_timeout=1)""")
            assert(int(result), 3914219105369203805)

        thread = threading.Thread(target=select)
        thread.start()
        time.sleep(4)
        pm._add_rule(pm_rule_drop_all)

        time.sleep(2)
        pm._delete_rule(pm_rule_drop_all)
        pm._delete_rule(pm_rule_reject)

        thread.join()

        assert(int(result), 3914219105369203805)


def test_seekable_formats(started_cluster):
    bucket = started_cluster.minio_bucket
    instance = started_cluster.instances["dummy"]  # type: ClickHouseInstance

    table_function = f"s3(s3_parquet, structure='a Int32, b String', format='Parquet')"
    instance.query(f"insert into table function {table_function} SELECT number, randomString(100) FROM numbers(5000000)")

    result = instance.query(f"SELECT count() FROM {table_function}")
    assert(int(result) == 5000000)

    table_function = f"s3(s3_orc, structure='a Int32, b String', format='ORC')"
    exec_query_with_retry(instance, f"insert into table function {table_function} SELECT number, randomString(100) FROM numbers(5000000)")

    result = instance.query(f"SELECT count() FROM {table_function}")
    assert(int(result) == 5000000)

    instance.query("SYSTEM FLUSH LOGS")
    result = instance.query(f"SELECT formatReadableSize(memory_usage) FROM system.query_log WHERE startsWith(query, 'SELECT count() FROM s3') AND memory_usage > 0 ORDER BY event_time desc")
    print(result[:3])
    assert(int(result[:3]) < 200)


def test_seekable_formats_url(started_cluster):
    bucket = started_cluster.minio_bucket
    instance = started_cluster.instances["dummy"]

    table_function = f"s3(s3_parquet, structure='a Int32, b String', format='Parquet')"
    instance.query(f"insert into table function {table_function} select number, randomString(100) from numbers(5000000)")

    table_function = f"url('http://{started_cluster.minio_host}:{started_cluster.minio_port}/{bucket}/test_parquet', 'Parquet', 'a Int32, b String')"
    result = instance.query(f"SELECT count() FROM {table_function}")
    assert(int(result) == 5000000)

    table_function = f"s3(s3_orc, structure='a Int32, b String', format='ORC')"
    exec_query_with_retry(instance, f"insert into table function {table_function} select number, randomString(100) from numbers(5000000)")

    table_function = f"url('http://{started_cluster.minio_host}:{started_cluster.minio_port}/{bucket}/test_orc', 'ORC', 'a Int32, b String')"
    result = instance.query(f"SELECT count() FROM {table_function}")
    assert(int(result) == 5000000)

    instance.query("SYSTEM FLUSH LOGS")
    result = instance.query(f"SELECT formatReadableSize(memory_usage) FROM system.query_log WHERE startsWith(query, 'SELECT count() FROM url') AND memory_usage > 0 ORDER BY event_time desc")
    print(result[:3])
    assert(int(result[:3]) < 200)


def test_empty_file(started_cluster):
    bucket = started_cluster.minio_bucket
    instance = started_cluster.instances["dummy"]

    name = "empty"
    url = f'http://{started_cluster.minio_ip}:{MINIO_INTERNAL_PORT}/{bucket}/{name}'

    minio = started_cluster.minio_client
    minio.put_object(bucket, name, io.BytesIO(b""), 0)

    table_function = f"s3('{url}', 'CSV', 'id Int32')"
    result = instance.query(f"SELECT count() FROM {table_function}")
<<<<<<< HEAD
    assert(int(result) == 0)
=======
    assert(int(result) == 0)


def test_insert_with_path_with_globs(started_cluster):
    instance = started_cluster.instances["dummy"]

    table_function_3 = f"s3('http://minio1:9001/root/test_parquet*', 'minio', 'minio123', 'Parquet', 'a Int32, b String')"
    instance.query_and_get_error(f"insert into table function {table_function_3} SELECT number, randomString(100) FROM numbers(500)")
>>>>>>> f5a7e58c
<|MERGE_RESOLUTION|>--- conflicted
+++ resolved
@@ -857,15 +857,11 @@
 
     table_function = f"s3('{url}', 'CSV', 'id Int32')"
     result = instance.query(f"SELECT count() FROM {table_function}")
-<<<<<<< HEAD
     assert(int(result) == 0)
-=======
-    assert(int(result) == 0)
 
 
 def test_insert_with_path_with_globs(started_cluster):
     instance = started_cluster.instances["dummy"]
 
     table_function_3 = f"s3('http://minio1:9001/root/test_parquet*', 'minio', 'minio123', 'Parquet', 'a Int32, b String')"
-    instance.query_and_get_error(f"insert into table function {table_function_3} SELECT number, randomString(100) FROM numbers(500)")
->>>>>>> f5a7e58c
+    instance.query_and_get_error(f"insert into table function {table_function_3} SELECT number, randomString(100) FROM numbers(500)")