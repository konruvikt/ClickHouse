--- conflicted
+++ resolved
@@ -218,9 +218,10 @@
         self.minio_dir = os.path.join(self.instances_dir, "minio")
         self.minio_certs_dir = None # source for certificates 
         self.minio_host = "minio1"
+        self.minio_ip = None
         self.minio_bucket = "root"
         self.minio_bucket_2 = "root2"
-        self.minio_port = get_open_port()
+        self.minio_port = 9001
         self.minio_client = None  # type: Minio
         self.minio_redirect_host = "proxy1"
         self.minio_redirect_port = 8080
@@ -490,8 +491,7 @@
         self.with_minio = True        
         cert_d = p.join(self.minio_dir, "certs")
         env_variables['MINIO_CERTS_DIR'] = cert_d
-        env_variables['MINIO_EXTERNAL_PORT'] = str(self.minio_port)
-        env_variables['MINIO_INTERNAL_PORT'] = "9001"
+        env_variables['MINIO_PORT'] = str(self.minio_port)
         env_variables['SSL_CERT_FILE'] = p.join(self.base_dir, cert_d, 'public.crt')
 
         self.base_cmd.extend(['--file', p.join(docker_compose_yml_dir, 'docker_compose_minio.yml')])
@@ -941,8 +941,10 @@
                 time.sleep(1)
 
     def wait_minio_to_start(self, timeout=180, secure=False):
+        self.minio_ip = self.get_instance_ip(self.minio_host)
+
         os.environ['SSL_CERT_FILE'] = p.join(self.base_dir, self.minio_dir, 'certs', 'public.crt')
-        minio_client = Minio('localhost:{}'.format(self.minio_port),
+        minio_client = Minio(f'{self.minio_ip}:{self.minio_port}',
                              access_key='minio',
                              secret_key='minio123',
                              secure=secure)
@@ -1007,8 +1009,6 @@
         if self.is_up:
             return
 
-<<<<<<< HEAD
-
         # Just in case kill unstopped containers from previous launch
         try:
             logging.debug("Trying to kill unstopped containers...")
@@ -1030,9 +1030,11 @@
         # except:
         #     pass
 
-=======
->>>>>>> c0ed1512
         try:
+            # clickhouse_pull_cmd = self.base_cmd + ['pull']
+            # print(f"Pulling images for {self.base_cmd}")
+            # retry_exception(10, 5, subprocess_check_call, Exception, clickhouse_pull_cmd)
+
             if destroy_dirs and p.exists(self.instances_dir):
                 logging.debug(("Removing instances dir %s", self.instances_dir))
                 shutil.rmtree(self.instances_dir)
@@ -1041,26 +1043,7 @@
                 logging.debug(('Setup directory for instance: {} destroy_dirs: {}'.format(instance.name, destroy_dirs)))
                 instance.create_dir(destroy_dir=destroy_dirs)
 
-<<<<<<< HEAD
             self.docker_client = docker.DockerClient(base_url='unix:///var/run/docker.sock', version=self.docker_api_version, timeout=180)
-=======
-            # In case of multiple cluster we should not stop compose services.
-            if destroy_dirs:
-                # Just in case kill unstopped containers from previous launch
-                try:
-                    print("Trying to kill unstopped containers...")
-                    subprocess_call(['docker-compose', 'kill'])
-                    subprocess_call(self.base_cmd + ['down', '--volumes', '--remove-orphans'])
-                    print("Unstopped containers killed")
-                except:
-                    pass
-
-            clickhouse_pull_cmd = self.base_cmd + ['pull']
-            print(f"Pulling images for {self.base_cmd}")
-            retry_exception(10, 5, subprocess_check_call, Exception, clickhouse_pull_cmd)
-
-            self.docker_client = docker.from_env(version=self.docker_api_version)
->>>>>>> c0ed1512
 
             common_opts = ['up', '-d']
 
@@ -1174,13 +1157,8 @@
                 self.wait_mongo_to_start(30)
 
             if self.with_redis and self.base_redis_cmd:
-<<<<<<< HEAD
                 logging.debug('Setup Redis')
                 subprocess_check_call(self.base_redis_cmd + common_opts)
-=======
-                print('Setup Redis')
-                subprocess_check_call(self.base_redis_cmd + ['up', '-d'])
->>>>>>> c0ed1512
                 time.sleep(10)
 
             if self.with_minio and self.base_minio_cmd:
