--- conflicted
+++ resolved
@@ -182,16 +182,17 @@
 }
 
 StorageFile::StorageFile(CommonArguments args)
-<<<<<<< HEAD
-    : IStorage(args.table_id)
+    : IStorage(args.table_id,
+               ColumnsDescription({
+                                      {"_path", std::make_shared<DataTypeString>()},
+                                      {"_file", std::make_shared<DataTypeString>()}
+                                  },
+                                  true    /// all_virtuals
+                                 )
+              )
     , format_name(args.format_name)
     , compression_method(args.compression_method)
     , base_path(args.context.getPath())
-=======
-    : IStorage(ColumnsDescription({{"_path", std::make_shared<DataTypeString>()}, {"_file", std::make_shared<DataTypeString>()}}, true))
-    , table_name(args.table_name), database_name(args.database_name), format_name(args.format_name)
-    , compression_method(args.compression_method), base_path(args.context.getPath())
->>>>>>> 483a9112
 {
     if (args.format_name != "Distributed")
         setColumns(args.columns);
