#include <Storages/StorageFile.h>
#include <Storages/StorageFactory.h>

#include <Interpreters/Context.h>
#include <Interpreters/evaluateConstantExpression.h>

#include <Parsers/ASTCreateQuery.h>
#include <Parsers/ASTIdentifier_fwd.h>
#include <Parsers/ASTInsertQuery.h>
#include <Parsers/ASTLiteral.h>

#include <IO/ReadBufferFromFile.h>
#include <IO/ReadBufferFromFileDescriptor.h>
#include <IO/ReadHelpers.h>
#include <IO/WriteBufferFromFile.h>
#include <IO/WriteHelpers.h>

#include <DataTypes/DataTypeString.h>
#include <Formats/FormatFactory.h>
#include <Formats/ReadSchemaUtils.h>
#include <Processors/Sinks/SinkToStorage.h>
#include <Processors/Transforms/AddingDefaultsTransform.h>

#include <Common/escapeForFileName.h>
#include <Common/typeid_cast.h>
#include <Common/parseGlobs.h>
#include <Common/filesystemHelpers.h>
#include <Storages/ColumnsDescription.h>
#include <Storages/StorageInMemoryMetadata.h>
#include <Storages/PartitionedSink.h>

#include <sys/stat.h>
#include <fcntl.h>
#include <unistd.h>

#include <re2/re2.h>
#include <filesystem>
#include <Storages/Distributed/DirectoryMonitor.h>
#include <Processors/Sources/SourceWithProgress.h>
#include <Processors/Formats/IOutputFormat.h>
#include <Processors/Formats/IInputFormat.h>
#include <Processors/Formats/ISchemaReader.h>
#include <Processors/Sources/NullSource.h>
#include <QueryPipeline/Pipe.h>
#include <Processors/Executors/PullingPipelineExecutor.h>


namespace fs = std::filesystem;

namespace DB
{

namespace ErrorCodes
{
    extern const int BAD_ARGUMENTS;
    extern const int NOT_IMPLEMENTED;
    extern const int CANNOT_FSTAT;
    extern const int CANNOT_TRUNCATE_FILE;
    extern const int DATABASE_ACCESS_DENIED;
    extern const int NUMBER_OF_ARGUMENTS_DOESNT_MATCH;
    extern const int UNKNOWN_IDENTIFIER;
    extern const int INCORRECT_FILE_NAME;
    extern const int FILE_DOESNT_EXIST;
    extern const int TIMEOUT_EXCEEDED;
    extern const int INCOMPATIBLE_COLUMNS;
    extern const int CANNOT_STAT;
    extern const int LOGICAL_ERROR;
    extern const int CANNOT_APPEND_TO_FILE;
    extern const int CANNOT_EXTRACT_TABLE_STRUCTURE;
}

namespace
{

/* Recursive directory listing with matched paths as a result.
 * Have the same method in StorageHDFS.
 */
std::vector<std::string> listFilesWithRegexpMatching(const std::string & path_for_ls, const std::string & for_match, size_t & total_bytes_to_read)
{
    const size_t first_glob = for_match.find_first_of("*?{");

    const size_t end_of_path_without_globs = for_match.substr(0, first_glob).rfind('/');
    const std::string suffix_with_globs = for_match.substr(end_of_path_without_globs);   /// begin with '/'

    const size_t next_slash = suffix_with_globs.find('/', 1);
    auto regexp = makeRegexpPatternFromGlobs(suffix_with_globs.substr(0, next_slash));
    re2::RE2 matcher(regexp);

    std::vector<std::string> result;
    const std::string prefix_without_globs = path_for_ls + for_match.substr(1, end_of_path_without_globs);
    if (!fs::exists(prefix_without_globs))
        return result;

    const fs::directory_iterator end;
    for (fs::directory_iterator it(prefix_without_globs); it != end; ++it)
    {
        const std::string full_path = it->path().string();
        const size_t last_slash = full_path.rfind('/');
        const String file_name = full_path.substr(last_slash);
        const bool looking_for_directory = next_slash != std::string::npos;
        /// Condition is_directory means what kind of path is it in current iteration of ls
        if (!fs::is_directory(it->path()) && !looking_for_directory)
        {
            if (re2::RE2::FullMatch(file_name, matcher))
            {
                total_bytes_to_read += fs::file_size(it->path());
                result.push_back(it->path().string());
            }
        }
        else if (fs::is_directory(it->path()) && looking_for_directory)
        {
            if (re2::RE2::FullMatch(file_name, matcher))
            {
                /// Recursion depth is limited by pattern. '*' works only for depth = 1, for depth = 2 pattern path is '*/*'. So we do not need additional check.
                Strings result_part = listFilesWithRegexpMatching(fs::path(full_path) / "", suffix_with_globs.substr(next_slash), total_bytes_to_read);
                std::move(result_part.begin(), result_part.end(), std::back_inserter(result));
            }
        }
    }
    return result;
}

std::string getTablePath(const std::string & table_dir_path, const std::string & format_name)
{
    return table_dir_path + "/data." + escapeForFileName(format_name);
}

/// Both db_dir_path and table_path must be converted to absolute paths (in particular, path cannot contain '..').
void checkCreationIsAllowed(ContextPtr context_global, const std::string & db_dir_path, const std::string & table_path)
{
    if (context_global->getApplicationType() != Context::ApplicationType::SERVER)
        return;

    /// "/dev/null" is allowed for perf testing
    if (!fileOrSymlinkPathStartsWith(table_path, db_dir_path) && table_path != "/dev/null")
        throw Exception(ErrorCodes::DATABASE_ACCESS_DENIED, "File `{}` is not inside `{}`", table_path, db_dir_path);

    if (fs::exists(table_path) && fs::is_directory(table_path))
        throw Exception("File must not be a directory", ErrorCodes::INCORRECT_FILE_NAME);
}

std::unique_ptr<ReadBuffer> createReadBuffer(
    const String & current_path,
    bool use_table_fd,
    const String & storage_name,
    int table_fd,
    const String & compression_method,
    ContextPtr context)
{
    std::unique_ptr<ReadBuffer> nested_buffer;
    CompressionMethod method;

    struct stat file_stat{};

    if (use_table_fd)
    {
        /// Check if file descriptor allows random reads (and reading it twice).
        if (0 != fstat(table_fd, &file_stat))
            throwFromErrno("Cannot stat table file descriptor, inside " + storage_name, ErrorCodes::CANNOT_STAT);

        if (S_ISREG(file_stat.st_mode))
            nested_buffer = std::make_unique<ReadBufferFromFileDescriptorPRead>(table_fd);
        else
            nested_buffer = std::make_unique<ReadBufferFromFileDescriptor>(table_fd);

        method = chooseCompressionMethod("", compression_method);
    }
    else
    {
        /// Check if file descriptor allows random reads (and reading it twice).
        if (0 != stat(current_path.c_str(), &file_stat))
            throwFromErrno("Cannot stat file " + current_path, ErrorCodes::CANNOT_STAT);

        if (S_ISREG(file_stat.st_mode))
            nested_buffer = std::make_unique<ReadBufferFromFilePRead>(current_path, context->getSettingsRef().max_read_buffer_size);
        else
            nested_buffer = std::make_unique<ReadBufferFromFile>(current_path, context->getSettingsRef().max_read_buffer_size);

        method = chooseCompressionMethod(current_path, compression_method);
    }

    /// For clickhouse-local add progress callback to display progress bar.
    if (context->getApplicationType() == Context::ApplicationType::LOCAL)
    {
        auto & in = static_cast<ReadBufferFromFileDescriptor &>(*nested_buffer);
        in.setProgressCallback(context);
    }

    return wrapReadBufferWithCompressionMethod(std::move(nested_buffer), method);
}

}

Strings StorageFile::getPathsList(const String & table_path, const String & user_files_path, ContextPtr context, size_t & total_bytes_to_read)
{
    fs::path user_files_absolute_path = fs::weakly_canonical(user_files_path);
    fs::path fs_table_path(table_path);
    if (fs_table_path.is_relative())
        fs_table_path = user_files_absolute_path / fs_table_path;

    Strings paths;
    /// Do not use fs::canonical or fs::weakly_canonical.
    /// Otherwise it will not allow to work with symlinks in `user_files_path` directory.
    String path = fs::absolute(fs_table_path).lexically_normal(); /// Normalize path.
    if (path.find_first_of("*?{") == std::string::npos)
    {
        std::error_code error;
        if (fs::exists(path))
            total_bytes_to_read += fs::file_size(path, error);
        paths.push_back(path);
    }
    else
        paths = listFilesWithRegexpMatching("/", path, total_bytes_to_read);

    for (const auto & cur_path : paths)
        checkCreationIsAllowed(context, user_files_absolute_path, cur_path);

    return paths;
}

ColumnsDescription StorageFile::getTableStructureFromFileDescriptor(ContextPtr context)
{
    /// If we want to read schema from file descriptor we should create
    /// a read buffer from fd, create a checkpoint, read some data required
    /// for schema inference, rollback to checkpoint and then use the created
    /// peekable read buffer on the first read from storage. It's needed because
    /// in case of file descriptor we have a stream of data and we cannot
    /// start reading data from the beginning after reading some data for
    /// schema inference.
    auto read_buffer_creator = [&]()
    {
        /// We will use PeekableReadBuffer to create a checkpoint, so we need a place
        /// where we can store the original read buffer.
        read_buffer_from_fd = createReadBuffer("", true, getName(), table_fd, compression_method, context);
        auto read_buf = std::make_unique<PeekableReadBuffer>(*read_buffer_from_fd);
        read_buf->setCheckpoint();
        return read_buf;
    };

    auto columns = readSchemaFromFormat(format_name, format_settings, read_buffer_creator, context, peekable_read_buffer_from_fd);
    if (peekable_read_buffer_from_fd)
    {
        /// If we have created read buffer in readSchemaFromFormat we should rollback to checkpoint.
        assert_cast<PeekableReadBuffer *>(peekable_read_buffer_from_fd.get())->rollbackToCheckpoint();
        has_peekable_read_buffer_from_fd = true;
    }
    return columns;
}

ColumnsDescription StorageFile::getTableStructureFromFile(
    const String & format,
    const std::vector<String> & paths,
    const String & compression_method,
    const std::optional<FormatSettings> & format_settings,
    ContextPtr context)
{
    if (format == "Distributed")
    {
        if (paths.empty())
            throw Exception(
                "Cannot get table structure from file, because no files match specified name", ErrorCodes::INCORRECT_FILE_NAME);

        auto source = StorageDistributedDirectoryMonitor::createSourceFromFile(paths[0]);
        return ColumnsDescription(source->getOutputs().front().getHeader().getNamesAndTypesList());
    }

    auto read_buffer_creator = [&]()
    {
        String path;
        auto it = std::find_if(paths.begin(), paths.end(), [](const String & p){ return std::filesystem::exists(p); });
        if (it == paths.end())
            throw Exception(
                ErrorCodes::CANNOT_EXTRACT_TABLE_STRUCTURE,
                "Cannot extract table structure from {} format file, because there are no files with provided path. You must specify "
                "table structure manually",
                format);

        path = *it;
        return createReadBuffer(path, false, "File", -1, compression_method, context);
    };

    return readSchemaFromFormat(format, format_settings, read_buffer_creator, context);
}

bool StorageFile::isColumnOriented() const
{
    return format_name != "Distributed" && FormatFactory::instance().checkIfFormatIsColumnOriented(format_name);
}

StorageFile::StorageFile(int table_fd_, CommonArguments args)
    : StorageFile(args)
{
    struct stat buf;
    int res = fstat(table_fd_, &buf);
    if (-1 == res)
        throwFromErrno("Cannot execute fstat", res, ErrorCodes::CANNOT_FSTAT);
    total_bytes_to_read = buf.st_size;

    if (args.getContext()->getApplicationType() == Context::ApplicationType::SERVER)
        throw Exception("Using file descriptor as source of storage isn't allowed for server daemons", ErrorCodes::DATABASE_ACCESS_DENIED);
    if (args.format_name == "Distributed")
        throw Exception("Distributed format is allowed only with explicit file path", ErrorCodes::INCORRECT_FILE_NAME);

    is_db_table = false;
    use_table_fd = true;
    table_fd = table_fd_;
    setStorageMetadata(args);
}

StorageFile::StorageFile(const std::string & table_path_, const std::string & user_files_path, CommonArguments args)
    : StorageFile(args)
{
    is_db_table = false;
    paths = getPathsList(table_path_, user_files_path, args.getContext(), total_bytes_to_read);
    is_path_with_globs = paths.size() > 1;
    path_for_partitioned_write = table_path_;
    setStorageMetadata(args);
}

StorageFile::StorageFile(const std::string & relative_table_dir_path, CommonArguments args)
    : StorageFile(args)
{
    if (relative_table_dir_path.empty())
        throw Exception("Storage " + getName() + " requires data path", ErrorCodes::INCORRECT_FILE_NAME);
    if (args.format_name == "Distributed")
        throw Exception("Distributed format is allowed only with explicit file path", ErrorCodes::INCORRECT_FILE_NAME);

    String table_dir_path = fs::path(base_path) / relative_table_dir_path / "";
    fs::create_directories(table_dir_path);
    paths = {getTablePath(table_dir_path, format_name)};
    if (fs::exists(paths[0]))
        total_bytes_to_read = fs::file_size(paths[0]);

    setStorageMetadata(args);
}

StorageFile::StorageFile(CommonArguments args)
    : IStorage(args.table_id)
    , format_name(args.format_name)
    , format_settings(args.format_settings)
    , compression_method(args.compression_method)
    , base_path(args.getContext()->getPath())
{
}

void StorageFile::setStorageMetadata(CommonArguments args)
{
    StorageInMemoryMetadata storage_metadata;

    if (args.format_name == "Distributed" || args.columns.empty())
    {
        ColumnsDescription columns;
        if (use_table_fd)
            columns = getTableStructureFromFileDescriptor(args.getContext());
        else
        {
            columns = getTableStructureFromFile(format_name, paths, compression_method, format_settings, args.getContext());
            if (!args.columns.empty() && args.columns != columns)
                throw Exception("Table structure and file structure are different", ErrorCodes::INCOMPATIBLE_COLUMNS);
        }
        storage_metadata.setColumns(columns);
    }
    else
        storage_metadata.setColumns(args.columns);

    storage_metadata.setConstraints(args.constraints);
    storage_metadata.setComment(args.comment);
    setInMemoryMetadata(storage_metadata);
}


static std::chrono::seconds getLockTimeout(ContextPtr context)
{
    const Settings & settings = context->getSettingsRef();
    Int64 lock_timeout = settings.lock_acquire_timeout.totalSeconds();
    if (settings.max_execution_time.totalSeconds() != 0 && settings.max_execution_time.totalSeconds() < lock_timeout)
        lock_timeout = settings.max_execution_time.totalSeconds();
    return std::chrono::seconds{lock_timeout};
}

using StorageFilePtr = std::shared_ptr<StorageFile>;


class StorageFileSource : public SourceWithProgress
{
public:
    struct FilesInfo
    {
        std::vector<std::string> files;

        std::atomic<size_t> next_file_to_read = 0;

        bool need_path_column = false;
        bool need_file_column = false;
    };

    using FilesInfoPtr = std::shared_ptr<FilesInfo>;

    static Block getHeader(const StorageMetadataPtr & metadata_snapshot, bool need_path_column, bool need_file_column)
    {
        auto header = metadata_snapshot->getSampleBlock();

        /// Note: AddingDefaultsBlockInputStream doesn't change header.

        if (need_path_column)
            header.insert({DataTypeString().createColumn(), std::make_shared<DataTypeString>(), "_path"});
        if (need_file_column)
            header.insert({DataTypeString().createColumn(), std::make_shared<DataTypeString>(), "_file"});

        return header;
    }

    static Block getBlockForSource(
        const StorageFilePtr & storage,
        const StorageSnapshotPtr & storage_snapshot,
        const ColumnsDescription & columns_description,
        const FilesInfoPtr & files_info)
    {
        if (storage->isColumnOriented())
            return storage_snapshot->getSampleBlockForColumns(columns_description.getNamesOfPhysical());
        else
            return getHeader(storage_snapshot->metadata, files_info->need_path_column, files_info->need_file_column);
    }

    StorageFileSource(
        std::shared_ptr<StorageFile> storage_,
        const StorageSnapshotPtr & storage_snapshot_,
        ContextPtr context_,
        UInt64 max_block_size_,
        FilesInfoPtr files_info_,
        ColumnsDescription columns_description_,
        std::unique_ptr<ReadBuffer> read_buf_)
        : SourceWithProgress(getBlockForSource(storage_, storage_snapshot_, columns_description_, files_info_))
        , storage(std::move(storage_))
        , storage_snapshot(storage_snapshot_)
        , files_info(std::move(files_info_))
        , read_buf(std::move(read_buf_))
        , columns_description(std::move(columns_description_))
        , context(context_)
        , max_block_size(max_block_size_)
    {
        if (!storage->use_table_fd)
        {
            shared_lock = std::shared_lock(storage->rwlock, getLockTimeout(context));
            if (!shared_lock)
                throw Exception("Lock timeout exceeded", ErrorCodes::TIMEOUT_EXCEEDED);
        }
    }

    String getName() const override
    {
        return storage->getName();
    }

    Chunk generate() override
    {
        while (!finished_generate)
        {
            /// Open file lazily on first read. This is needed to avoid too many open files from different streams.
            if (!reader)
            {
                if (!storage->use_table_fd)
                {
                    auto current_file = files_info->next_file_to_read.fetch_add(1);
                    if (current_file >= files_info->files.size())
                        return {};

                    current_path = files_info->files[current_file];

                    /// Special case for distributed format. Defaults are not needed here.
                    if (storage->format_name == "Distributed")
                    {
                        pipeline = std::make_unique<QueryPipeline>(StorageDistributedDirectoryMonitor::createSourceFromFile(current_path));
                        reader = std::make_unique<PullingPipelineExecutor>(*pipeline);
                        continue;
                    }
                }

                if (!read_buf)
                    read_buf = createReadBuffer(current_path, storage->use_table_fd, storage->getName(), storage->table_fd, storage->compression_method, context);

                auto get_block_for_format = [&]() -> Block
                {
                    if (storage->isColumnOriented())
                        return storage_snapshot->getSampleBlockForColumns(columns_description.getNamesOfPhysical());
                    return storage_snapshot->metadata->getSampleBlock();
                };

                auto format = context->getInputFormat(
                    storage->format_name, *read_buf, get_block_for_format(), max_block_size, storage->format_settings);

                QueryPipelineBuilder builder;
                builder.init(Pipe(format));

                if (columns_description.hasDefaults())
                {
                    builder.addSimpleTransform([&](const Block & header)
                    {
                        return std::make_shared<AddingDefaultsTransform>(header, columns_description, *format, context);
                    });
                }

                pipeline = std::make_unique<QueryPipeline>(QueryPipelineBuilder::getPipeline(std::move(builder)));

                reader = std::make_unique<PullingPipelineExecutor>(*pipeline);
            }

            Chunk chunk;
            if (reader->pull(chunk))
            {
                //Columns columns = res.getColumns();
                UInt64 num_rows = chunk.getNumRows();

                /// Enrich with virtual columns.
                if (files_info->need_path_column)
                {
                    auto column = DataTypeString().createColumnConst(num_rows, current_path);
                    chunk.addColumn(column->convertToFullColumnIfConst());
                }

                if (files_info->need_file_column)
                {
                    size_t last_slash_pos = current_path.find_last_of('/');
                    auto file_name = current_path.substr(last_slash_pos + 1);

                    auto column = DataTypeString().createColumnConst(num_rows, std::move(file_name));
                    chunk.addColumn(column->convertToFullColumnIfConst());
                }

                return chunk;
            }

            /// Read only once for file descriptor.
            if (storage->use_table_fd)
                finished_generate = true;

            /// Close file prematurely if stream was ended.
            reader.reset();
            pipeline.reset();
            read_buf.reset();
        }

        return {};
    }


private:
    std::shared_ptr<StorageFile> storage;
    StorageSnapshotPtr storage_snapshot;
    FilesInfoPtr files_info;
    String current_path;
    Block sample_block;
    std::unique_ptr<ReadBuffer> read_buf;
    std::unique_ptr<QueryPipeline> pipeline;
    std::unique_ptr<PullingPipelineExecutor> reader;

    ColumnsDescription columns_description;

    ContextPtr context;    /// TODO Untangle potential issues with context lifetime.
    UInt64 max_block_size;

    bool finished_generate = false;

    std::shared_lock<std::shared_timed_mutex> shared_lock;
};


Pipe StorageFile::read(
    const Names & column_names,
    const StorageSnapshotPtr & storage_snapshot,
    SelectQueryInfo & /*query_info*/,
    ContextPtr context,
    QueryProcessingStage::Enum /*processed_stage*/,
    size_t max_block_size,
    unsigned num_streams)
{
    if (use_table_fd)   /// need to call ctr BlockInputStream
        paths = {""};   /// when use fd, paths are empty
    else
    {
        if (paths.size() == 1 && !fs::exists(paths[0]))
        {
            if (context->getSettingsRef().engine_file_empty_if_not_exists)
                return Pipe(std::make_shared<NullSource>(storage_snapshot->getSampleBlockForColumns(column_names)));
            else
                throw Exception("File " + paths[0] + " doesn't exist", ErrorCodes::FILE_DOESNT_EXIST);
        }
    }

    auto files_info = std::make_shared<StorageFileSource::FilesInfo>();
    files_info->files = paths;

    for (const auto & column : column_names)
    {
        if (column == "_path")
            files_info->need_path_column = true;
        if (column == "_file")
            files_info->need_file_column = true;
    }

    auto this_ptr = std::static_pointer_cast<StorageFile>(shared_from_this());

    if (num_streams > paths.size())
        num_streams = paths.size();

    Pipes pipes;
    pipes.reserve(num_streams);

    /// Set total number of bytes to process. For progress bar.
    auto progress_callback = context->getFileProgressCallback();
    if (context->getApplicationType() == Context::ApplicationType::LOCAL && progress_callback)
        progress_callback(FileProgress(0, total_bytes_to_read));

    for (size_t i = 0; i < num_streams; ++i)
    {
        const auto get_columns_for_format = [&]() -> ColumnsDescription
        {
            if (isColumnOriented())
                return ColumnsDescription{
                    storage_snapshot->getSampleBlockForColumns(column_names).getNamesAndTypesList()};
            else
                return storage_snapshot->metadata->getColumns();
        };

        /// In case of reading from fd we have to check whether we have already created
        /// the read buffer from it in Storage constructor (for schema inference) or not.
        /// If yes, then we should use it in StorageFileSource. Atomic bool flag is needed
        /// to prevent data race in case of parallel reads.
        std::unique_ptr<ReadBuffer> read_buffer;
        if (has_peekable_read_buffer_from_fd.exchange(false))
            read_buffer = std::move(peekable_read_buffer_from_fd);

        pipes.emplace_back(std::make_shared<StorageFileSource>(
<<<<<<< HEAD
            this_ptr, storage_snapshot, context, max_block_size, files_info, get_columns_for_format(), std::move(peekable_read_buffer_from_fd)));
=======
            this_ptr, metadata_snapshot, context, max_block_size, files_info, get_columns_for_format(), std::move(read_buffer)));
>>>>>>> a93aecf1
    }

    return Pipe::unitePipes(std::move(pipes));
}


class StorageFileSink final : public SinkToStorage
{
public:
    StorageFileSink(
        const StorageMetadataPtr & metadata_snapshot_,
        const String & table_name_for_log_,
        int table_fd_,
        bool use_table_fd_,
        std::string base_path_,
        std::string path_,
        const CompressionMethod compression_method_,
        const std::optional<FormatSettings> & format_settings_,
        const String format_name_,
        ContextPtr context_,
        int flags_)
        : SinkToStorage(metadata_snapshot_->getSampleBlock())
        , metadata_snapshot(metadata_snapshot_)
        , table_name_for_log(table_name_for_log_)
        , table_fd(table_fd_)
        , use_table_fd(use_table_fd_)
        , base_path(base_path_)
        , path(path_)
        , compression_method(compression_method_)
        , format_name(format_name_)
        , format_settings(format_settings_)
        , context(context_)
        , flags(flags_)
    {
        initialize();
    }

    StorageFileSink(
        const StorageMetadataPtr & metadata_snapshot_,
        const String & table_name_for_log_,
        std::unique_lock<std::shared_timed_mutex> && lock_,
        int table_fd_,
        bool use_table_fd_,
        std::string base_path_,
        const std::string & path_,
        const CompressionMethod compression_method_,
        const std::optional<FormatSettings> & format_settings_,
        const String format_name_,
        ContextPtr context_,
        int flags_)
        : SinkToStorage(metadata_snapshot_->getSampleBlock())
        , metadata_snapshot(metadata_snapshot_)
        , table_name_for_log(table_name_for_log_)
        , table_fd(table_fd_)
        , use_table_fd(use_table_fd_)
        , base_path(base_path_)
        , path(path_)
        , compression_method(compression_method_)
        , format_name(format_name_)
        , format_settings(format_settings_)
        , context(context_)
        , flags(flags_)
        , lock(std::move(lock_))
    {
        if (!lock)
            throw Exception("Lock timeout exceeded", ErrorCodes::TIMEOUT_EXCEEDED);
        initialize();
    }

    void initialize()
    {
        std::unique_ptr<WriteBufferFromFileDescriptor> naked_buffer = nullptr;
        if (use_table_fd)
        {
            naked_buffer = std::make_unique<WriteBufferFromFileDescriptor>(table_fd, DBMS_DEFAULT_BUFFER_SIZE);
        }
        else
        {
            flags |= O_WRONLY | O_APPEND | O_CREAT;
            naked_buffer = std::make_unique<WriteBufferFromFile>(path, DBMS_DEFAULT_BUFFER_SIZE, flags);
        }

        /// In case of formats with prefixes if file is not empty we have already written prefix.
        bool do_not_write_prefix = naked_buffer->size();

        write_buf = wrapWriteBufferWithCompressionMethod(std::move(naked_buffer), compression_method, 3);

        writer = FormatFactory::instance().getOutputFormatParallelIfPossible(format_name,
            *write_buf, metadata_snapshot->getSampleBlock(), context,
            {}, format_settings);

        if (do_not_write_prefix)
            writer->doNotWritePrefix();
    }

    String getName() const override { return "StorageFileSink"; }

    void consume(Chunk chunk) override
    {
        writer->write(getHeader().cloneWithColumns(chunk.detachColumns()));
    }

    void onFinish() override
    {
        writer->finalize();
        writer->flush();
        write_buf->finalize();
    }

private:
    StorageMetadataPtr metadata_snapshot;
    String table_name_for_log;

    std::unique_ptr<WriteBuffer> write_buf;
    OutputFormatPtr writer;

    int table_fd;
    bool use_table_fd;
    std::string base_path;
    std::string path;
    CompressionMethod compression_method;
    std::string format_name;
    std::optional<FormatSettings> format_settings;

    ContextPtr context;
    int flags;
    std::unique_lock<std::shared_timed_mutex> lock;
};

class PartitionedStorageFileSink : public PartitionedSink
{
public:
    PartitionedStorageFileSink(
        const ASTPtr & partition_by,
        const StorageMetadataPtr & metadata_snapshot_,
        const String & table_name_for_log_,
        std::unique_lock<std::shared_timed_mutex> && lock_,
        String base_path_,
        String path_,
        const CompressionMethod compression_method_,
        const std::optional<FormatSettings> & format_settings_,
        const String format_name_,
        ContextPtr context_,
        int flags_)
        : PartitionedSink(partition_by, context_, metadata_snapshot_->getSampleBlock())
        , path(path_)
        , metadata_snapshot(metadata_snapshot_)
        , table_name_for_log(table_name_for_log_)
        , base_path(base_path_)
        , compression_method(compression_method_)
        , format_name(format_name_)
        , format_settings(format_settings_)
        , context(context_)
        , flags(flags_)
        , lock(std::move(lock_))
    {
    }

    SinkPtr createSinkForPartition(const String & partition_id) override
    {
        auto partition_path = PartitionedSink::replaceWildcards(path, partition_id);
        PartitionedSink::validatePartitionKey(partition_path, true);
        checkCreationIsAllowed(context, context->getUserFilesPath(), partition_path);
        return std::make_shared<StorageFileSink>(
            metadata_snapshot,
            table_name_for_log,
            -1,
            /* use_table_fd */false,
            base_path,
            partition_path,
            compression_method,
            format_settings,
            format_name,
            context,
            flags);
    }

private:
    const String path;
    StorageMetadataPtr metadata_snapshot;
    String table_name_for_log;

    std::string base_path;
    CompressionMethod compression_method;
    std::string format_name;
    std::optional<FormatSettings> format_settings;

    ContextPtr context;
    int flags;
    std::unique_lock<std::shared_timed_mutex> lock;
};


SinkToStoragePtr StorageFile::write(
    const ASTPtr & query,
    const StorageMetadataPtr & metadata_snapshot,
    ContextPtr context)
{
    if (format_name == "Distributed")
        throw Exception("Method write is not implemented for Distributed format", ErrorCodes::NOT_IMPLEMENTED);

    int flags = 0;

    if (context->getSettingsRef().engine_file_truncate_on_insert)
        flags |= O_TRUNC;

    bool has_wildcards = path_for_partitioned_write.find(PartitionedSink::PARTITION_ID_WILDCARD) != String::npos;
    const auto * insert_query = dynamic_cast<const ASTInsertQuery *>(query.get());
    bool is_partitioned_implementation = insert_query && insert_query->partition_by && has_wildcards;

    if (is_partitioned_implementation)
    {
        if (path_for_partitioned_write.empty())
            throw Exception(ErrorCodes::LOGICAL_ERROR, "Empty path for partitioned write");
        fs::create_directories(fs::path(path_for_partitioned_write).parent_path());

        return std::make_shared<PartitionedStorageFileSink>(
            insert_query->partition_by,
            metadata_snapshot,
            getStorageID().getNameForLogs(),
            std::unique_lock{rwlock, getLockTimeout(context)},
            base_path,
            path_for_partitioned_write,
            chooseCompressionMethod(path_for_partitioned_write, compression_method),
            format_settings,
            format_name,
            context,
            flags);
    }
    else
    {
        String path;
        if (!paths.empty())
        {
            if (is_path_with_globs)
                throw Exception("Table '" + getStorageID().getNameForLogs() + "' is in readonly mode because of globs in filepath", ErrorCodes::DATABASE_ACCESS_DENIED);

            path = paths.back();
            fs::create_directories(fs::path(path).parent_path());

            if (!context->getSettingsRef().engine_file_truncate_on_insert && !is_path_with_globs
                && !FormatFactory::instance().checkIfFormatSupportAppend(format_name, context, format_settings) && fs::exists(paths.back())
                && fs::file_size(paths.back()) != 0)
            {
                if (context->getSettingsRef().engine_file_allow_create_multiple_files)
                {
                    auto pos = paths[0].find_first_of('.', paths[0].find_last_of('/'));
                    size_t index = paths.size();
                    String new_path;
                    do
                    {
                        new_path = paths[0].substr(0, pos) + "." + std::to_string(index) + (pos == std::string::npos ? "" : paths[0].substr(pos));
                        ++index;
                    }
                    while (fs::exists(new_path));
                    paths.push_back(new_path);
                    path = new_path;
                }
                else
                    throw Exception(
                        ErrorCodes::CANNOT_APPEND_TO_FILE,
                        "Cannot append data in format {} to file, because this format doesn't support appends."
                        " You can allow to create a new file "
                        "on each insert by enabling setting engine_file_allow_create_multiple_files",
                        format_name);
            }
        }

        return std::make_shared<StorageFileSink>(
            metadata_snapshot,
            getStorageID().getNameForLogs(),
            std::unique_lock{rwlock, getLockTimeout(context)},
            table_fd,
            use_table_fd,
            base_path,
            path,
            chooseCompressionMethod(path, compression_method),
            format_settings,
            format_name,
            context,
            flags);
    }
}

bool StorageFile::storesDataOnDisk() const
{
    return is_db_table;
}

Strings StorageFile::getDataPaths() const
{
    if (paths.empty())
        throw Exception("Table '" + getStorageID().getNameForLogs() + "' is in readonly mode", ErrorCodes::DATABASE_ACCESS_DENIED);
    return paths;
}

void StorageFile::rename(const String & new_path_to_table_data, const StorageID & new_table_id)
{
    if (!is_db_table)
        throw Exception("Can't rename table " + getStorageID().getNameForLogs() + " bounded to user-defined file (or FD)", ErrorCodes::DATABASE_ACCESS_DENIED);

    if (paths.size() != 1)
        throw Exception("Can't rename table " + getStorageID().getNameForLogs() + " in readonly mode", ErrorCodes::DATABASE_ACCESS_DENIED);

    std::string path_new = getTablePath(base_path + new_path_to_table_data, format_name);
    if (path_new == paths[0])
        return;

    fs::create_directories(fs::path(path_new).parent_path());
    fs::rename(paths[0], path_new);

    paths[0] = std::move(path_new);
    renameInMemory(new_table_id);
}

void StorageFile::truncate(
    const ASTPtr & /*query*/,
    const StorageMetadataPtr & /* metadata_snapshot */,
    ContextPtr /* context */,
    TableExclusiveLockHolder &)
{
    if (is_path_with_globs)
        throw Exception("Can't truncate table '" + getStorageID().getNameForLogs() + "' in readonly mode", ErrorCodes::DATABASE_ACCESS_DENIED);

    if (use_table_fd)
    {
        if (0 != ::ftruncate(table_fd, 0))
            throwFromErrno("Cannot truncate file at fd " + toString(table_fd), ErrorCodes::CANNOT_TRUNCATE_FILE);
    }
    else
    {
        for (const auto & path : paths)
        {
            if (!fs::exists(path))
                continue;

            if (0 != ::truncate(path.c_str(), 0))
                throwFromErrnoWithPath("Cannot truncate file " + path, path, ErrorCodes::CANNOT_TRUNCATE_FILE);
        }
    }
}


void registerStorageFile(StorageFactory & factory)
{
    StorageFactory::StorageFeatures storage_features{
        .supports_settings = true,
        .supports_schema_inference = true,
        .source_access_type = AccessType::FILE,
    };

    factory.registerStorage(
        "File",
        [](const StorageFactory::Arguments & factory_args)
        {
            StorageFile::CommonArguments storage_args
            {
                WithContext(factory_args.getContext()),
                factory_args.table_id,
                {},
                {},
                {},
                factory_args.columns,
                factory_args.constraints,
                factory_args.comment,
            };

            ASTs & engine_args_ast = factory_args.engine_args;

            if (!(engine_args_ast.size() >= 1 && engine_args_ast.size() <= 3)) // NOLINT
                throw Exception(
                    "Storage File requires from 1 to 3 arguments: name of used format, source and compression_method.",
                    ErrorCodes::NUMBER_OF_ARGUMENTS_DOESNT_MATCH);

            engine_args_ast[0] = evaluateConstantExpressionOrIdentifierAsLiteral(engine_args_ast[0], factory_args.getLocalContext());
            storage_args.format_name = engine_args_ast[0]->as<ASTLiteral &>().value.safeGet<String>();

            // Use format settings from global server context + settings from
            // the SETTINGS clause of the create query. Settings from current
            // session and user are ignored.
            if (factory_args.storage_def->settings)
            {
                FormatFactorySettings user_format_settings;

                // Apply changed settings from global context, but ignore the
                // unknown ones, because we only have the format settings here.
                const auto & changes = factory_args.getContext()->getSettingsRef().changes();
                for (const auto & change : changes)
                {
                    if (user_format_settings.has(change.name))
                    {
                        user_format_settings.set(change.name, change.value);
                    }
                }

                // Apply changes from SETTINGS clause, with validation.
                user_format_settings.applyChanges(
                    factory_args.storage_def->settings->changes);

                storage_args.format_settings = getFormatSettings(
                    factory_args.getContext(), user_format_settings);
            }
            else
            {
                storage_args.format_settings = getFormatSettings(
                    factory_args.getContext());
            }

            if (engine_args_ast.size() == 1) /// Table in database
                return StorageFile::create(factory_args.relative_data_path, storage_args);

            /// Will use FD if engine_args[1] is int literal or identifier with std* name
            int source_fd = -1;
            String source_path;

            if (auto opt_name = tryGetIdentifierName(engine_args_ast[1]))
            {
                if (*opt_name == "stdin")
                    source_fd = STDIN_FILENO;
                else if (*opt_name == "stdout")
                    source_fd = STDOUT_FILENO;
                else if (*opt_name == "stderr")
                    source_fd = STDERR_FILENO;
                else
                    throw Exception(
                        "Unknown identifier '" + *opt_name + "' in second arg of File storage constructor", ErrorCodes::UNKNOWN_IDENTIFIER);
            }
            else if (const auto * literal = engine_args_ast[1]->as<ASTLiteral>())
            {
                auto type = literal->value.getType();
                if (type == Field::Types::Int64)
                    source_fd = static_cast<int>(literal->value.get<Int64>());
                else if (type == Field::Types::UInt64)
                    source_fd = static_cast<int>(literal->value.get<UInt64>());
                else if (type == Field::Types::String)
                    source_path = literal->value.get<String>();
                else
                    throw Exception("Second argument must be path or file descriptor", ErrorCodes::BAD_ARGUMENTS);
            }

            if (engine_args_ast.size() == 3)
            {
                engine_args_ast[2] = evaluateConstantExpressionOrIdentifierAsLiteral(engine_args_ast[2], factory_args.getLocalContext());
                storage_args.compression_method = engine_args_ast[2]->as<ASTLiteral &>().value.safeGet<String>();
            }
            else
                storage_args.compression_method = "auto";

            if (0 <= source_fd) /// File descriptor
                return StorageFile::create(source_fd, storage_args);
            else /// User's file
                return StorageFile::create(source_path, factory_args.getContext()->getUserFilesPath(), storage_args);
        },
        storage_features);
}


NamesAndTypesList StorageFile::getVirtuals() const
{
    return NamesAndTypesList{
        {"_path", std::make_shared<DataTypeString>()},
        {"_file", std::make_shared<DataTypeString>()}
    };
}
}<|MERGE_RESOLUTION|>--- conflicted
+++ resolved
@@ -631,11 +631,7 @@
             read_buffer = std::move(peekable_read_buffer_from_fd);
 
         pipes.emplace_back(std::make_shared<StorageFileSource>(
-<<<<<<< HEAD
-            this_ptr, storage_snapshot, context, max_block_size, files_info, get_columns_for_format(), std::move(peekable_read_buffer_from_fd)));
-=======
-            this_ptr, metadata_snapshot, context, max_block_size, files_info, get_columns_for_format(), std::move(read_buffer)));
->>>>>>> a93aecf1
+            this_ptr, storage_snapshot, context, max_block_size, files_info, get_columns_for_format(), std::move(read_buffer)));
     }
 
     return Pipe::unitePipes(std::move(pipes));
