#include <map>
#include <set>
#include <optional>
#include <memory>
#include <Poco/Mutex.h>
#include <Poco/UUID.h>
#include <Poco/Net/IPAddress.h>
#include <Poco/Util/Application.h>
#include <Common/Macros.h>
#include <Common/escapeForFileName.h>
#include <Common/setThreadName.h>
#include <Common/Stopwatch.h>
#include <Common/formatReadable.h>
#include <Common/Throttler.h>
#include <Common/thread_local_rng.h>
#include <Common/FieldVisitorToString.h>
#include <Coordination/KeeperDispatcher.h>
#include <Compression/ICompressionCodec.h>
#include <Core/BackgroundSchedulePool.h>
#include <Formats/FormatFactory.h>
#include <Processors/Formats/InputStreamFromInputFormat.h>
#include <Databases/IDatabase.h>
#include <Storages/IStorage.h>
#include <Storages/MarkCache.h>
#include <Storages/MergeTree/MergeList.h>
#include <Storages/MergeTree/ReplicatedFetchList.h>
#include <Storages/MergeTree/MergeTreeData.h>
#include <Storages/MergeTree/MergeTreeSettings.h>
#include <Storages/CompressionCodecSelector.h>
#include <Storages/StorageS3Settings.h>
#include <Disks/DiskLocal.h>
#include <TableFunctions/TableFunctionFactory.h>
#include <Interpreters/ActionLocksManager.h>
#include <Interpreters/ExternalLoaderXMLConfigRepository.h>
#include <Core/Settings.h>
#include <Core/SettingsQuirks.h>
#include <Access/AccessControlManager.h>
#include <Access/ContextAccess.h>
#include <Access/EnabledRolesInfo.h>
#include <Access/EnabledRowPolicies.h>
#include <Access/QuotaUsage.h>
#include <Access/User.h>
#include <Access/Credentials.h>
#include <Access/SettingsProfile.h>
#include <Access/SettingsProfilesInfo.h>
#include <Access/SettingsConstraintsAndProfileIDs.h>
#include <Access/ExternalAuthenticators.h>
#include <Access/GSSAcceptor.h>
#include <Backups/BackupFactory.h>
#include <Dictionaries/Embedded/GeoDictionariesLoader.h>
#include <Interpreters/EmbeddedDictionaries.h>
#include <Interpreters/ExternalDictionariesLoader.h>
#include <Interpreters/ExternalUserDefinedExecutableFunctionsLoader.h>
#include <Interpreters/ExternalModelsLoader.h>
#include <Interpreters/ExpressionActions.h>
#include <Interpreters/ProcessList.h>
#include <Interpreters/InterserverCredentials.h>
#include <Interpreters/Cluster.h>
#include <Interpreters/InterserverIOHandler.h>
#include <Interpreters/SystemLog.h>
#include <Interpreters/SessionLog.h>
#include <Interpreters/Context.h>
#include <Interpreters/DDLWorker.h>
#include <Interpreters/DDLTask.h>
#include <Interpreters/Session.h>
#include <IO/ReadBufferFromFile.h>
#include <IO/UncompressedCache.h>
#include <IO/MMappedFileCache.h>
#include <Parsers/ASTCreateQuery.h>
#include <Parsers/ParserCreateQuery.h>
#include <Parsers/parseQuery.h>
#include <Common/StackTrace.h>
#include <Common/Config/ConfigProcessor.h>
#include <Common/Config/AbstractConfigurationComparison.h>
#include <Common/ZooKeeper/ZooKeeper.h>
#include <Common/ShellCommand.h>
#include <Common/TraceCollector.h>
#include <common/logger_useful.h>
#include <common/EnumReflection.h>
#include <Common/RemoteHostFilter.h>
#include <Interpreters/AsynchronousInsertQueue.h>
#include <Interpreters/DatabaseCatalog.h>
#include <Interpreters/JIT/CompiledExpressionCache.h>
#include <Storages/MergeTree/BackgroundJobsAssignee.h>
#include <Storages/MergeTree/MergeTreeDataPartUUID.h>
#include <Interpreters/SynonymsExtensions.h>
#include <Interpreters/Lemmatizers.h>
#include <filesystem>


namespace fs = std::filesystem;

namespace ProfileEvents
{
    extern const Event ContextLock;
    extern const Event CompiledCacheSizeBytes;
}

namespace CurrentMetrics
{
    extern const Metric ContextLockWait;
    extern const Metric BackgroundMovePoolTask;
    extern const Metric BackgroundSchedulePoolTask;
    extern const Metric BackgroundBufferFlushSchedulePoolTask;
    extern const Metric BackgroundDistributedSchedulePoolTask;
    extern const Metric BackgroundMessageBrokerSchedulePoolTask;


    extern const Metric DelayedInserts;
    extern const Metric BackgroundPoolTask;
    extern const Metric BackgroundMovePoolTask;
    extern const Metric BackgroundFetchesPoolTask;

}

namespace DB
{

namespace ErrorCodes
{
    extern const int BAD_ARGUMENTS;
    extern const int BAD_GET;
    extern const int UNKNOWN_DATABASE;
    extern const int UNKNOWN_TABLE;
    extern const int TABLE_ALREADY_EXISTS;
    extern const int THERE_IS_NO_SESSION;
    extern const int THERE_IS_NO_QUERY;
    extern const int NO_ELEMENTS_IN_CONFIG;
    extern const int TABLE_SIZE_EXCEEDS_MAX_DROP_SIZE_LIMIT;
    extern const int LOGICAL_ERROR;
    extern const int NOT_IMPLEMENTED;
    extern const int INVALID_SETTING_VALUE;
    extern const int UNKNOWN_READ_METHOD;
}


/** Set of known objects (environment), that could be used in query.
  * Shared (global) part. Order of members (especially, order of destruction) is very important.
  */
struct ContextSharedPart
{
    Poco::Logger * log = &Poco::Logger::get("Context");

    /// For access of most of shared objects. Recursive mutex.
    mutable std::recursive_mutex mutex;
    /// Separate mutex for access of dictionaries. Separate mutex to avoid locks when server doing request to itself.
    mutable std::mutex embedded_dictionaries_mutex;
    mutable std::mutex external_dictionaries_mutex;
    mutable std::mutex external_user_defined_executable_functions_mutex;
    mutable std::mutex external_models_mutex;
    /// Separate mutex for storage policies. During server startup we may
    /// initialize some important storages (system logs with MergeTree engine)
    /// under context lock.
    mutable std::mutex storage_policies_mutex;
    /// Separate mutex for re-initialization of zookeeper session. This operation could take a long time and must not interfere with another operations.
    mutable std::mutex zookeeper_mutex;

    mutable zkutil::ZooKeeperPtr zookeeper;                 /// Client for ZooKeeper.
    ConfigurationPtr zookeeper_config;                      /// Stores zookeeper configs

#if USE_NURAFT
    mutable std::mutex keeper_storage_dispatcher_mutex;
    mutable std::shared_ptr<KeeperDispatcher> keeper_storage_dispatcher;
#endif
    mutable std::mutex auxiliary_zookeepers_mutex;
    mutable std::map<String, zkutil::ZooKeeperPtr> auxiliary_zookeepers;    /// Map for auxiliary ZooKeeper clients.
    ConfigurationPtr auxiliary_zookeepers_config;           /// Stores auxiliary zookeepers configs

    String interserver_io_host;                             /// The host name by which this server is available for other servers.
    UInt16 interserver_io_port = 0;                         /// and port.
    String interserver_scheme;                              /// http or https
    MultiVersion<InterserverCredentials> interserver_io_credentials;

    String path;                                            /// Path to the data directory, with a slash at the end.
    String flags_path;                                      /// Path to the directory with some control flags for server maintenance.
    String user_files_path;                                 /// Path to the directory with user provided files, usable by 'file' table function.
    String dictionaries_lib_path;                           /// Path to the directory with user provided binaries and libraries for external dictionaries.
    String user_scripts_path;                               /// Path to the directory with user provided scripts.
    ConfigurationPtr config;                                /// Global configuration settings.

    String tmp_path;                                        /// Path to the temporary files that occur when processing the request.
    mutable VolumePtr tmp_volume;                           /// Volume for the the temporary files that occur when processing the request.

    mutable VolumePtr backups_volume;                       /// Volume for all the backups.

    mutable std::optional<EmbeddedDictionaries> embedded_dictionaries;    /// Metrica's dictionaries. Have lazy initialization.
    mutable std::optional<ExternalDictionariesLoader> external_dictionaries_loader;
    mutable std::optional<ExternalUserDefinedExecutableFunctionsLoader> external_user_defined_executable_functions_loader;
    mutable std::optional<ExternalModelsLoader> external_models_loader;
    ConfigurationPtr external_models_config;
    scope_guard models_repository_guard;

    scope_guard dictionaries_xmls;
    scope_guard user_defined_executable_functions_xmls;

#if USE_NLP
    mutable std::optional<SynonymsExtensions> synonyms_extensions;
    mutable std::optional<Lemmatizers> lemmatizers;
#endif

    String default_profile_name;                            /// Default profile name used for default values.
    String system_profile_name;                             /// Profile used by system processes
    String buffer_profile_name;                             /// Profile used by Buffer engine for flushing to the underlying
    std::unique_ptr<AccessControlManager> access_control_manager;
    mutable UncompressedCachePtr uncompressed_cache;        /// The cache of decompressed blocks.
    mutable MarkCachePtr mark_cache;                        /// Cache of marks in compressed files.
    mutable MMappedFileCachePtr mmap_cache; /// Cache of mmapped files to avoid frequent open/map/unmap/close and to reuse from several threads.
    ProcessList process_list;                               /// Executing queries at the moment.
    MergeList merge_list;                                   /// The list of executable merge (for (Replicated)?MergeTree)
    ReplicatedFetchList replicated_fetch_list;
    ConfigurationPtr users_config;                          /// Config with the users, profiles and quotas sections.
    InterserverIOHandler interserver_io_handler;            /// Handler for interserver communication.

    mutable std::optional<BackgroundSchedulePool> buffer_flush_schedule_pool; /// A thread pool that can do background flush for Buffer tables.
    mutable std::optional<BackgroundSchedulePool> schedule_pool;    /// A thread pool that can run different jobs in background (used in replicated tables)
    mutable std::optional<BackgroundSchedulePool> distributed_schedule_pool; /// A thread pool that can run different jobs in background (used for distributed sends)
    mutable std::optional<BackgroundSchedulePool> message_broker_schedule_pool; /// A thread pool that can run different jobs in background (used for message brokers, like RabbitMQ and Kafka)

    mutable ThrottlerPtr replicated_fetches_throttler; /// A server-wide throttler for replicated fetches
    mutable ThrottlerPtr replicated_sends_throttler; /// A server-wide throttler for replicated sends

    MultiVersion<Macros> macros;                            /// Substitutions extracted from config.
    std::unique_ptr<DDLWorker> ddl_worker;                  /// Process ddl commands from zk.
    /// Rules for selecting the compression settings, depending on the size of the part.
    mutable std::unique_ptr<CompressionCodecSelector> compression_codec_selector;
    /// Storage disk chooser for MergeTree engines
    mutable std::shared_ptr<const DiskSelector> merge_tree_disk_selector;
    /// Storage policy chooser for MergeTree engines
    mutable std::shared_ptr<const StoragePolicySelector> merge_tree_storage_policy_selector;

    std::optional<MergeTreeSettings> merge_tree_settings;   /// Settings of MergeTree* engines.
    std::optional<MergeTreeSettings> replicated_merge_tree_settings;   /// Settings of ReplicatedMergeTree* engines.
    std::atomic_size_t max_table_size_to_drop = 50000000000lu; /// Protects MergeTree tables from accidental DROP (50GB by default)
    std::atomic_size_t max_partition_size_to_drop = 50000000000lu; /// Protects MergeTree partitions from accidental DROP (50GB by default)
    String format_schema_path;                              /// Path to a directory that contains schema files used by input formats.
    ActionLocksManagerPtr action_locks_manager;             /// Set of storages' action lockers
    std::unique_ptr<SystemLogs> system_logs;                /// Used to log queries and operations on parts
    std::optional<StorageS3Settings> storage_s3_settings;   /// Settings of S3 storage
    std::vector<String> warnings;                           /// Store warning messages about server configuration.

    /// Background executors for *MergeTree tables
    MergeTreeBackgroundExecutorPtr merge_mutate_executor;
    MergeTreeBackgroundExecutorPtr moves_executor;
    MergeTreeBackgroundExecutorPtr fetch_executor;

    RemoteHostFilter remote_host_filter; /// Allowed URL from config.xml

    std::optional<TraceCollector> trace_collector;        /// Thread collecting traces from threads executing queries

    /// Clusters for distributed tables
    /// Initialized on demand (on distributed storages initialization) since Settings should be initialized
    std::shared_ptr<Clusters> clusters;
    ConfigurationPtr clusters_config;                        /// Stores updated configs
    mutable std::mutex clusters_mutex;                       /// Guards clusters and clusters_config

    std::shared_ptr<AsynchronousInsertQueue> async_insert_queue;
    std::map<String, UInt16> server_ports;

    bool shutdown_called = false;

    Stopwatch uptime_watch;

    Context::ApplicationType application_type = Context::ApplicationType::SERVER;

    /// vector of xdbc-bridge commands, they will be killed when Context will be destroyed
    std::vector<std::unique_ptr<ShellCommand>> bridge_commands;

    Context::ConfigReloadCallback config_reload_callback;

    ContextSharedPart()
        : access_control_manager(std::make_unique<AccessControlManager>()), macros(std::make_unique<Macros>())
    {
        /// TODO: make it singleton (?)
        static std::atomic<size_t> num_calls{0};
        if (++num_calls > 1)
        {
            std::cerr << "Attempting to create multiple ContextShared instances. Stack trace:\n" << StackTrace().toString();
            std::cerr.flush();
            std::terminate();
        }
    }


    ~ContextSharedPart()
    {
        try
        {
            shutdown();
        }
        catch (...)
        {
            tryLogCurrentException(__PRETTY_FUNCTION__);
        }
    }


    /** Perform a complex job of destroying objects in advance.
      */
    void shutdown()
    {
        if (shutdown_called)
            return;
        shutdown_called = true;

        Session::shutdownNamedSessions();

        /**  After system_logs have been shut down it is guaranteed that no system table gets created or written to.
          *  Note that part changes at shutdown won't be logged to part log.
          */

        if (system_logs)
            system_logs->shutdown();

        DatabaseCatalog::shutdown();

        if (merge_mutate_executor)
            merge_mutate_executor->wait();
        if (fetch_executor)
            fetch_executor->wait();
        if (moves_executor)
            moves_executor->wait();

        std::unique_ptr<SystemLogs> delete_system_logs;
        {
            auto lock = std::lock_guard(mutex);

        /** Compiled expressions stored in cache need to be destroyed before destruction of static objects.
          * Because CHJIT instance can be static object.
          */
#if USE_EMBEDDED_COMPILER
            if (auto * cache = CompiledExpressionCacheFactory::instance().tryGetCache())
                cache->reset();
#endif

            /// Preemptive destruction is important, because these objects may have a refcount to ContextShared (cyclic reference).
            /// TODO: Get rid of this.

            /// Dictionaries may be required:
            /// - for storage shutdown (during final flush of the Buffer engine)
            /// - before storage startup (because of some streaming of, i.e. Kafka, to
            ///   the table with materialized column that has dictGet)
            ///
            /// So they should be created before any storages and preserved until storages will be terminated.
            ///
            /// But they cannot be created before storages since they may required table as a source,
            /// but at least they can be preserved for storage termination.
            dictionaries_xmls.reset();
            user_defined_executable_functions_xmls.reset();

            delete_system_logs = std::move(system_logs);
            embedded_dictionaries.reset();
            external_dictionaries_loader.reset();
            external_user_defined_executable_functions_loader.reset();
            models_repository_guard.reset();
            external_models_loader.reset();
            buffer_flush_schedule_pool.reset();
            schedule_pool.reset();
            distributed_schedule_pool.reset();
            message_broker_schedule_pool.reset();
            ddl_worker.reset();
            access_control_manager.reset();

            /// Stop trace collector if any
            trace_collector.reset();
            /// Stop zookeeper connection
            zookeeper.reset();
        }

        /// Can be removed w/o context lock
        delete_system_logs.reset();
    }

    bool hasTraceCollector() const
    {
        return trace_collector.has_value();
    }

    void initializeTraceCollector(std::shared_ptr<TraceLog> trace_log)
    {
        if (!trace_log)
            return;
        if (hasTraceCollector())
            return;

        trace_collector.emplace(std::move(trace_log));
    }

    void addWarningMessage(const String & message)
    {
        /// A warning goes both: into server's log; stored to be placed in `system.warnings` table.
        log->warning(message);
        warnings.push_back(message);
    }
};


Context::Context() = default;
Context::Context(const Context &) = default;
Context & Context::operator=(const Context &) = default;

SharedContextHolder::SharedContextHolder(SharedContextHolder &&) noexcept = default;
SharedContextHolder & SharedContextHolder::operator=(SharedContextHolder &&) = default;
SharedContextHolder::SharedContextHolder() = default;
SharedContextHolder::~SharedContextHolder() = default;
SharedContextHolder::SharedContextHolder(std::unique_ptr<ContextSharedPart> shared_context)
    : shared(std::move(shared_context)) {}

void SharedContextHolder::reset() { shared.reset(); }

ContextMutablePtr Context::createGlobal(ContextSharedPart * shared)
{
    auto res = std::shared_ptr<Context>(new Context);
    res->shared = shared;
    return res;
}

void Context::initGlobal()
{
    DatabaseCatalog::init(shared_from_this());
}

SharedContextHolder Context::createShared()
{
    return SharedContextHolder(std::make_unique<ContextSharedPart>());
}

ContextMutablePtr Context::createCopy(const ContextPtr & other)
{
    return std::shared_ptr<Context>(new Context(*other));
}

ContextMutablePtr Context::createCopy(const ContextWeakPtr & other)
{
    auto ptr = other.lock();
    if (!ptr) throw Exception("Can't copy an expired context", ErrorCodes::LOGICAL_ERROR);
    return createCopy(ptr);
}

ContextMutablePtr Context::createCopy(const ContextMutablePtr & other)
{
    return createCopy(std::const_pointer_cast<const Context>(other));
}

Context::~Context() = default;

InterserverIOHandler & Context::getInterserverIOHandler() { return shared->interserver_io_handler; }

std::unique_lock<std::recursive_mutex> Context::getLock() const
{
    ProfileEvents::increment(ProfileEvents::ContextLock);
    CurrentMetrics::Increment increment{CurrentMetrics::ContextLockWait};
    return std::unique_lock(shared->mutex);
}

ProcessList & Context::getProcessList() { return shared->process_list; }
const ProcessList & Context::getProcessList() const { return shared->process_list; }
MergeList & Context::getMergeList() { return shared->merge_list; }
const MergeList & Context::getMergeList() const { return shared->merge_list; }
ReplicatedFetchList & Context::getReplicatedFetchList() { return shared->replicated_fetch_list; }
const ReplicatedFetchList & Context::getReplicatedFetchList() const { return shared->replicated_fetch_list; }

String Context::resolveDatabase(const String & database_name) const
{
    String res = database_name.empty() ? getCurrentDatabase() : database_name;
    if (res.empty())
        throw Exception("Default database is not selected", ErrorCodes::UNKNOWN_DATABASE);
    return res;
}

String Context::getPath() const
{
    auto lock = getLock();
    return shared->path;
}

String Context::getFlagsPath() const
{
    auto lock = getLock();
    return shared->flags_path;
}

String Context::getUserFilesPath() const
{
    auto lock = getLock();
    return shared->user_files_path;
}

String Context::getDictionariesLibPath() const
{
    auto lock = getLock();
    return shared->dictionaries_lib_path;
}

String Context::getUserScriptsPath() const
{
    auto lock = getLock();
    return shared->user_scripts_path;
}

std::vector<String> Context::getWarnings() const
{
    auto lock = getLock();
    return shared->warnings;
}

VolumePtr Context::getTemporaryVolume() const
{
    auto lock = getLock();
    return shared->tmp_volume;
}

void Context::setPath(const String & path)
{
    auto lock = getLock();

    shared->path = path;

    if (shared->tmp_path.empty() && !shared->tmp_volume)
        shared->tmp_path = shared->path + "tmp/";

    if (shared->flags_path.empty())
        shared->flags_path = shared->path + "flags/";

    if (shared->user_files_path.empty())
        shared->user_files_path = shared->path + "user_files/";

    if (shared->dictionaries_lib_path.empty())
        shared->dictionaries_lib_path = shared->path + "dictionaries_lib/";

    if (shared->user_scripts_path.empty())
        shared->user_scripts_path = shared->path + "user_scripts/";
}

VolumePtr Context::setTemporaryStorage(const String & path, const String & policy_name)
{
    std::lock_guard lock(shared->storage_policies_mutex);

    if (policy_name.empty())
    {
        shared->tmp_path = path;
        if (!shared->tmp_path.ends_with('/'))
            shared->tmp_path += '/';

        auto disk = std::make_shared<DiskLocal>("_tmp_default", shared->tmp_path, 0);
        shared->tmp_volume = std::make_shared<SingleDiskVolume>("_tmp_default", disk, 0);
    }
    else
    {
        StoragePolicyPtr tmp_policy = getStoragePolicySelector(lock)->get(policy_name);
        if (tmp_policy->getVolumes().size() != 1)
             throw Exception("Policy " + policy_name + " is used temporary files, such policy should have exactly one volume",
                             ErrorCodes::NO_ELEMENTS_IN_CONFIG);
        shared->tmp_volume = tmp_policy->getVolume(0);
    }

    if (shared->tmp_volume->getDisks().empty())
         throw Exception("No disks volume for temporary files", ErrorCodes::NO_ELEMENTS_IN_CONFIG);

    return shared->tmp_volume;
}

void Context::setBackupsVolume(const String & path, const String & policy_name)
{
    std::lock_guard lock(shared->storage_policies_mutex);
    if (policy_name.empty())
    {
        String path_with_separator = path;
        if (!path_with_separator.ends_with('/'))
            path_with_separator += '/';
        auto disk = std::make_shared<DiskLocal>("_backups_default", path_with_separator, 0);
        shared->backups_volume = std::make_shared<SingleDiskVolume>("_backups_default", disk, 0);
    }
    else
    {
        StoragePolicyPtr policy = getStoragePolicySelector(lock)->get(policy_name);
        if (policy->getVolumes().size() != 1)
             throw Exception("Policy " + policy_name + " is used for backups, such policy should have exactly one volume",
                             ErrorCodes::NO_ELEMENTS_IN_CONFIG);
        shared->backups_volume = policy->getVolume(0);
    }

    BackupFactory::instance().setBackupsVolume(shared->backups_volume);
}

VolumePtr Context::getBackupsVolume() const
{
    std::lock_guard lock(shared->storage_policies_mutex);
    return shared->backups_volume;
}

void Context::setFlagsPath(const String & path)
{
    auto lock = getLock();
    shared->flags_path = path;
}

void Context::setUserFilesPath(const String & path)
{
    auto lock = getLock();
    shared->user_files_path = path;
}

void Context::setDictionariesLibPath(const String & path)
{
    auto lock = getLock();
    shared->dictionaries_lib_path = path;
}

void Context::setUserScriptsPath(const String & path)
{
    auto lock = getLock();
    shared->user_scripts_path = path;
}

void Context::addWarningMessage(const String & msg)
{
    auto lock = getLock();
    shared->addWarningMessage(msg);
}

void Context::setConfig(const ConfigurationPtr & config)
{
    auto lock = getLock();
    shared->config = config;
    shared->access_control_manager->setExternalAuthenticatorsConfig(*shared->config);
}

const Poco::Util::AbstractConfiguration & Context::getConfigRef() const
{
    auto lock = getLock();
    return shared->config ? *shared->config : Poco::Util::Application::instance().config();
}


AccessControlManager & Context::getAccessControlManager()
{
    return *shared->access_control_manager;
}

const AccessControlManager & Context::getAccessControlManager() const
{
    return *shared->access_control_manager;
}

void Context::setExternalAuthenticatorsConfig(const Poco::Util::AbstractConfiguration & config)
{
    auto lock = getLock();
    shared->access_control_manager->setExternalAuthenticatorsConfig(config);
}

std::unique_ptr<GSSAcceptorContext> Context::makeGSSAcceptorContext() const
{
    auto lock = getLock();
    return std::make_unique<GSSAcceptorContext>(shared->access_control_manager->getExternalAuthenticators().getKerberosParams());
}

void Context::setUsersConfig(const ConfigurationPtr & config)
{
    auto lock = getLock();
    shared->users_config = config;
    shared->access_control_manager->setUsersConfig(*shared->users_config);
}

ConfigurationPtr Context::getUsersConfig()
{
    auto lock = getLock();
    return shared->users_config;
}

void Context::setUser(const UUID & user_id_)
{
    auto lock = getLock();

    user_id = user_id_;

    access = getAccessControlManager().getContextAccess(
        user_id_, /* current_roles = */ {}, /* use_default_roles = */ true, settings, current_database, client_info);

    auto user = access->getUser();
    current_roles = std::make_shared<std::vector<UUID>>(user->granted_roles.findGranted(user->default_roles));

    auto default_profile_info = access->getDefaultProfileInfo();
    settings_constraints_and_current_profiles = default_profile_info->getConstraintsAndProfileIDs();
    applySettingsChanges(default_profile_info->settings);

    if (!user->default_database.empty())
        setCurrentDatabase(user->default_database);
}

std::shared_ptr<const User> Context::getUser() const
{
    return getAccess()->getUser();
}

String Context::getUserName() const
{
    return getAccess()->getUserName();
}

std::optional<UUID> Context::getUserID() const
{
    auto lock = getLock();
    return user_id;
}


void Context::setQuotaKey(String quota_key_)
{
    auto lock = getLock();
    client_info.quota_key = std::move(quota_key_);
}


void Context::setCurrentRoles(const std::vector<UUID> & current_roles_)
{
    auto lock = getLock();
    if (current_roles ? (*current_roles == current_roles_) : current_roles_.empty())
       return;
    current_roles = std::make_shared<std::vector<UUID>>(current_roles_);
    calculateAccessRights();
}

void Context::setCurrentRolesDefault()
{
    auto user = getUser();
    setCurrentRoles(user->granted_roles.findGranted(user->default_roles));
}

boost::container::flat_set<UUID> Context::getCurrentRoles() const
{
    return getRolesInfo()->current_roles;
}

boost::container::flat_set<UUID> Context::getEnabledRoles() const
{
    return getRolesInfo()->enabled_roles;
}

std::shared_ptr<const EnabledRolesInfo> Context::getRolesInfo() const
{
    return getAccess()->getRolesInfo();
}


void Context::calculateAccessRights()
{
    auto lock = getLock();
    if (user_id)
        access = getAccessControlManager().getContextAccess(
            *user_id,
            current_roles ? *current_roles : std::vector<UUID>{},
            /* use_default_roles = */ false,
            settings,
            current_database,
            client_info);
}


template <typename... Args>
void Context::checkAccessImpl(const Args &... args) const
{
    return getAccess()->checkAccess(args...);
}

void Context::checkAccess(const AccessFlags & flags) const { return checkAccessImpl(flags); }
void Context::checkAccess(const AccessFlags & flags, const std::string_view & database) const { return checkAccessImpl(flags, database); }
void Context::checkAccess(const AccessFlags & flags, const std::string_view & database, const std::string_view & table) const { return checkAccessImpl(flags, database, table); }
void Context::checkAccess(const AccessFlags & flags, const std::string_view & database, const std::string_view & table, const std::string_view & column) const { return checkAccessImpl(flags, database, table, column); }
void Context::checkAccess(const AccessFlags & flags, const std::string_view & database, const std::string_view & table, const std::vector<std::string_view> & columns) const { return checkAccessImpl(flags, database, table, columns); }
void Context::checkAccess(const AccessFlags & flags, const std::string_view & database, const std::string_view & table, const Strings & columns) const { return checkAccessImpl(flags, database, table, columns); }
void Context::checkAccess(const AccessFlags & flags, const StorageID & table_id) const { checkAccessImpl(flags, table_id.getDatabaseName(), table_id.getTableName()); }
void Context::checkAccess(const AccessFlags & flags, const StorageID & table_id, const std::string_view & column) const { checkAccessImpl(flags, table_id.getDatabaseName(), table_id.getTableName(), column); }
void Context::checkAccess(const AccessFlags & flags, const StorageID & table_id, const std::vector<std::string_view> & columns) const { checkAccessImpl(flags, table_id.getDatabaseName(), table_id.getTableName(), columns); }
void Context::checkAccess(const AccessFlags & flags, const StorageID & table_id, const Strings & columns) const { checkAccessImpl(flags, table_id.getDatabaseName(), table_id.getTableName(), columns); }
void Context::checkAccess(const AccessRightsElement & element) const { return checkAccessImpl(element); }
void Context::checkAccess(const AccessRightsElements & elements) const { return checkAccessImpl(elements); }


std::shared_ptr<const ContextAccess> Context::getAccess() const
{
    auto lock = getLock();
    return access ? access : ContextAccess::getFullAccess();
}

ASTPtr Context::getRowPolicyCondition(const String & database, const String & table_name, RowPolicy::ConditionType type) const
{
    auto lock = getLock();
    auto initial_condition = initial_row_policy ? initial_row_policy->getCondition(database, table_name, type) : nullptr;
    return getAccess()->getRowPolicyCondition(database, table_name, type, initial_condition);
}

void Context::setInitialRowPolicy()
{
    auto lock = getLock();
    initial_row_policy = nullptr;
    if (client_info.initial_user == client_info.current_user)
        return;
    auto initial_user_id = getAccessControlManager().find<User>(client_info.initial_user);
    if (!initial_user_id)
        return;
    initial_row_policy = getAccessControlManager().getEnabledRowPolicies(*initial_user_id, {});
}


std::shared_ptr<const EnabledQuota> Context::getQuota() const
{
    return getAccess()->getQuota();
}


std::optional<QuotaUsage> Context::getQuotaUsage() const
{
    return getAccess()->getQuotaUsage();
}


void Context::setCurrentProfile(const String & profile_name)
{
    auto lock = getLock();
    try
    {
        UUID profile_id = getAccessControlManager().getID<SettingsProfile>(profile_name);
        setCurrentProfile(profile_id);
    }
    catch (Exception & e)
    {
        e.addMessage(", while trying to set settings profile {}", profile_name);
        throw;
    }
}

void Context::setCurrentProfile(const UUID & profile_id)
{
    auto lock = getLock();
    auto profile_info = getAccessControlManager().getSettingsProfileInfo(profile_id);
    checkSettingsConstraints(profile_info->settings);
    applySettingsChanges(profile_info->settings);
    settings_constraints_and_current_profiles = profile_info->getConstraintsAndProfileIDs(settings_constraints_and_current_profiles);
}


std::vector<UUID> Context::getCurrentProfiles() const
{
    auto lock = getLock();
    return settings_constraints_and_current_profiles->current_profiles;
}

std::vector<UUID> Context::getEnabledProfiles() const
{
    auto lock = getLock();
    return settings_constraints_and_current_profiles->enabled_profiles;
}


const Scalars & Context::getScalars() const
{
    return scalars;
}


const Block & Context::getScalar(const String & name) const
{
    auto it = scalars.find(name);
    if (scalars.end() == it)
    {
        // This should be a logical error, but it fails the sql_fuzz test too
        // often, so 'bad arguments' for now.
        throw Exception("Scalar " + backQuoteIfNeed(name) + " doesn't exist (internal bug)", ErrorCodes::BAD_ARGUMENTS);
    }
    return it->second;
}

const Block * Context::tryGetLocalScalar(const String & name) const
{
    auto it = local_scalars.find(name);
    if (local_scalars.end() == it)
        return nullptr;
    return &it->second;
}

Tables Context::getExternalTables() const
{
    assert(!isGlobalContext() || getApplicationType() == ApplicationType::LOCAL);
    auto lock = getLock();

    Tables res;
    for (const auto & table : external_tables_mapping)
        res[table.first] = table.second->getTable();

    auto query_context_ptr = query_context.lock();
    auto session_context_ptr = session_context.lock();
    if (query_context_ptr && query_context_ptr.get() != this)
    {
        Tables buf = query_context_ptr->getExternalTables();
        res.insert(buf.begin(), buf.end());
    }
    else if (session_context_ptr && session_context_ptr.get() != this)
    {
        Tables buf = session_context_ptr->getExternalTables();
        res.insert(buf.begin(), buf.end());
    }
    return res;
}


void Context::addExternalTable(const String & table_name, TemporaryTableHolder && temporary_table)
{
    assert(!isGlobalContext() || getApplicationType() == ApplicationType::LOCAL);
    auto lock = getLock();
    if (external_tables_mapping.end() != external_tables_mapping.find(table_name))
        throw Exception("Temporary table " + backQuoteIfNeed(table_name) + " already exists.", ErrorCodes::TABLE_ALREADY_EXISTS);
    external_tables_mapping.emplace(table_name, std::make_shared<TemporaryTableHolder>(std::move(temporary_table)));
}


std::shared_ptr<TemporaryTableHolder> Context::removeExternalTable(const String & table_name)
{
    assert(!isGlobalContext() || getApplicationType() == ApplicationType::LOCAL);
    std::shared_ptr<TemporaryTableHolder> holder;
    {
        auto lock = getLock();
        auto iter = external_tables_mapping.find(table_name);
        if (iter == external_tables_mapping.end())
            return {};
        holder = iter->second;
        external_tables_mapping.erase(iter);
    }
    return holder;
}


void Context::addScalar(const String & name, const Block & block)
{
    assert(!isGlobalContext() || getApplicationType() == ApplicationType::LOCAL);
    scalars[name] = block;
}


void Context::addLocalScalar(const String & name, const Block & block)
{
    assert(!isGlobalContext() || getApplicationType() == ApplicationType::LOCAL);
    local_scalars[name] = block;
}


bool Context::hasScalar(const String & name) const
{
    assert(!isGlobalContext() || getApplicationType() == ApplicationType::LOCAL);
    return scalars.count(name);
}


void Context::addQueryAccessInfo(
    const String & quoted_database_name,
    const String & full_quoted_table_name,
    const Names & column_names,
    const String & projection_name,
    const String & view_name)
{
    assert(!isGlobalContext() || getApplicationType() == ApplicationType::LOCAL);
    std::lock_guard<std::mutex> lock(query_access_info.mutex);
    query_access_info.databases.emplace(quoted_database_name);
    query_access_info.tables.emplace(full_quoted_table_name);
    for (const auto & column_name : column_names)
        query_access_info.columns.emplace(full_quoted_table_name + "." + backQuoteIfNeed(column_name));
    if (!projection_name.empty())
        query_access_info.projections.emplace(full_quoted_table_name + "." + backQuoteIfNeed(projection_name));
    if (!view_name.empty())
        query_access_info.views.emplace(view_name);
}

void Context::addQueryFactoriesInfo(QueryLogFactories factory_type, const String & created_object) const
{
    assert(!isGlobalContext() || getApplicationType() == ApplicationType::LOCAL);
    auto lock = getLock();

    switch (factory_type)
    {
        case QueryLogFactories::AggregateFunction:
            query_factories_info.aggregate_functions.emplace(created_object);
            break;
        case QueryLogFactories::AggregateFunctionCombinator:
            query_factories_info.aggregate_function_combinators.emplace(created_object);
            break;
        case QueryLogFactories::Database:
            query_factories_info.database_engines.emplace(created_object);
            break;
        case QueryLogFactories::DataType:
            query_factories_info.data_type_families.emplace(created_object);
            break;
        case QueryLogFactories::Dictionary:
            query_factories_info.dictionaries.emplace(created_object);
            break;
        case QueryLogFactories::Format:
            query_factories_info.formats.emplace(created_object);
            break;
        case QueryLogFactories::Function:
            query_factories_info.functions.emplace(created_object);
            break;
        case QueryLogFactories::Storage:
            query_factories_info.storages.emplace(created_object);
            break;
        case QueryLogFactories::TableFunction:
            query_factories_info.table_functions.emplace(created_object);
    }
}


StoragePtr Context::executeTableFunction(const ASTPtr & table_expression)
{
    /// Slightly suboptimal.
    auto hash = table_expression->getTreeHash();
    String key = toString(hash.first) + '_' + toString(hash.second);

    StoragePtr & res = table_function_results[key];

    if (!res)
    {
        TableFunctionPtr table_function_ptr = TableFunctionFactory::instance().get(table_expression, shared_from_this());

        /// Run it and remember the result
        res = table_function_ptr->execute(table_expression, shared_from_this(), table_function_ptr->getName());
    }

    return res;
}


void Context::addViewSource(const StoragePtr & storage)
{
    if (view_source)
        throw Exception(
            "Temporary view source storage " + backQuoteIfNeed(view_source->getName()) + " already exists.", ErrorCodes::TABLE_ALREADY_EXISTS);
    view_source = storage;
}


StoragePtr Context::getViewSource() const
{
    return view_source;
}

Settings Context::getSettings() const
{
    auto lock = getLock();
    return settings;
}


void Context::setSettings(const Settings & settings_)
{
    auto lock = getLock();
    auto old_readonly = settings.readonly;
    auto old_allow_ddl = settings.allow_ddl;
    auto old_allow_introspection_functions = settings.allow_introspection_functions;

    settings = settings_;

    if ((settings.readonly != old_readonly) || (settings.allow_ddl != old_allow_ddl) || (settings.allow_introspection_functions != old_allow_introspection_functions))
        calculateAccessRights();
}


void Context::setSetting(const StringRef & name, const String & value)
{
    auto lock = getLock();
    if (name == "profile")
    {
        setCurrentProfile(value);
        return;
    }
    settings.set(std::string_view{name}, value);

    if (name == "readonly" || name == "allow_ddl" || name == "allow_introspection_functions")
        calculateAccessRights();
}


void Context::setSetting(const StringRef & name, const Field & value)
{
    auto lock = getLock();
    if (name == "profile")
    {
        setCurrentProfile(value.safeGet<String>());
        return;
    }
    settings.set(std::string_view{name}, value);

    if (name == "readonly" || name == "allow_ddl" || name == "allow_introspection_functions")
        calculateAccessRights();
}


void Context::applySettingChange(const SettingChange & change)
{
    try
    {
        setSetting(change.name, change.value);
    }
    catch (Exception & e)
    {
        e.addMessage(fmt::format("in attempt to set the value of setting '{}' to {}",
                                 change.name, applyVisitor(FieldVisitorToString(), change.value)));
        throw;
    }
}


void Context::applySettingsChanges(const SettingsChanges & changes)
{
    auto lock = getLock();
    for (const SettingChange & change : changes)
        applySettingChange(change);
    applySettingsQuirks(settings);
}


void Context::checkSettingsConstraints(const SettingChange & change) const
{
    getSettingsConstraintsAndCurrentProfiles()->constraints.check(settings, change);
}

void Context::checkSettingsConstraints(const SettingsChanges & changes) const
{
    getSettingsConstraintsAndCurrentProfiles()->constraints.check(settings, changes);
}

void Context::checkSettingsConstraints(SettingsChanges & changes) const
{
    getSettingsConstraintsAndCurrentProfiles()->constraints.check(settings, changes);
}

void Context::clampToSettingsConstraints(SettingsChanges & changes) const
{
    getSettingsConstraintsAndCurrentProfiles()->constraints.clamp(settings, changes);
}

std::shared_ptr<const SettingsConstraintsAndProfileIDs> Context::getSettingsConstraintsAndCurrentProfiles() const
{
    auto lock = getLock();
    if (settings_constraints_and_current_profiles)
        return settings_constraints_and_current_profiles;
    static auto no_constraints_or_profiles = std::make_shared<SettingsConstraintsAndProfileIDs>(getAccessControlManager());
    return no_constraints_or_profiles;
}


String Context::getCurrentDatabase() const
{
    auto lock = getLock();
    return current_database;
}


String Context::getInitialQueryId() const
{
    return client_info.initial_query_id;
}


void Context::setCurrentDatabaseNameInGlobalContext(const String & name)
{
    if (!isGlobalContext())
        throw Exception("Cannot set current database for non global context, this method should be used during server initialization",
                        ErrorCodes::LOGICAL_ERROR);
    auto lock = getLock();

    if (!current_database.empty())
        throw Exception("Default database name cannot be changed in global context without server restart",
                        ErrorCodes::LOGICAL_ERROR);

    current_database = name;
}

void Context::setCurrentDatabase(const String & name)
{
    DatabaseCatalog::instance().assertDatabaseExists(name);
    auto lock = getLock();
    current_database = name;
    calculateAccessRights();
}

void Context::setCurrentQueryId(const String & query_id)
{
    /// Generate random UUID, but using lower quality RNG,
    ///  because Poco::UUIDGenerator::generateRandom method is using /dev/random, that is very expensive.
    /// NOTE: Actually we don't need to use UUIDs for query identifiers.
    /// We could use any suitable string instead.
    union
    {
        char bytes[16];
        struct
        {
            UInt64 a;
            UInt64 b;
        } words;
        UUID uuid{};
    } random;

    random.words.a = thread_local_rng(); //-V656
    random.words.b = thread_local_rng(); //-V656

    if (client_info.client_trace_context.trace_id != UUID())
    {
        // Use the OpenTelemetry trace context we received from the client, and
        // create a new span for the query.
        query_trace_context = client_info.client_trace_context;
        query_trace_context.span_id = thread_local_rng();
    }
    else if (client_info.query_kind == ClientInfo::QueryKind::INITIAL_QUERY)
    {
        // If this is an initial query without any parent OpenTelemetry trace, we
        // might start the trace ourselves, with some configurable probability.
        std::bernoulli_distribution should_start_trace{
            settings.opentelemetry_start_trace_probability};

        if (should_start_trace(thread_local_rng))
        {
            // Use the randomly generated default query id as the new trace id.
            query_trace_context.trace_id = random.uuid;
            query_trace_context.span_id = thread_local_rng();
            // Mark this trace as sampled in the flags.
            query_trace_context.trace_flags = 1;
        }
    }

    String query_id_to_set = query_id;
    if (query_id_to_set.empty())    /// If the user did not submit his query_id, then we generate it ourselves.
    {
        /// Use protected constructor.
        struct QueryUUID : Poco::UUID
        {
            QueryUUID(const char * bytes, Poco::UUID::Version version)
                : Poco::UUID(bytes, version) {}
        };

        query_id_to_set = QueryUUID(random.bytes, Poco::UUID::UUID_RANDOM).toString();
    }

    client_info.current_query_id = query_id_to_set;

    if (client_info.query_kind == ClientInfo::QueryKind::INITIAL_QUERY)
        client_info.initial_query_id = client_info.current_query_id;
}

void Context::killCurrentQuery()
{
    if (process_list_elem)
    {
        process_list_elem->cancelQuery(true);
    }
};

String Context::getDefaultFormat() const
{
    return default_format.empty() ? "TabSeparated" : default_format;
}


void Context::setDefaultFormat(const String & name)
{
    default_format = name;
}

MultiVersion<Macros>::Version Context::getMacros() const
{
    return shared->macros.get();
}

void Context::setMacros(std::unique_ptr<Macros> && macros)
{
    shared->macros.set(std::move(macros));
}

ContextMutablePtr Context::getQueryContext() const
{
    auto ptr = query_context.lock();
    if (!ptr) throw Exception("There is no query or query context has expired", ErrorCodes::THERE_IS_NO_QUERY);
    return ptr;
}

bool Context::isInternalSubquery() const
{
    auto ptr = query_context.lock();
    return ptr && ptr.get() != this;
}

ContextMutablePtr Context::getSessionContext() const
{
    auto ptr = session_context.lock();
    if (!ptr) throw Exception("There is no session or session context has expired", ErrorCodes::THERE_IS_NO_SESSION);
    return ptr;
}

ContextMutablePtr Context::getGlobalContext() const
{
    auto ptr = global_context.lock();
    if (!ptr) throw Exception("There is no global context or global context has expired", ErrorCodes::LOGICAL_ERROR);
    return ptr;
}

ContextMutablePtr Context::getBufferContext() const
{
    if (!buffer_context) throw Exception("There is no buffer context", ErrorCodes::LOGICAL_ERROR);
    return buffer_context;
}


const EmbeddedDictionaries & Context::getEmbeddedDictionaries() const
{
    return getEmbeddedDictionariesImpl(false);
}

EmbeddedDictionaries & Context::getEmbeddedDictionaries()
{
    return getEmbeddedDictionariesImpl(false);
}


const ExternalDictionariesLoader & Context::getExternalDictionariesLoader() const
{
    return const_cast<Context *>(this)->getExternalDictionariesLoader();
}

ExternalDictionariesLoader & Context::getExternalDictionariesLoader()
{
    std::lock_guard lock(shared->external_dictionaries_mutex);
    if (!shared->external_dictionaries_loader)
        shared->external_dictionaries_loader.emplace(getGlobalContext());
    return *shared->external_dictionaries_loader;
}

const ExternalUserDefinedExecutableFunctionsLoader & Context::getExternalUserDefinedExecutableFunctionsLoader() const
{
    return const_cast<Context *>(this)->getExternalUserDefinedExecutableFunctionsLoader();
}

ExternalUserDefinedExecutableFunctionsLoader & Context::getExternalUserDefinedExecutableFunctionsLoader()
{
    std::lock_guard lock(shared->external_user_defined_executable_functions_mutex);
    if (!shared->external_user_defined_executable_functions_loader)
        shared->external_user_defined_executable_functions_loader.emplace(getGlobalContext());
    return *shared->external_user_defined_executable_functions_loader;
}

const ExternalModelsLoader & Context::getExternalModelsLoader() const
{
    return const_cast<Context *>(this)->getExternalModelsLoader();
}

ExternalModelsLoader & Context::getExternalModelsLoader()
{
    std::lock_guard lock(shared->external_models_mutex);
    return getExternalModelsLoaderUnlocked();
}

ExternalModelsLoader & Context::getExternalModelsLoaderUnlocked()
{
    if (!shared->external_models_loader)
        shared->external_models_loader.emplace(getGlobalContext());
    return *shared->external_models_loader;
}

void Context::setExternalModelsConfig(const ConfigurationPtr & config, const std::string & config_name)
{
    std::lock_guard lock(shared->external_models_mutex);

    if (shared->external_models_config && isSameConfigurationWithMultipleKeys(*config, *shared->external_models_config, "", config_name))
        return;

    shared->external_models_config = config;
    shared->models_repository_guard .reset();
    shared->models_repository_guard = getExternalModelsLoaderUnlocked().addConfigRepository(
        std::make_unique<ExternalLoaderXMLConfigRepository>(*config, config_name));
}


EmbeddedDictionaries & Context::getEmbeddedDictionariesImpl(const bool throw_on_error) const
{
    std::lock_guard lock(shared->embedded_dictionaries_mutex);

    if (!shared->embedded_dictionaries)
    {
        auto geo_dictionaries_loader = std::make_unique<GeoDictionariesLoader>();

        shared->embedded_dictionaries.emplace(
            std::move(geo_dictionaries_loader),
            getGlobalContext(),
            throw_on_error);
    }

    return *shared->embedded_dictionaries;
}


void Context::tryCreateEmbeddedDictionaries() const
{
    static_cast<void>(getEmbeddedDictionariesImpl(true));
}

void Context::loadDictionaries(const Poco::Util::AbstractConfiguration & config)
{
    if (!config.getBool("dictionaries_lazy_load", true))
    {
        tryCreateEmbeddedDictionaries();
        getExternalDictionariesLoader().enableAlwaysLoadEverything(true);
    }
    shared->dictionaries_xmls = getExternalDictionariesLoader().addConfigRepository(
        std::make_unique<ExternalLoaderXMLConfigRepository>(config, "dictionaries_config"));
}

void Context::loadUserDefinedExecutableFunctions(const Poco::Util::AbstractConfiguration & config)
{
    getExternalUserDefinedExecutableFunctionsLoader().enableAlwaysLoadEverything(true);
    shared->user_defined_executable_functions_xmls = getExternalUserDefinedExecutableFunctionsLoader().addConfigRepository(
        std::make_unique<ExternalLoaderXMLConfigRepository>(config, "user_defined_executable_functions_config"));
}

#if USE_NLP

SynonymsExtensions & Context::getSynonymsExtensions() const
{
    auto lock = getLock();

    if (!shared->synonyms_extensions)
        shared->synonyms_extensions.emplace(getConfigRef());

    return *shared->synonyms_extensions;
}

Lemmatizers & Context::getLemmatizers() const
{
    auto lock = getLock();

    if (!shared->lemmatizers)
        shared->lemmatizers.emplace(getConfigRef());

    return *shared->lemmatizers;
}
#endif

void Context::setProgressCallback(ProgressCallback callback)
{
    /// Callback is set to a session or to a query. In the session, only one query is processed at a time. Therefore, the lock is not needed.
    progress_callback = callback;
}

ProgressCallback Context::getProgressCallback() const
{
    return progress_callback;
}


void Context::setProcessListElement(ProcessList::Element * elem)
{
    /// Set to a session or query. In the session, only one query is processed at a time. Therefore, the lock is not needed.
    process_list_elem = elem;
}

ProcessList::Element * Context::getProcessListElement() const
{
    return process_list_elem;
}


void Context::setUncompressedCache(size_t max_size_in_bytes)
{
    auto lock = getLock();

    if (shared->uncompressed_cache)
        throw Exception("Uncompressed cache has been already created.", ErrorCodes::LOGICAL_ERROR);

    shared->uncompressed_cache = std::make_shared<UncompressedCache>(max_size_in_bytes);
}


UncompressedCachePtr Context::getUncompressedCache() const
{
    auto lock = getLock();
    return shared->uncompressed_cache;
}


void Context::dropUncompressedCache() const
{
    auto lock = getLock();
    if (shared->uncompressed_cache)
        shared->uncompressed_cache->reset();
}


void Context::setMarkCache(size_t cache_size_in_bytes)
{
    auto lock = getLock();

    if (shared->mark_cache)
        throw Exception("Mark cache has been already created.", ErrorCodes::LOGICAL_ERROR);

    shared->mark_cache = std::make_shared<MarkCache>(cache_size_in_bytes);
}

MarkCachePtr Context::getMarkCache() const
{
    auto lock = getLock();
    return shared->mark_cache;
}

void Context::dropMarkCache() const
{
    auto lock = getLock();
    if (shared->mark_cache)
        shared->mark_cache->reset();
}


void Context::setMMappedFileCache(size_t cache_size_in_num_entries)
{
    auto lock = getLock();

    if (shared->mmap_cache)
        throw Exception("Mapped file cache has been already created.", ErrorCodes::LOGICAL_ERROR);

    shared->mmap_cache = std::make_shared<MMappedFileCache>(cache_size_in_num_entries);
}

MMappedFileCachePtr Context::getMMappedFileCache() const
{
    auto lock = getLock();
    return shared->mmap_cache;
}

void Context::dropMMappedFileCache() const
{
    auto lock = getLock();
    if (shared->mmap_cache)
        shared->mmap_cache->reset();
}


void Context::dropCaches() const
{
    auto lock = getLock();

    if (shared->uncompressed_cache)
        shared->uncompressed_cache->reset();

    if (shared->mark_cache)
        shared->mark_cache->reset();

    if (shared->mmap_cache)
        shared->mmap_cache->reset();
}

BackgroundSchedulePool & Context::getBufferFlushSchedulePool() const
{
    auto lock = getLock();
    if (!shared->buffer_flush_schedule_pool)
        shared->buffer_flush_schedule_pool.emplace(
            settings.background_buffer_flush_schedule_pool_size,
            CurrentMetrics::BackgroundBufferFlushSchedulePoolTask,
            "BgBufSchPool");
    return *shared->buffer_flush_schedule_pool;
}

BackgroundTaskSchedulingSettings Context::getBackgroundProcessingTaskSchedulingSettings() const
{
    BackgroundTaskSchedulingSettings task_settings;

    const auto & config = getConfigRef();
    task_settings.thread_sleep_seconds = config.getDouble("background_processing_pool_thread_sleep_seconds", 10);
    task_settings.thread_sleep_seconds_random_part = config.getDouble("background_processing_pool_thread_sleep_seconds_random_part", 1.0);
    task_settings.thread_sleep_seconds_if_nothing_to_do = config.getDouble("background_processing_pool_thread_sleep_seconds_if_nothing_to_do", 0.1);
    task_settings.task_sleep_seconds_when_no_work_min = config.getDouble("background_processing_pool_task_sleep_seconds_when_no_work_min", 10);
    task_settings.task_sleep_seconds_when_no_work_max = config.getDouble("background_processing_pool_task_sleep_seconds_when_no_work_max", 600);
    task_settings.task_sleep_seconds_when_no_work_multiplier = config.getDouble("background_processing_pool_task_sleep_seconds_when_no_work_multiplier", 1.1);
    task_settings.task_sleep_seconds_when_no_work_random_part = config.getDouble("background_processing_pool_task_sleep_seconds_when_no_work_random_part", 1.0);
    return task_settings;
}

BackgroundTaskSchedulingSettings Context::getBackgroundMoveTaskSchedulingSettings() const
{
    BackgroundTaskSchedulingSettings task_settings;

    const auto & config = getConfigRef();
    task_settings.thread_sleep_seconds = config.getDouble("background_move_processing_pool_thread_sleep_seconds", 10);
    task_settings.thread_sleep_seconds_random_part = config.getDouble("background_move_processing_pool_thread_sleep_seconds_random_part", 1.0);
    task_settings.thread_sleep_seconds_if_nothing_to_do = config.getDouble("background_move_processing_pool_thread_sleep_seconds_if_nothing_to_do", 0.1);
    task_settings.task_sleep_seconds_when_no_work_min = config.getDouble("background_move_processing_pool_task_sleep_seconds_when_no_work_min", 10);
    task_settings.task_sleep_seconds_when_no_work_max = config.getDouble("background_move_processing_pool_task_sleep_seconds_when_no_work_max", 600);
    task_settings.task_sleep_seconds_when_no_work_multiplier = config.getDouble("background_move_processing_pool_task_sleep_seconds_when_no_work_multiplier", 1.1);
    task_settings.task_sleep_seconds_when_no_work_random_part = config.getDouble("background_move_processing_pool_task_sleep_seconds_when_no_work_random_part", 1.0);

    return task_settings;
}

BackgroundSchedulePool & Context::getSchedulePool() const
{
    auto lock = getLock();
    if (!shared->schedule_pool)
        shared->schedule_pool.emplace(
            settings.background_schedule_pool_size,
            CurrentMetrics::BackgroundSchedulePoolTask,
            "BgSchPool");
    return *shared->schedule_pool;
}

BackgroundSchedulePool & Context::getDistributedSchedulePool() const
{
    auto lock = getLock();
    if (!shared->distributed_schedule_pool)
        shared->distributed_schedule_pool.emplace(
            settings.background_distributed_schedule_pool_size,
            CurrentMetrics::BackgroundDistributedSchedulePoolTask,
            "BgDistSchPool");
    return *shared->distributed_schedule_pool;
}

BackgroundSchedulePool & Context::getMessageBrokerSchedulePool() const
{
    auto lock = getLock();
    if (!shared->message_broker_schedule_pool)
        shared->message_broker_schedule_pool.emplace(
            settings.background_message_broker_schedule_pool_size,
            CurrentMetrics::BackgroundMessageBrokerSchedulePoolTask,
            "BgMBSchPool");
    return *shared->message_broker_schedule_pool;
}

ThrottlerPtr Context::getReplicatedFetchesThrottler() const
{
    auto lock = getLock();
    if (!shared->replicated_fetches_throttler)
        shared->replicated_fetches_throttler = std::make_shared<Throttler>(
            settings.max_replicated_fetches_network_bandwidth_for_server);

    return shared->replicated_fetches_throttler;
}

ThrottlerPtr Context::getReplicatedSendsThrottler() const
{
    auto lock = getLock();
    if (!shared->replicated_sends_throttler)
        shared->replicated_sends_throttler = std::make_shared<Throttler>(
            settings.max_replicated_sends_network_bandwidth_for_server);

    return shared->replicated_sends_throttler;
}

bool Context::hasDistributedDDL() const
{
    return getConfigRef().has("distributed_ddl");
}

void Context::setDDLWorker(std::unique_ptr<DDLWorker> ddl_worker)
{
    auto lock = getLock();
    if (shared->ddl_worker)
        throw Exception("DDL background thread has already been initialized", ErrorCodes::LOGICAL_ERROR);
    ddl_worker->startup();
    shared->ddl_worker = std::move(ddl_worker);
}

DDLWorker & Context::getDDLWorker() const
{
    auto lock = getLock();
    if (!shared->ddl_worker)
    {
        if (!hasZooKeeper())
            throw Exception("There is no Zookeeper configuration in server config", ErrorCodes::NO_ELEMENTS_IN_CONFIG);

        if (!hasDistributedDDL())
            throw Exception("There is no DistributedDDL configuration in server config", ErrorCodes::NO_ELEMENTS_IN_CONFIG);

        throw Exception("DDL background thread is not initialized", ErrorCodes::NO_ELEMENTS_IN_CONFIG);
    }
    return *shared->ddl_worker;
}

zkutil::ZooKeeperPtr Context::getZooKeeper() const
{
    std::lock_guard lock(shared->zookeeper_mutex);

    const auto & config = shared->zookeeper_config ? *shared->zookeeper_config : getConfigRef();
    if (!shared->zookeeper)
        shared->zookeeper = std::make_shared<zkutil::ZooKeeper>(config, "zookeeper", getZooKeeperLog());
    else if (shared->zookeeper->expired())
        shared->zookeeper = shared->zookeeper->startNewSession();

    return shared->zookeeper;
}

UInt32 Context::getZooKeeperSessionUptime() const
{
    std::lock_guard lock(shared->zookeeper_mutex);
    if (!shared->zookeeper || shared->zookeeper->expired())
        return 0;
    return shared->zookeeper->getSessionUptime();
}

void Context::setSystemZooKeeperLogAfterInitializationIfNeeded()
{
    /// It can be nearly impossible to understand in which order global objects are initialized on server startup.
    /// If getZooKeeper() is called before initializeSystemLogs(), then zkutil::ZooKeeper gets nullptr
    /// instead of pointer to system table and it logs nothing.
    /// This method explicitly sets correct pointer to system log after its initialization.
    /// TODO get rid of this if possible

    std::lock_guard lock(shared->zookeeper_mutex);
    if (!shared->system_logs || !shared->system_logs->zookeeper_log)
        return;

    if (shared->zookeeper)
        shared->zookeeper->setZooKeeperLog(shared->system_logs->zookeeper_log);

    for (auto & zk : shared->auxiliary_zookeepers)
        zk.second->setZooKeeperLog(shared->system_logs->zookeeper_log);
}

void Context::initializeKeeperDispatcher() const
{
#if USE_NURAFT
    std::lock_guard lock(shared->keeper_storage_dispatcher_mutex);

    if (shared->keeper_storage_dispatcher)
        throw Exception(ErrorCodes::LOGICAL_ERROR, "Trying to initialize Keeper multiple times");

    const auto & config = getConfigRef();
    if (config.has("keeper_server"))
    {
        shared->keeper_storage_dispatcher = std::make_shared<KeeperDispatcher>();
        shared->keeper_storage_dispatcher->initialize(config, getApplicationType() == ApplicationType::KEEPER);
    }
#endif
}

#if USE_NURAFT
std::shared_ptr<KeeperDispatcher> & Context::getKeeperDispatcher() const
{
    std::lock_guard lock(shared->keeper_storage_dispatcher_mutex);
    if (!shared->keeper_storage_dispatcher)
        throw Exception(ErrorCodes::LOGICAL_ERROR, "Keeper must be initialized before requests");

    return shared->keeper_storage_dispatcher;
}
#endif

void Context::shutdownKeeperDispatcher() const
{
#if USE_NURAFT
    std::lock_guard lock(shared->keeper_storage_dispatcher_mutex);
    if (shared->keeper_storage_dispatcher)
    {
        shared->keeper_storage_dispatcher->shutdown();
        shared->keeper_storage_dispatcher.reset();
    }
#endif
}


zkutil::ZooKeeperPtr Context::getAuxiliaryZooKeeper(const String & name) const
{
    std::lock_guard lock(shared->auxiliary_zookeepers_mutex);

    auto zookeeper = shared->auxiliary_zookeepers.find(name);
    if (zookeeper == shared->auxiliary_zookeepers.end())
    {
        const auto & config = shared->auxiliary_zookeepers_config ? *shared->auxiliary_zookeepers_config : getConfigRef();
        if (!config.has("auxiliary_zookeepers." + name))
            throw Exception(
                ErrorCodes::BAD_ARGUMENTS,
                "Unknown auxiliary ZooKeeper name '{}'. If it's required it can be added to the section <auxiliary_zookeepers> in "
                "config.xml",
                name);

        zookeeper = shared->auxiliary_zookeepers.emplace(name,
                        std::make_shared<zkutil::ZooKeeper>(config, "auxiliary_zookeepers." + name, getZooKeeperLog())).first;
    }
    else if (zookeeper->second->expired())
        zookeeper->second = zookeeper->second->startNewSession();

    return zookeeper->second;
}

void Context::resetZooKeeper() const
{
    std::lock_guard lock(shared->zookeeper_mutex);
    shared->zookeeper.reset();
}

static void reloadZooKeeperIfChangedImpl(const ConfigurationPtr & config, const std::string & config_name, zkutil::ZooKeeperPtr & zk,
                                         std::shared_ptr<ZooKeeperLog> zk_log)
{
    if (!zk || zk->configChanged(*config, config_name))
    {
        if (zk)
            zk->finalize();

        zk = std::make_shared<zkutil::ZooKeeper>(*config, config_name, std::move(zk_log));
    }
}

void Context::reloadZooKeeperIfChanged(const ConfigurationPtr & config) const
{
    std::lock_guard lock(shared->zookeeper_mutex);
    shared->zookeeper_config = config;
    reloadZooKeeperIfChangedImpl(config, "zookeeper", shared->zookeeper, getZooKeeperLog());
}

void Context::reloadAuxiliaryZooKeepersConfigIfChanged(const ConfigurationPtr & config)
{
    std::lock_guard lock(shared->auxiliary_zookeepers_mutex);

    shared->auxiliary_zookeepers_config = config;

    for (auto it = shared->auxiliary_zookeepers.begin(); it != shared->auxiliary_zookeepers.end();)
    {
        if (!config->has("auxiliary_zookeepers." + it->first))
            it = shared->auxiliary_zookeepers.erase(it);
        else
        {
            reloadZooKeeperIfChangedImpl(config, "auxiliary_zookeepers." + it->first, it->second, getZooKeeperLog());
            ++it;
        }
    }
}


bool Context::hasZooKeeper() const
{
    return getConfigRef().has("zookeeper");
}

bool Context::hasAuxiliaryZooKeeper(const String & name) const
{
    return getConfigRef().has("auxiliary_zookeepers." + name);
}

InterserverCredentialsPtr Context::getInterserverCredentials()
{
    return shared->interserver_io_credentials.get();
}

void Context::updateInterserverCredentials(const Poco::Util::AbstractConfiguration & config)
{
    auto credentials = InterserverCredentials::make(config, "interserver_http_credentials");
    shared->interserver_io_credentials.set(std::move(credentials));
}

void Context::setInterserverIOAddress(const String & host, UInt16 port)
{
    shared->interserver_io_host = host;
    shared->interserver_io_port = port;
}

std::pair<String, UInt16> Context::getInterserverIOAddress() const
{
    if (shared->interserver_io_host.empty() || shared->interserver_io_port == 0)
        throw Exception("Parameter 'interserver_http(s)_port' required for replication is not specified in configuration file.",
                        ErrorCodes::NO_ELEMENTS_IN_CONFIG);

    return { shared->interserver_io_host, shared->interserver_io_port };
}

void Context::setInterserverScheme(const String & scheme)
{
    shared->interserver_scheme = scheme;
}

String Context::getInterserverScheme() const
{
    return shared->interserver_scheme;
}

void Context::setRemoteHostFilter(const Poco::Util::AbstractConfiguration & config)
{
    shared->remote_host_filter.setValuesFromConfig(config);
}

const RemoteHostFilter & Context::getRemoteHostFilter() const
{
    return shared->remote_host_filter;
}

UInt16 Context::getTCPPort() const
{
    auto lock = getLock();

    const auto & config = getConfigRef();
    return config.getInt("tcp_port", DBMS_DEFAULT_PORT);
}

std::optional<UInt16> Context::getTCPPortSecure() const
{
    auto lock = getLock();

    const auto & config = getConfigRef();
    if (config.has("tcp_port_secure"))
        return config.getInt("tcp_port_secure");
    return {};
}

void Context::registerServerPort(String port_name, UInt16 port)
{
    shared->server_ports.emplace(std::move(port_name), port);
}

UInt16 Context::getServerPort(const String & port_name) const
{
    auto it = shared->server_ports.find(port_name);
    if (it == shared->server_ports.end())
        throw Exception(ErrorCodes::BAD_GET, "There is no port named {}", port_name);
    else
        return it->second;
}

std::shared_ptr<Cluster> Context::getCluster(const std::string & cluster_name) const
{
    auto res = getClusters()->getCluster(cluster_name);
    if (res)
        return res;
    if (!cluster_name.empty())
        res = tryGetReplicatedDatabaseCluster(cluster_name);
    if (res)
        return res;

    throw Exception("Requested cluster '" + cluster_name + "' not found", ErrorCodes::BAD_GET);
}


std::shared_ptr<Cluster> Context::tryGetCluster(const std::string & cluster_name) const
{
    return getClusters()->getCluster(cluster_name);
}


void Context::reloadClusterConfig() const
{
    while (true)
    {
        ConfigurationPtr cluster_config;
        {
            std::lock_guard lock(shared->clusters_mutex);
            cluster_config = shared->clusters_config;
        }

        const auto & config = cluster_config ? *cluster_config : getConfigRef();
        auto new_clusters = std::make_shared<Clusters>(config, settings);

        {
            std::lock_guard lock(shared->clusters_mutex);
            if (shared->clusters_config.get() == cluster_config.get())
            {
                shared->clusters = std::move(new_clusters);
                return;
            }

            // Clusters config has been suddenly changed, recompute clusters
        }
    }
}


std::shared_ptr<Clusters> Context::getClusters() const
{
    std::lock_guard lock(shared->clusters_mutex);
    if (!shared->clusters)
    {
        const auto & config = shared->clusters_config ? *shared->clusters_config : getConfigRef();
        shared->clusters = std::make_shared<Clusters>(config, settings);
    }

    return shared->clusters;
}


/// On repeating calls updates existing clusters and adds new clusters, doesn't delete old clusters
void Context::setClustersConfig(const ConfigurationPtr & config, const String & config_name)
{
    std::lock_guard lock(shared->clusters_mutex);

    /// Do not update clusters if this part of config wasn't changed.
    if (shared->clusters && isSameConfiguration(*config, *shared->clusters_config, config_name))
        return;

    auto old_clusters_config = shared->clusters_config;
    shared->clusters_config = config;

    if (!shared->clusters)
        shared->clusters = std::make_unique<Clusters>(*shared->clusters_config, settings, config_name);
    else
        shared->clusters->updateClusters(*shared->clusters_config, settings, config_name, old_clusters_config);
}


void Context::setCluster(const String & cluster_name, const std::shared_ptr<Cluster> & cluster)
{
    std::lock_guard lock(shared->clusters_mutex);

    if (!shared->clusters)
        throw Exception("Clusters are not set", ErrorCodes::LOGICAL_ERROR);

    shared->clusters->setCluster(cluster_name, cluster);
}


void Context::initializeSystemLogs()
{
    auto lock = getLock();
    shared->system_logs = std::make_unique<SystemLogs>(getGlobalContext(), getConfigRef());
}

void Context::initializeTraceCollector()
{
    shared->initializeTraceCollector(getTraceLog());
}

bool Context::hasTraceCollector() const
{
    return shared->hasTraceCollector();
}


std::shared_ptr<QueryLog> Context::getQueryLog() const
{
    auto lock = getLock();

    if (!shared->system_logs)
        return {};

    return shared->system_logs->query_log;
}

std::shared_ptr<QueryThreadLog> Context::getQueryThreadLog() const
{
    auto lock = getLock();

    if (!shared->system_logs)
        return {};

    return shared->system_logs->query_thread_log;
}

std::shared_ptr<QueryViewsLog> Context::getQueryViewsLog() const
{
    auto lock = getLock();

    if (!shared->system_logs)
        return {};

    return shared->system_logs->query_views_log;
}

std::shared_ptr<PartLog> Context::getPartLog(const String & part_database) const
{
    auto lock = getLock();

    /// No part log or system logs are shutting down.
    if (!shared->system_logs)
        return {};

    /// Will not log operations on system tables (including part_log itself).
    /// It doesn't make sense and not allow to destruct PartLog correctly due to infinite logging and flushing,
    /// and also make troubles on startup.
    if (part_database == DatabaseCatalog::SYSTEM_DATABASE)
        return {};

    return shared->system_logs->part_log;
}


std::shared_ptr<TraceLog> Context::getTraceLog() const
{
    auto lock = getLock();

    if (!shared->system_logs)
        return {};

    return shared->system_logs->trace_log;
}


std::shared_ptr<TextLog> Context::getTextLog() const
{
    auto lock = getLock();

    if (!shared->system_logs)
        return {};

    return shared->system_logs->text_log;
}


std::shared_ptr<MetricLog> Context::getMetricLog() const
{
    auto lock = getLock();

    if (!shared->system_logs)
        return {};

    return shared->system_logs->metric_log;
}


std::shared_ptr<AsynchronousMetricLog> Context::getAsynchronousMetricLog() const
{
    auto lock = getLock();

    if (!shared->system_logs)
        return {};

    return shared->system_logs->asynchronous_metric_log;
}


std::shared_ptr<OpenTelemetrySpanLog> Context::getOpenTelemetrySpanLog() const
{
    auto lock = getLock();

    if (!shared->system_logs)
        return {};

    return shared->system_logs->opentelemetry_span_log;
}

std::shared_ptr<SessionLog> Context::getSessionLog() const
{
    auto lock = getLock();

    if (!shared->system_logs)
        return {};

    return shared->system_logs->session_log;
}


std::shared_ptr<ZooKeeperLog> Context::getZooKeeperLog() const
{
    auto lock = getLock();

    if (!shared->system_logs)
        return {};

    return shared->system_logs->zookeeper_log;
}


CompressionCodecPtr Context::chooseCompressionCodec(size_t part_size, double part_size_ratio) const
{
    auto lock = getLock();

    if (!shared->compression_codec_selector)
    {
        constexpr auto config_name = "compression";
        const auto & config = getConfigRef();

        if (config.has(config_name))
            shared->compression_codec_selector = std::make_unique<CompressionCodecSelector>(config, "compression");
        else
            shared->compression_codec_selector = std::make_unique<CompressionCodecSelector>();
    }

    return shared->compression_codec_selector->choose(part_size, part_size_ratio);
}


DiskPtr Context::getDisk(const String & name) const
{
    std::lock_guard lock(shared->storage_policies_mutex);

    auto disk_selector = getDiskSelector(lock);

    return disk_selector->get(name);
}

StoragePolicyPtr Context::getStoragePolicy(const String & name) const
{
    std::lock_guard lock(shared->storage_policies_mutex);

    auto policy_selector = getStoragePolicySelector(lock);

    return policy_selector->get(name);
}


DisksMap Context::getDisksMap() const
{
    std::lock_guard lock(shared->storage_policies_mutex);
    return getDiskSelector(lock)->getDisksMap();
}

StoragePoliciesMap Context::getPoliciesMap() const
{
    std::lock_guard lock(shared->storage_policies_mutex);
    return getStoragePolicySelector(lock)->getPoliciesMap();
}

DiskSelectorPtr Context::getDiskSelector(std::lock_guard<std::mutex> & /* lock */) const
{
    if (!shared->merge_tree_disk_selector)
    {
        constexpr auto config_name = "storage_configuration.disks";
        const auto & config = getConfigRef();

        shared->merge_tree_disk_selector = std::make_shared<DiskSelector>(config, config_name, shared_from_this());
    }
    return shared->merge_tree_disk_selector;
}

StoragePolicySelectorPtr Context::getStoragePolicySelector(std::lock_guard<std::mutex> & lock) const
{
    if (!shared->merge_tree_storage_policy_selector)
    {
        constexpr auto config_name = "storage_configuration.policies";
        const auto & config = getConfigRef();

        shared->merge_tree_storage_policy_selector = std::make_shared<StoragePolicySelector>(config, config_name, getDiskSelector(lock));
    }
    return shared->merge_tree_storage_policy_selector;
}


void Context::updateStorageConfiguration(const Poco::Util::AbstractConfiguration & config)
{
    std::lock_guard lock(shared->storage_policies_mutex);

    if (shared->merge_tree_disk_selector)
        shared->merge_tree_disk_selector
            = shared->merge_tree_disk_selector->updateFromConfig(config, "storage_configuration.disks", shared_from_this());

    if (shared->merge_tree_storage_policy_selector)
    {
        try
        {
            shared->merge_tree_storage_policy_selector = shared->merge_tree_storage_policy_selector->updateFromConfig(
                config, "storage_configuration.policies", shared->merge_tree_disk_selector);
        }
        catch (Exception & e)
        {
            LOG_ERROR(
                shared->log, "An error has occurred while reloading storage policies, storage policies were not applied: {}", e.message());
        }
    }

#if !defined(ARCADIA_BUILD)
    if (shared->storage_s3_settings)
    {
        shared->storage_s3_settings->loadFromConfig("s3", config);
    }
#endif
}


const MergeTreeSettings & Context::getMergeTreeSettings() const
{
    auto lock = getLock();

    if (!shared->merge_tree_settings)
    {
        const auto & config = getConfigRef();
        MergeTreeSettings mt_settings;
        mt_settings.loadFromConfig("merge_tree", config);
        shared->merge_tree_settings.emplace(mt_settings);
    }

    return *shared->merge_tree_settings;
}

const MergeTreeSettings & Context::getReplicatedMergeTreeSettings() const
{
    auto lock = getLock();

    if (!shared->replicated_merge_tree_settings)
    {
        const auto & config = getConfigRef();
        MergeTreeSettings mt_settings;
        mt_settings.loadFromConfig("merge_tree", config);
        mt_settings.loadFromConfig("replicated_merge_tree", config);
        shared->replicated_merge_tree_settings.emplace(mt_settings);
    }

    return *shared->replicated_merge_tree_settings;
}

const StorageS3Settings & Context::getStorageS3Settings() const
{
#if !defined(ARCADIA_BUILD)
    auto lock = getLock();

    if (!shared->storage_s3_settings)
    {
        const auto & config = getConfigRef();
        shared->storage_s3_settings.emplace().loadFromConfig("s3", config);
    }

    return *shared->storage_s3_settings;
#else
    throw Exception("S3 is unavailable in Arcadia", ErrorCodes::NOT_IMPLEMENTED);
#endif
}

void Context::checkCanBeDropped(const String & database, const String & table, const size_t & size, const size_t & max_size_to_drop) const
{
    if (!max_size_to_drop || size <= max_size_to_drop)
        return;

    fs::path force_file(getFlagsPath() + "force_drop_table");
    bool force_file_exists = fs::exists(force_file);

    if (force_file_exists)
    {
        try
        {
            fs::remove(force_file);
            return;
        }
        catch (...)
        {
            /// User should recreate force file on each drop, it shouldn't be protected
            tryLogCurrentException("Drop table check", "Can't remove force file to enable table or partition drop");
        }
    }

    String size_str = formatReadableSizeWithDecimalSuffix(size);
    String max_size_to_drop_str = formatReadableSizeWithDecimalSuffix(max_size_to_drop);
    throw Exception(ErrorCodes::TABLE_SIZE_EXCEEDS_MAX_DROP_SIZE_LIMIT,
                    "Table or Partition in {}.{} was not dropped.\nReason:\n"
                    "1. Size ({}) is greater than max_[table/partition]_size_to_drop ({})\n"
                    "2. File '{}' intended to force DROP {}\n"
                    "How to fix this:\n"
                    "1. Either increase (or set to zero) max_[table/partition]_size_to_drop in server config\n"
                    "2. Either create forcing file {} and make sure that ClickHouse has write permission for it.\n"
                    "Example:\nsudo touch '{}' && sudo chmod 666 '{}'",
                    backQuoteIfNeed(database), backQuoteIfNeed(table),
                    size_str, max_size_to_drop_str,
                    force_file.string(), force_file_exists ? "exists but not writeable (could not be removed)" : "doesn't exist",
                    force_file.string(),
                    force_file.string(), force_file.string());
}


void Context::setMaxTableSizeToDrop(size_t max_size)
{
    // Is initialized at server startup and updated at config reload
    shared->max_table_size_to_drop.store(max_size, std::memory_order_relaxed);
}


void Context::checkTableCanBeDropped(const String & database, const String & table, const size_t & table_size) const
{
    size_t max_table_size_to_drop = shared->max_table_size_to_drop.load(std::memory_order_relaxed);

    checkCanBeDropped(database, table, table_size, max_table_size_to_drop);
}


void Context::setMaxPartitionSizeToDrop(size_t max_size)
{
    // Is initialized at server startup and updated at config reload
    shared->max_partition_size_to_drop.store(max_size, std::memory_order_relaxed);
}


void Context::checkPartitionCanBeDropped(const String & database, const String & table, const size_t & partition_size) const
{
    size_t max_partition_size_to_drop = shared->max_partition_size_to_drop.load(std::memory_order_relaxed);

    checkCanBeDropped(database, table, partition_size, max_partition_size_to_drop);
}


BlockInputStreamPtr Context::getInputFormat(const String & name, ReadBuffer & buf, const Block & sample, UInt64 max_block_size) const
{
    return std::make_shared<InputStreamFromInputFormat>(
        FormatFactory::instance().getInput(name, buf, sample, shared_from_this(), max_block_size));
}

BlockOutputStreamPtr Context::getOutputStreamParallelIfPossible(const String & name, WriteBuffer & buf, const Block & sample) const
{
    return FormatFactory::instance().getOutputStreamParallelIfPossible(name, buf, sample, shared_from_this());
}

BlockOutputStreamPtr Context::getOutputStream(const String & name, WriteBuffer & buf, const Block & sample) const
{
    return FormatFactory::instance().getOutputStream(name, buf, sample, shared_from_this());
}

OutputFormatPtr Context::getOutputFormatParallelIfPossible(const String & name, WriteBuffer & buf, const Block & sample) const
{
    return FormatFactory::instance().getOutputFormatParallelIfPossible(name, buf, sample, shared_from_this());
}


time_t Context::getUptimeSeconds() const
{
    auto lock = getLock();
    return shared->uptime_watch.elapsedSeconds();
}


void Context::setConfigReloadCallback(ConfigReloadCallback && callback)
{
    /// Is initialized at server startup, so lock isn't required. Otherwise use mutex.
    shared->config_reload_callback = std::move(callback);
}

void Context::reloadConfig() const
{
    /// Use mutex if callback may be changed after startup.
    if (!shared->config_reload_callback)
        throw Exception("Can't reload config because config_reload_callback is not set.", ErrorCodes::LOGICAL_ERROR);

    shared->config_reload_callback();
}


void Context::shutdown()
{
    // Disk selector might not be initialized if there was some error during
    // its initialization. Don't try to initialize it again on shutdown.
    if (shared->merge_tree_disk_selector)
    {
        for (auto & [disk_name, disk] : getDisksMap())
        {
            LOG_INFO(shared->log, "Shutdown disk {}", disk_name);
            disk->shutdown();
        }
    }

    shared->shutdown();
}


Context::ApplicationType Context::getApplicationType() const
{
    return shared->application_type;
}

void Context::setApplicationType(ApplicationType type)
{
    /// Lock isn't required, you should set it at start
    shared->application_type = type;
}

void Context::setDefaultProfiles(const Poco::Util::AbstractConfiguration & config)
{
    shared->default_profile_name = config.getString("default_profile", "default");
    getAccessControlManager().setDefaultProfileName(shared->default_profile_name);

    shared->system_profile_name = config.getString("system_profile", shared->default_profile_name);
    setCurrentProfile(shared->system_profile_name);

    applySettingsQuirks(settings, &Poco::Logger::get("SettingsQuirks"));

    shared->buffer_profile_name = config.getString("buffer_profile", shared->system_profile_name);
    buffer_context = Context::createCopy(shared_from_this());
    buffer_context->setCurrentProfile(shared->buffer_profile_name);
}

String Context::getDefaultProfileName() const
{
    return shared->default_profile_name;
}

String Context::getSystemProfileName() const
{
    return shared->system_profile_name;
}

String Context::getFormatSchemaPath() const
{
    return shared->format_schema_path;
}

void Context::setFormatSchemaPath(const String & path)
{
    shared->format_schema_path = path;
}

Context::SampleBlockCache & Context::getSampleBlockCache() const
{
    return getQueryContext()->sample_block_cache;
}


bool Context::hasQueryParameters() const
{
    return !query_parameters.empty();
}


const NameToNameMap & Context::getQueryParameters() const
{
    return query_parameters;
}


void Context::setQueryParameter(const String & name, const String & value)
{
    if (!query_parameters.emplace(name, value).second)
        throw Exception("Duplicate name " + backQuote(name) + " of query parameter", ErrorCodes::BAD_ARGUMENTS);
}


void Context::addBridgeCommand(std::unique_ptr<ShellCommand> cmd) const
{
    auto lock = getLock();
    shared->bridge_commands.emplace_back(std::move(cmd));
}


IHostContextPtr & Context::getHostContext()
{
    return host_context;
}


const IHostContextPtr & Context::getHostContext() const
{
    return host_context;
}


std::shared_ptr<ActionLocksManager> Context::getActionLocksManager()
{
    auto lock = getLock();

    if (!shared->action_locks_manager)
        shared->action_locks_manager = std::make_shared<ActionLocksManager>(shared_from_this());

    return shared->action_locks_manager;
}


void Context::setExternalTablesInitializer(ExternalTablesInitializer && initializer)
{
    if (external_tables_initializer_callback)
        throw Exception("External tables initializer is already set", ErrorCodes::LOGICAL_ERROR);

    external_tables_initializer_callback = std::move(initializer);
}

void Context::initializeExternalTablesIfSet()
{
    if (external_tables_initializer_callback)
    {
        external_tables_initializer_callback(shared_from_this());
        /// Reset callback
        external_tables_initializer_callback = {};
    }
}


void Context::setInputInitializer(InputInitializer && initializer)
{
    if (input_initializer_callback)
        throw Exception("Input initializer is already set", ErrorCodes::LOGICAL_ERROR);

    input_initializer_callback = std::move(initializer);
}


void Context::initializeInput(const StoragePtr & input_storage)
{
    if (!input_initializer_callback)
        throw Exception("Input initializer is not set", ErrorCodes::LOGICAL_ERROR);

    input_initializer_callback(shared_from_this(), input_storage);
    /// Reset callback
    input_initializer_callback = {};
}


void Context::setInputBlocksReaderCallback(InputBlocksReader && reader)
{
    if (input_blocks_reader)
        throw Exception("Input blocks reader is already set", ErrorCodes::LOGICAL_ERROR);

    input_blocks_reader = std::move(reader);
}


InputBlocksReader Context::getInputBlocksReaderCallback() const
{
    return input_blocks_reader;
}


void Context::resetInputCallbacks()
{
    if (input_initializer_callback)
        input_initializer_callback = {};

    if (input_blocks_reader)
        input_blocks_reader = {};
}


StorageID Context::resolveStorageID(StorageID storage_id, StorageNamespace where) const
{
    if (storage_id.uuid != UUIDHelpers::Nil)
        return storage_id;

    StorageID resolved = StorageID::createEmpty();
    std::optional<Exception> exc;
    {
        auto lock = getLock();
        resolved = resolveStorageIDImpl(std::move(storage_id), where, &exc);
    }
    if (exc)
        throw Exception(*exc);
    if (!resolved.hasUUID() && resolved.database_name != DatabaseCatalog::TEMPORARY_DATABASE)
        resolved.uuid = DatabaseCatalog::instance().getDatabase(resolved.database_name)->tryGetTableUUID(resolved.table_name);
    return resolved;
}

StorageID Context::tryResolveStorageID(StorageID storage_id, StorageNamespace where) const
{
    if (storage_id.uuid != UUIDHelpers::Nil)
        return storage_id;

    StorageID resolved = StorageID::createEmpty();
    {
        auto lock = getLock();
        resolved = resolveStorageIDImpl(std::move(storage_id), where, nullptr);
    }
    if (resolved && !resolved.hasUUID() && resolved.database_name != DatabaseCatalog::TEMPORARY_DATABASE)
    {
        auto db = DatabaseCatalog::instance().tryGetDatabase(resolved.database_name);
        if (db)
            resolved.uuid = db->tryGetTableUUID(resolved.table_name);
    }
    return resolved;
}

StorageID Context::resolveStorageIDImpl(StorageID storage_id, StorageNamespace where, std::optional<Exception> * exception) const
{
    if (storage_id.uuid != UUIDHelpers::Nil)
        return storage_id;

    if (!storage_id)
    {
        if (exception)
            exception->emplace("Both table name and UUID are empty", ErrorCodes::UNKNOWN_TABLE);
        return storage_id;
    }

    bool look_for_external_table = where & StorageNamespace::ResolveExternal;
    bool in_current_database = where & StorageNamespace::ResolveCurrentDatabase;
    bool in_specified_database = where & StorageNamespace::ResolveGlobal;

    if (!storage_id.database_name.empty())
    {
        if (in_specified_database)
            return storage_id;     /// NOTE There is no guarantees that table actually exists in database.
        if (exception)
            exception->emplace("External and temporary tables have no database, but " +
                        storage_id.database_name + " is specified", ErrorCodes::UNKNOWN_TABLE);
        return StorageID::createEmpty();
    }

    /// Database name is not specified. It's temporary table or table in current database.

    if (look_for_external_table)
    {
        /// Global context should not contain temporary tables
        assert(!isGlobalContext() || getApplicationType() == ApplicationType::LOCAL);

        auto resolved_id = StorageID::createEmpty();
        auto try_resolve = [&](ContextPtr context) -> bool
        {
            const auto & tables = context->external_tables_mapping;
            auto it = tables.find(storage_id.getTableName());
            if (it == tables.end())
                return false;
            resolved_id = it->second->getGlobalTableID();
            return true;
        };

        /// Firstly look for temporary table in current context
        if (try_resolve(shared_from_this()))
            return resolved_id;

        /// If not found and current context was created from some query context, look for temporary table in query context
        auto query_context_ptr = query_context.lock();
        bool is_local_context = query_context_ptr && query_context_ptr.get() != this;
        if (is_local_context && try_resolve(query_context_ptr))
            return resolved_id;

        /// If not found and current context was created from some session context, look for temporary table in session context
        auto session_context_ptr = session_context.lock();
        bool is_local_or_query_context = session_context_ptr && session_context_ptr.get() != this;
        if (is_local_or_query_context && try_resolve(session_context_ptr))
            return resolved_id;
    }

    /// Temporary table not found. It's table in current database.

    if (in_current_database)
    {
        if (current_database.empty())
        {
            if (exception)
                exception->emplace("Default database is not selected", ErrorCodes::UNKNOWN_DATABASE);
            return StorageID::createEmpty();
        }
        storage_id.database_name = current_database;
        /// NOTE There is no guarantees that table actually exists in database.
        return storage_id;
    }

    if (exception)
        exception->emplace("Cannot resolve database name for table " + storage_id.getNameForLogs(), ErrorCodes::UNKNOWN_TABLE);
    return StorageID::createEmpty();
}

void Context::initZooKeeperMetadataTransaction(ZooKeeperMetadataTransactionPtr txn, [[maybe_unused]] bool attach_existing)
{
    assert(!metadata_transaction);
    assert(attach_existing || query_context.lock().get() == this);
    metadata_transaction = std::move(txn);
}

ZooKeeperMetadataTransactionPtr Context::getZooKeeperMetadataTransaction() const
{
    assert(!metadata_transaction || hasQueryContext());
    return metadata_transaction;
}

<<<<<<< HEAD
void Context::initCurrentTransaction(MergeTreeTransactionPtr txn)
{
    merge_tree_transaction_holder = MergeTreeTransactionHolder(txn, false);
    setCurrentTransaction(std::move(txn));
}

void Context::setCurrentTransaction(MergeTreeTransactionPtr txn)
{
    assert(!merge_tree_transaction || !txn);
    assert(this == session_context.lock().get() || this == query_context.lock().get());
    int enable_mvcc_test_helper = getConfigRef().getInt("_enable_experimental_mvcc_prototype_test_helper_dev", 0);
    if (enable_mvcc_test_helper != 42)
        throw Exception(ErrorCodes::NOT_IMPLEMENTED, "Transactions are not supported");
    merge_tree_transaction = std::move(txn);
    if (!merge_tree_transaction)
        merge_tree_transaction_holder = {};
}

MergeTreeTransactionPtr Context::getCurrentTransaction() const
{
    return merge_tree_transaction;
=======
void Context::resetZooKeeperMetadataTransaction()
{
    assert(metadata_transaction);
    assert(hasQueryContext());
    metadata_transaction = nullptr;
>>>>>>> 23f865c7
}

PartUUIDsPtr Context::getPartUUIDs() const
{
    auto lock = getLock();
    if (!part_uuids)
        /// For context itself, only this initialization is not const.
        /// We could have done in constructor.
        /// TODO: probably, remove this from Context.
        const_cast<PartUUIDsPtr &>(part_uuids) = std::make_shared<PartUUIDs>();

    return part_uuids;
}


ReadTaskCallback Context::getReadTaskCallback() const
{
    if (!next_task_callback.has_value())
        throw Exception(fmt::format("Next task callback is not set for query {}", getInitialQueryId()), ErrorCodes::LOGICAL_ERROR);
    return next_task_callback.value();
}


void Context::setReadTaskCallback(ReadTaskCallback && callback)
{
    next_task_callback = callback;
}

PartUUIDsPtr Context::getIgnoredPartUUIDs() const
{
    auto lock = getLock();
    if (!ignored_part_uuids)
        const_cast<PartUUIDsPtr &>(ignored_part_uuids) = std::make_shared<PartUUIDs>();

    return ignored_part_uuids;
}

AsynchronousInsertQueue * Context::getAsynchronousInsertQueue() const
{
    return shared->async_insert_queue.get();
}

void Context::setAsynchronousInsertQueue(const std::shared_ptr<AsynchronousInsertQueue> & ptr)
{
    using namespace std::chrono;

    if (std::chrono::milliseconds(settings.async_insert_busy_timeout_ms) == 0ms)
        throw Exception("Setting async_insert_busy_timeout_ms can't be zero", ErrorCodes::INVALID_SETTING_VALUE);

    shared->async_insert_queue = ptr;
}

void Context::initializeBackgroundExecutors()
{
    // Initialize background executors with callbacks to be able to change pool size and tasks count at runtime.

    shared->merge_mutate_executor = MergeTreeBackgroundExecutor::create
    (
        MergeTreeBackgroundExecutor::Type::MERGE_MUTATE,
        getSettingsRef().background_pool_size,
        getSettingsRef().background_pool_size,
        CurrentMetrics::BackgroundPoolTask
    );

    shared->moves_executor = MergeTreeBackgroundExecutor::create
    (
        MergeTreeBackgroundExecutor::Type::MOVE,
        getSettingsRef().background_move_pool_size,
        getSettingsRef().background_move_pool_size,
        CurrentMetrics::BackgroundMovePoolTask
    );


    shared->fetch_executor = MergeTreeBackgroundExecutor::create
    (
        MergeTreeBackgroundExecutor::Type::FETCH,
        getSettingsRef().background_fetches_pool_size,
        getSettingsRef().background_fetches_pool_size,
        CurrentMetrics::BackgroundFetchesPoolTask
    );
}


MergeTreeBackgroundExecutorPtr Context::getMergeMutateExecutor() const
{
    return shared->merge_mutate_executor;
}

MergeTreeBackgroundExecutorPtr Context::getMovesExecutor() const
{
    return shared->moves_executor;
}

MergeTreeBackgroundExecutorPtr Context::getFetchesExecutor() const
{
    return shared->fetch_executor;
}


ReadSettings Context::getReadSettings() const
{
    ReadSettings res;

    std::string_view read_method_str = settings.local_filesystem_read_method.value;

    if (auto opt_method = magic_enum::enum_cast<ReadMethod>(read_method_str))
        res.local_fs_method = *opt_method;
    else
        throw Exception(ErrorCodes::UNKNOWN_READ_METHOD, "Unknown read method '{}'", read_method_str);

    res.local_fs_prefetch = settings.local_filesystem_read_prefetch;
    res.remote_fs_prefetch = settings.remote_filesystem_read_prefetch;

    res.remote_fs_backoff_threshold = settings.remote_fs_read_backoff_threshold;
    res.remote_fs_backoff_max_tries = settings.remote_fs_read_backoff_max_tries;

    res.local_fs_buffer_size = settings.max_read_buffer_size;
    res.direct_io_threshold = settings.min_bytes_to_use_direct_io;
    res.mmap_threshold = settings.min_bytes_to_use_mmap_io;
    res.priority = settings.read_priority;

    res.mmap_cache = getMMappedFileCache().get();

    return res;
}

}<|MERGE_RESOLUTION|>--- conflicted
+++ resolved
@@ -2726,7 +2726,14 @@
     return metadata_transaction;
 }
 
-<<<<<<< HEAD
+void Context::resetZooKeeperMetadataTransaction()
+{
+    assert(metadata_transaction);
+    assert(hasQueryContext());
+    metadata_transaction = nullptr;
+}
+
+
 void Context::initCurrentTransaction(MergeTreeTransactionPtr txn)
 {
     merge_tree_transaction_holder = MergeTreeTransactionHolder(txn, false);
@@ -2748,13 +2755,6 @@
 MergeTreeTransactionPtr Context::getCurrentTransaction() const
 {
     return merge_tree_transaction;
-=======
-void Context::resetZooKeeperMetadataTransaction()
-{
-    assert(metadata_transaction);
-    assert(hasQueryContext());
-    metadata_transaction = nullptr;
->>>>>>> 23f865c7
 }
 
 PartUUIDsPtr Context::getPartUUIDs() const
