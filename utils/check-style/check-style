#!/usr/bin/env bash

# For code formatting we have clang-format.
#
# But it's not sane to apply clang-format for whole code base,
#  because it sometimes makes worse for properly formatted files.
#
# It's only reasonable to blindly apply clang-format only in cases
#  when the code is likely to be out of style.
#
# For this purpose we have a script that will use very primitive heuristics
#  (simple regexps) to check if the code is likely to have basic style violations.
#  and then to run formatter only for the specified files.

ROOT_PATH=$(git rev-parse --show-toplevel)
EXCLUDE_DIRS='build/|integration/|widechar_width/|glibc-compatibility/|memcpy/|consistent-hashing'

find $ROOT_PATH/{src,base,programs,utils} -name '*.h' -or -name '*.cpp' 2>/dev/null |
    grep -vP $EXCLUDE_DIRS |
    xargs grep $@ -P '((class|struct|namespace|enum|if|for|while|else|throw|switch).*|\)(\s*const)?(\s*override)?\s*)\{$|\s$|^ {1,3}[^\* ]\S|\t|^\s*(if|else if|if constexpr|else if constexpr|for|while|catch|switch)\(|\( [^\s\\]|\S \)' |
# a curly brace not in a new line, but not for the case of C++11 init or agg. initialization | trailing whitespace | number of ws not a multiple of 4, but not in the case of comment continuation | missing whitespace after for/if/while... before opening brace | whitespaces inside braces
    grep -v -P '(//|:\s+\*|\$\(\()| \)"'
# single-line comment | continuation of a multiline comment | a typical piece of embedded shell code | something like ending of raw string literal

# Tabs
find $ROOT_PATH/{src,base,programs,utils} -name '*.h' -or -name '*.cpp' 2>/dev/null |
    grep -vP $EXCLUDE_DIRS |
    xargs grep $@ -F $'\t'

# // namespace comments are unneeded
find $ROOT_PATH/{src,base,programs,utils} -name '*.h' -or -name '*.cpp' 2>/dev/null |
    grep -vP $EXCLUDE_DIRS |
    xargs grep $@ -P '}\s*//+\s*namespace\s*'

# Broken symlinks
find -L $ROOT_PATH -type l 2>/dev/null | grep -v contrib && echo "^ Broken symlinks found"

# Double whitespaces
find $ROOT_PATH/{src,base,programs,utils} -name '*.h' -or -name '*.cpp' 2>/dev/null | while read i; do $ROOT_PATH/utils/check-style/double-whitespaces.pl < $i || echo -e "^ File $i contains double whitespaces\n"; done

# Unused ErrorCodes
# NOTE: to fix automatically, replace echo with:
# sed -i "/extern const int $code/d" $file
find $ROOT_PATH/{src,base,programs,utils} -name '*.h' -or -name '*.cpp' | xargs grep -l -P 'extern const int [_A-Z]+' | while read file; do grep -P 'extern const int [_A-Z]+;' $file | sed -r -e 's/^.*?extern const int ([_A-Z]+);.*?$/\1/' | while read code; do grep -q "ErrorCodes::$code" $file || echo "ErrorCode $code is defined but not used in file $file"; done; done

# Undefined ErrorCodes
# NOTE: to fix automatically, replace echo with:
# ( grep -q -F 'namespace ErrorCodes' $file && sed -i -r "0,/(\s*)extern const int [_A-Z]+/s//\1extern const int $code;\n&/" $file || awk '{ print; if (ns == 1) { ns = 2 }; if (ns == 2) { ns = 0; print "namespace ErrorCodes\n{\n    extern const int '$code';\n}" } }; /namespace DB/ { ns = 1; };' < $file > ${file}.tmp && mv ${file}.tmp $file )
find $ROOT_PATH/{src,base,programs,utils} -name '*.h' -or -name '*.cpp' | xargs grep -l -P 'ErrorCodes::[_A-Z]+' | while read file; do grep -P 'ErrorCodes::[_A-Z]+' $file | sed -r -e 's/^.*?ErrorCodes::([_A-Z]+).*?$/\1/' | while read code; do grep -q "extern const int $code" $file || echo "ErrorCode $code is used in file $file but not defined"; done; done

# Duplicate ErrorCodes
find $ROOT_PATH/{src,base,programs,utils} -name '*.h' -or -name '*.cpp' | xargs grep -l -P 'ErrorCodes::[_A-Z]+' | while read file; do grep -P 'extern const int [_A-Z]+;' $file | sort | uniq -c | grep -v -P ' +1 ' && echo "Duplicate ErrorCode in file $file"; done

# Three or more consecutive empty lines
find $ROOT_PATH/{src,base,programs,utils} -name '*.h' -or -name '*.cpp' | while read file; do awk '/^$/ { ++i; if (i > 2) { print "More than two consecutive empty lines in file '$file'" } } /./ { i = 0 }' $file; done

# Broken XML files (requires libxml2-utils)
find $ROOT_PATH/{src,base,programs,utils} -name '*.xml' | xargs xmllint --noout --nonet

# Machine translation to Russian is strictly prohibited
find $ROOT_PATH/docs/ru -name '*.md' | xargs grep -l -F 'machine_translated: true'

# Tests should not be named with "fail" in their names. It makes looking at the results less convenient.
find $ROOT_PATH/tests/queries -iname '*fail*' | grep . && echo 'Tests should not be named with "fail" in their names. It makes looking at the results less convenient when you search for "fail" substring in browser.'

# All the submodules should be from https://github.com/
find $ROOT_PATH -name '.gitmodules' | while read i; do grep -F 'url = ' $i | grep -v -F 'https://github.com/' && echo 'All the submodules should be from https://github.com/'; done

# There shouldn't be any code snippets under GPL or LGPL
find $ROOT_PATH/{src,base,programs} -name '*.h' -or -name '*.cpp' 2>/dev/null | xargs grep -i -F 'General Public License' && echo "There shouldn't be any code snippets under GPL or LGPL"

<<<<<<< HEAD
# Check for typos in code
CURDIR=$(dirname "${BASH_SOURCE[0]}")
"${CURDIR}"/check-typos
=======
# Check sh tests with Shellcheck
(cd $ROOT_PATH/tests/queries/0_stateless/ && shellcheck --check-sourced --external-sources --severity info --exclude SC1071,SC2086 *.sh ../1_stateful/*.sh)

# There shouldn't be any docker containers outside docker directory
find $ROOT_PATH -not -path $ROOT_PATH'/docker*' -not -path $ROOT_PATH'/contrib*' -name Dockerfile -type f 2>/dev/null | xargs --no-run-if-empty -n1 echo "Please move Dockerfile to docker directory:"

# There shouldn't be any docker compose files outside docker directory
#find $ROOT_PATH -not -path $ROOT_PATH'/tests/testflows*' -not -path $ROOT_PATH'/docker*' -not -path $ROOT_PATH'/contrib*' -name '*compose*.yml' -type f 2>/dev/null | xargs --no-run-if-empty grep -l "version:" | xargs --no-run-if-empty -n1 echo "Please move docker compose to docker directory:"
>>>>>>> 18ef911f
<|MERGE_RESOLUTION|>--- conflicted
+++ resolved
@@ -69,11 +69,10 @@
 # There shouldn't be any code snippets under GPL or LGPL
 find $ROOT_PATH/{src,base,programs} -name '*.h' -or -name '*.cpp' 2>/dev/null | xargs grep -i -F 'General Public License' && echo "There shouldn't be any code snippets under GPL or LGPL"
 
-<<<<<<< HEAD
 # Check for typos in code
 CURDIR=$(dirname "${BASH_SOURCE[0]}")
 "${CURDIR}"/check-typos
-=======
+
 # Check sh tests with Shellcheck
 (cd $ROOT_PATH/tests/queries/0_stateless/ && shellcheck --check-sourced --external-sources --severity info --exclude SC1071,SC2086 *.sh ../1_stateful/*.sh)
 
@@ -81,5 +80,4 @@
 find $ROOT_PATH -not -path $ROOT_PATH'/docker*' -not -path $ROOT_PATH'/contrib*' -name Dockerfile -type f 2>/dev/null | xargs --no-run-if-empty -n1 echo "Please move Dockerfile to docker directory:"
 
 # There shouldn't be any docker compose files outside docker directory
-#find $ROOT_PATH -not -path $ROOT_PATH'/tests/testflows*' -not -path $ROOT_PATH'/docker*' -not -path $ROOT_PATH'/contrib*' -name '*compose*.yml' -type f 2>/dev/null | xargs --no-run-if-empty grep -l "version:" | xargs --no-run-if-empty -n1 echo "Please move docker compose to docker directory:"
->>>>>>> 18ef911f
+#find $ROOT_PATH -not -path $ROOT_PATH'/tests/testflows*' -not -path $ROOT_PATH'/docker*' -not -path $ROOT_PATH'/contrib*' -name '*compose*.yml' -type f 2>/dev/null | xargs --no-run-if-empty grep -l "version:" | xargs --no-run-if-empty -n1 echo "Please move docker compose to docker directory:"