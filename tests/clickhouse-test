#!/usr/bin/env python3

import shutil
import sys
import os
import os.path
import signal
import re
import json
import copy
import traceback

from argparse import ArgumentParser
import shlex
import subprocess
from subprocess import Popen
from subprocess import PIPE
from subprocess import CalledProcessError
from subprocess import TimeoutExpired
from datetime import datetime
from time import time, sleep
from errno import ESRCH
try:
    import termcolor
except ImportError:
    termcolor = None
import random
import string
import multiprocessing
from contextlib import closing


MESSAGES_TO_RETRY = [
    "DB::Exception: ZooKeeper session has been expired",
    "DB::Exception: Connection loss",
    "Coordination::Exception: Session expired",
    "Coordination::Exception: Connection loss",
    "Coordination::Exception: Operation timeout",
    "Operation timed out",
    "ConnectionPoolWithFailover: Connection failed at try",
]

class Terminated(KeyboardInterrupt):
    pass
def signal_handler(sig, frame):
    raise Terminated(f'Terminated with {sig} signal')

def stop_tests():
    # send signal to all processes in group to avoid hung check triggering
    # (to avoid terminating clickhouse-test itself, the signal should be ignored)
    signal.signal(signal.SIGTERM, signal.SIG_IGN)
    os.killpg(os.getpgid(os.getpid()), signal.SIGTERM)
    signal.signal(signal.SIGTERM, signal.SIG_DFL)

def json_minify(string):
    """
    Removes all js-style comments from json string. Allows to have comments in skip_list.json.
    The code taken from https://github.com/getify/JSON.minify/tree/python under the MIT license.
    """

    tokenizer = re.compile(r'"|(/\*)|(\*/)|(//)|\n|\r')
    end_slashes_re = re.compile(r'(\\)*$')

    in_string = False
    in_multi = False
    in_single = False

    new_str = []
    index = 0

    for match in re.finditer(tokenizer, string):
        if not (in_multi or in_single):
            tmp = string[index:match.start()]
            new_str.append(tmp)
        else:
            # Replace comments with white space so that the JSON parser reports
            # the correct column numbers on parsing errors.
            new_str.append(' ' * (match.start() - index))

        index = match.end()
        val = match.group()

        if val == '"' and not (in_multi or in_single):
            escaped = end_slashes_re.search(string, 0, match.start())

            # start of string or unescaped quote character to end string
            if not in_string or (escaped is None or len(escaped.group()) % 2 == 0):  # noqa
                in_string = not in_string
            index -= 1  # include " character in next catch
        elif not (in_string or in_multi or in_single):
            if val == '/*':
                in_multi = True
            elif val == '//':
                in_single = True
        elif val == '*/' and in_multi and not (in_string or in_single):
            in_multi = False
            new_str.append(' ' * len(val))
        elif val in '\r\n' and not (in_multi or in_string) and in_single:
            in_single = False
        elif not in_multi or in_single:  # noqa
            new_str.append(val)

        if val in '\r\n':
            new_str.append(val)
        elif in_multi or in_single:
            new_str.append(' ' * len(val))

    new_str.append(string[index:])
    return ''.join(new_str)


def remove_control_characters(s):
    """
    https://github.com/html5lib/html5lib-python/issues/96#issuecomment-43438438
    """
    def str_to_int(s, default, base=10):
        if int(s, base) < 0x10000:
            return chr(int(s, base))
        return default
    s = re.sub(r"&#(\d+);?", lambda c: str_to_int(c.group(1), c.group(0)), s)
    s = re.sub(r"&#[xX]([0-9a-fA-F]+);?", lambda c: str_to_int(c.group(1), c.group(0), base=16), s)
    s = re.sub(r"[\x00-\x08\x0b\x0e-\x1f\x7f]", "", s)
    return s

def get_db_engine(args, database_name):
    if args.replicated_database:
        return " ON CLUSTER test_cluster_database_replicated ENGINE=Replicated('/test/clickhouse/db/{}', '{{shard}}', '{{replica}}')".format(database_name)
    if args.db_engine:
        return " ENGINE=" + args.db_engine
    return ""   # Will use default engine

def configure_testcase_args(args, case_file, suite_tmp_dir, stderr_file):
    testcase_args = copy.deepcopy(args)

    testcase_args.testcase_start_time = datetime.now()
    testcase_args.testcase_client = f"{testcase_args.client} --log_comment='{case_file}'"

    if testcase_args.database:
        database = testcase_args.database
        os.environ.setdefault("CLICKHOUSE_DATABASE", database)
        os.environ.setdefault("CLICKHOUSE_TMP", suite_tmp_dir)

    else:
        # If --database is not specified, we will create temporary database with unique name
        # And we will recreate and drop it for each test
        def random_str(length=6):
            alphabet = string.ascii_lowercase + string.digits
            return ''.join(random.choice(alphabet) for _ in range(length))
        database = 'test_{suffix}'.format(suffix=random_str())

        with open(stderr_file, 'w') as stderr:
            clickhouse_proc_create = Popen(shlex.split(testcase_args.testcase_client), stdin=PIPE, stdout=PIPE, stderr=stderr, universal_newlines=True)
            try:
                clickhouse_proc_create.communicate(("CREATE DATABASE " + database + get_db_engine(testcase_args, database)), timeout=testcase_args.timeout)
            except TimeoutExpired:
                total_time = (datetime.now() - testcase_args.testcase_start_time).total_seconds()
                return clickhouse_proc_create, "", "Timeout creating database {} before test".format(database), total_time

        os.environ["CLICKHOUSE_DATABASE"] = database
        # Set temporary directory to match the randomly generated database,
        # because .sh tests also use it for temporary files and we want to avoid
        # collisions.
        testcase_args.test_tmp_dir = os.path.join(suite_tmp_dir, database)
        os.mkdir(testcase_args.test_tmp_dir)
        os.environ.setdefault("CLICKHOUSE_TMP", testcase_args.test_tmp_dir)

    testcase_args.testcase_database = database

    return testcase_args

def run_single_test(args, ext, server_logs_level, client_options, case_file, stdout_file, stderr_file):
    client = args.client
    start_time = args.testcase_start_time
    database = args.testcase_database

    # This is for .sh tests
    os.environ["CLICKHOUSE_LOG_COMMENT"] = case_file

    params = {
        'client': client + ' --database=' + database,
        'logs_level': server_logs_level,
        'options': client_options,
        'test': case_file,
        'stdout': stdout_file,
        'stderr': stderr_file,
    }

<<<<<<< HEAD
    # >> append to stdout and stderr, because there are also output of per test database creation
    if not args.database:
        pattern = '{test} >> {stdout} 2>> {stderr}'
=======
    # >> append to stderr (but not stdout since it is not used there),
    # because there are also output of per test database creation
    if not args.database:
        pattern = '{test} > {stdout} 2>> {stderr}'
>>>>>>> 3c6e6464
    else:
        pattern = '{test} > {stdout} 2> {stderr}'

    if ext == '.sql':
        pattern = "{client} --send_logs_level={logs_level} --testmode --multiquery {options} < " + pattern

    command = pattern.format(**params)

    proc = Popen(command, shell=True, env=os.environ)

    while (datetime.now() - start_time).total_seconds() < args.timeout and proc.poll() is None:
        sleep(0.01)

    need_drop_database = not args.database
    if need_drop_database and args.no_drop_if_fail:
        maybe_passed = (proc.returncode == 0) and (proc.stderr is None) and (proc.stdout is None or 'Exception' not in proc.stdout)
        need_drop_database = not maybe_passed

    if need_drop_database:
        with open(stderr_file, 'a') as stderr:
            clickhouse_proc_create = Popen(shlex.split(client), stdin=PIPE, stdout=PIPE, stderr=stderr, universal_newlines=True)
        seconds_left = max(args.timeout - (datetime.now() - start_time).total_seconds(), 20)
        try:
            drop_database_query = "DROP DATABASE " + database
            if args.replicated_database:
                drop_database_query += " ON CLUSTER test_cluster_database_replicated"
            clickhouse_proc_create.communicate((drop_database_query), timeout=seconds_left)
        except TimeoutExpired:
            # kill test process because it can also hung
            if proc.returncode is None:
                try:
                    proc.kill()
                except OSError as e:
                    if e.errno != ESRCH:
                        raise

            total_time = (datetime.now() - start_time).total_seconds()
            return clickhouse_proc_create, "", "Timeout dropping database {} after test".format(database), total_time

        shutil.rmtree(args.test_tmp_dir)

    total_time = (datetime.now() - start_time).total_seconds()

    # Normalize randomized database names in stdout, stderr files.
    os.system("LC_ALL=C sed -i -e 's/{test_db}/default/g' {file}".format(test_db=database, file=stdout_file))
    if not args.show_db_name:
        os.system("LC_ALL=C sed -i -e 's/{test_db}/default/g' {file}".format(test_db=database, file=stderr_file))
    if args.replicated_database:
        os.system("LC_ALL=C sed -i -e 's|/auto_{{shard}}||g' {file}".format(file=stdout_file))
        os.system("LC_ALL=C sed -i -e 's|auto_{{replica}}||g' {file}".format(file=stdout_file))

    stdout = open(stdout_file, 'rb').read() if os.path.exists(stdout_file) else b''
    stdout = str(stdout, errors='replace', encoding='utf-8')
    stderr = open(stderr_file, 'rb').read() if os.path.exists(stderr_file) else b''
    stderr = str(stderr, errors='replace', encoding='utf-8')

    return proc, stdout, stderr, total_time


def need_retry(stderr):
    return any(msg in stderr for msg in MESSAGES_TO_RETRY)


def get_processlist(args):
    try:
        query = b"SHOW PROCESSLIST FORMAT Vertical"
        if args.replicated_database:
            query = b"SELECT materialize((hostName(), tcpPort())) as host, * " \
                    b"FROM clusterAllReplicas('r', system.processes) WHERE query NOT LIKE '%system.processes%' FORMAT Vertical"
        clickhouse_proc = Popen(shlex.split(args.client), stdin=PIPE, stdout=PIPE, stderr=PIPE)
        (stdout, _) = clickhouse_proc.communicate((query), timeout=20)
        return False, stdout.decode('utf-8')
    except Exception as ex:
        print("Exception", ex)
        return True, ""


# collect server stacktraces using gdb
def get_stacktraces_from_gdb(server_pid):
    try:
        cmd = "gdb -batch -ex 'thread apply all backtrace' -p {}".format(server_pid)
        return subprocess.check_output(cmd, shell=True).decode('utf-8')
    except Exception as ex:
        print("Error occured while receiving stack traces from gdb: {}".format(str(ex)))
        return None


# collect server stacktraces from system.stack_trace table
# it does not work in Sandbox
def get_stacktraces_from_clickhouse(client):
    try:
        return subprocess.check_output("{} --allow_introspection_functions=1 --query "
               "\"SELECT arrayStringConcat(arrayMap(x, y -> concat(x, ': ', y), arrayMap(x -> addressToLine(x), trace), "
               "arrayMap(x -> demangle(addressToSymbol(x)), trace)), '\n') as trace "
               "FROM system.stack_trace format Vertical\"".format(client), shell=True, stderr=subprocess.STDOUT).decode('utf-8')
    except Exception as ex:
        print("Error occured while receiving stack traces from client: {}".format(str(ex)))
        return None


def get_server_pid(server_tcp_port):
    # lsof does not work in stress tests for some reason
    cmd_lsof = "lsof -i tcp:{port} -s tcp:LISTEN -Fp | awk '/^p[0-9]+$/{{print substr($0, 2)}}'".format(port=server_tcp_port)
    cmd_pidof = "pidof -s clickhouse-server"
    commands = [cmd_lsof, cmd_pidof]
    output = None
    for cmd in commands:
        try:
            output = subprocess.check_output(cmd, shell=True, stderr=subprocess.STDOUT, universal_newlines=True)
            if output:
                return int(output)
        except Exception as e:
            print("Cannot get server pid with {}, got {}: {}".format(cmd, output, e))
    return None # most likely server dead


def colored(text, args, color=None, on_color=None, attrs=None):
    if termcolor and (sys.stdout.isatty() or args.force_color):
        return termcolor.colored(text, color, on_color, attrs)
    else:
        return text


SERVER_DIED = False
exit_code = 0
stop_time = None
queue = multiprocessing.Queue(maxsize=1)


# def run_tests_array(all_tests, suite, suite_dir, suite_tmp_dir, run_total):
def run_tests_array(all_tests_with_params):
    all_tests, num_tests, suite, suite_dir, suite_tmp_dir = all_tests_with_params
    global exit_code
    global SERVER_DIED
    global stop_time

    OP_SQUARE_BRACKET = colored("[", args, attrs=['bold'])
    CL_SQUARE_BRACKET = colored("]", args, attrs=['bold'])

    MSG_FAIL = OP_SQUARE_BRACKET + colored(" FAIL ", args, "red", attrs=['bold']) + CL_SQUARE_BRACKET
    MSG_UNKNOWN = OP_SQUARE_BRACKET + colored(" UNKNOWN ", args, "yellow", attrs=['bold']) + CL_SQUARE_BRACKET
    MSG_OK = OP_SQUARE_BRACKET + colored(" OK ", args, "green", attrs=['bold']) + CL_SQUARE_BRACKET
    MSG_SKIPPED = OP_SQUARE_BRACKET + colored(" SKIPPED ", args, "cyan", attrs=['bold']) + CL_SQUARE_BRACKET

    passed_total = 0
    skipped_total = 0
    failures_total = 0
    failures = 0
    failures_chain = 0
    start_time = datetime.now()

    is_concurrent = multiprocessing.current_process().name != "MainProcess"

    client_options = get_additional_client_options(args)

    def print_test_time(test_time):
        if args.print_time:
            return " {0:.2f} sec.".format(test_time)
        else:
            return ''

    if num_tests > 0:
        about = 'about ' if is_concurrent else ''
        print(f"\nRunning {about}{num_tests} {suite} tests ({multiprocessing.current_process().name}).\n")

    while True:
        if is_concurrent:
            case = queue.get()
            if not case:
                break
        else:
            if all_tests:
                case = all_tests.pop(0)
            else:
                break

        if SERVER_DIED:
            stop_tests()
            break

        if stop_time and time() > stop_time:
            print("\nStop tests run because global time limit is exceeded.\n")
            stop_tests()
            break

        case_file = os.path.join(suite_dir, case)
        (name, ext) = os.path.splitext(case)

        try:
            status = ''
            if not is_concurrent:
                sys.stdout.flush()
                sys.stdout.write("{0:72}".format(name + ": "))
                # This flush is needed so you can see the test name of the long
                # running test before it will finish. But don't do it in parallel
                # mode, so that the lines don't mix.
                sys.stdout.flush()
            else:
                status = "{0:72}".format(name + ": ")

            if args.skip and any(s in name for s in args.skip):
                status += MSG_SKIPPED + " - skip\n"
                skipped_total += 1
            elif not args.zookeeper and ('zookeeper' in name
                    or 'replica' in name):
                status += MSG_SKIPPED + " - no zookeeper\n"
                skipped_total += 1
            elif not args.shard and ('shard' in name
                    or 'distributed' in name
                    or 'global' in name):
                status += MSG_SKIPPED + " - no shard\n"
                skipped_total += 1
            elif not args.no_long and ('long' in name
                    # Tests for races and deadlocks usually are runned in loop
                    #  for significant amount of time
                    or 'deadlock' in name
                    or 'race' in name):
                status += MSG_SKIPPED + " - no long\n"
                skipped_total += 1
            else:
                disabled_file = os.path.join(suite_dir, name) + '.disabled'

                if os.path.exists(disabled_file) and not args.disabled:
                    message = open(disabled_file, 'r').read()
                    status += MSG_SKIPPED + " - " + message + "\n"
                else:

                    if args.testname:
                        clickhouse_proc = Popen(shlex.split(args.client), stdin=PIPE, stdout=PIPE, stderr=PIPE, universal_newlines=True)
                        failed_to_check = False
                        try:
                            clickhouse_proc.communicate(("SELECT 'Running test {suite}/{case} from pid={pid}';".format(pid = os.getpid(), case = case, suite = suite)), timeout=20)
                        except:
                            failed_to_check = True

                        if failed_to_check or clickhouse_proc.returncode != 0:
                            failures += 1
                            print("Server does not respond to health check")
                            SERVER_DIED = True
                            stop_tests()
                            break

                    file_suffix = ('.' + str(os.getpid())) if is_concurrent and args.test_runs > 1 else ''
                    reference_file = os.path.join(suite_dir, name) + '.reference'
                    stdout_file = os.path.join(suite_tmp_dir, name) + file_suffix + '.stdout'
                    stderr_file = os.path.join(suite_tmp_dir, name) + file_suffix + '.stderr'


                    testcase_args = configure_testcase_args(args, case_file, suite_tmp_dir, stderr_file)
                    proc, stdout, stderr, total_time = run_single_test(testcase_args, ext, server_logs_level, client_options, case_file, stdout_file, stderr_file)

                    if proc.returncode is None:
                        try:
                            proc.kill()
                        except OSError as e:
                            if e.errno != ESRCH:
                                raise

                        failures += 1
                        status += MSG_FAIL
                        status += print_test_time(total_time)
                        status += " - Timeout!\n"
                        if stderr:
                            status += stderr
                        status += 'Database: ' + testcase_args.testcase_database
                    else:
                        counter = 1
                        while need_retry(stderr):
                            testcase_args = configure_testcase_args(args, case_file, suite_tmp_dir, stderr_file)
                            proc, stdout, stderr, total_time = run_single_test(testcase_args, ext, server_logs_level, client_options, case_file, stdout_file, stderr_file)
                            sleep(2**counter)
                            counter += 1
                            if counter > 6:
                                break

                        if proc.returncode != 0:
                            failures += 1
                            failures_chain += 1
                            status += MSG_FAIL
                            status += print_test_time(total_time)
                            status += ' - return code {}\n'.format(proc.returncode)

                            if stderr:
                                status += stderr

                            # Stop on fatal errors like segmentation fault. They are sent to client via logs.
                            if ' <Fatal> ' in stderr:
                                SERVER_DIED = True

                            if testcase_args.stop and ('Connection refused' in stderr or 'Attempt to read after eof' in stderr) and not 'Received exception from server' in stderr:
                                SERVER_DIED = True

                            if os.path.isfile(stdout_file):
                                status += ", result:\n\n"
                                status += '\n'.join(
                                    open(stdout_file).read().split('\n')[:100])
                                status += '\n'

                            status += 'Database: ' + testcase_args.testcase_database

                        elif stderr:
                            failures += 1
                            failures_chain += 1
                            status += MSG_FAIL
                            status += print_test_time(total_time)
                            status += " - having stderror:\n{}\n".format(
                                '\n'.join(stderr.split('\n')[:100]))
                            status += 'Database: ' + testcase_args.testcase_database
                        elif 'Exception' in stdout:
                            failures += 1
                            failures_chain += 1
                            status += MSG_FAIL
                            status += print_test_time(total_time)
                            status += " - having exception:\n{}\n".format(
                                '\n'.join(stdout.split('\n')[:100]))
                            status += 'Database: ' + testcase_args.testcase_database
                        elif not os.path.isfile(reference_file):
                            status += MSG_UNKNOWN
                            status += print_test_time(total_time)
                            status += " - no reference file\n"
                            status += 'Database: ' + testcase_args.testcase_database
                        else:
                            result_is_different = subprocess.call(['diff', '-q', reference_file, stdout_file], stdout=PIPE)

                            if result_is_different:
                                diff = Popen(['diff', '-U', str(testcase_args.unified), reference_file, stdout_file], stdout=PIPE, universal_newlines=True).communicate()[0]
                                failures += 1
                                status += MSG_FAIL
                                status += print_test_time(total_time)
                                status += " - result differs with reference:\n{}\n".format(diff)
                                status += 'Database: ' + testcase_args.testcase_database
                            else:
                                if testcase_args.test_runs > 1 and total_time > 30 and 'long' not in name:
                                    # We're in Flaky Check mode, check the run time as well while we're at it.
                                    failures += 1
                                    failures_chain += 1
                                    status += MSG_FAIL
                                    status += print_test_time(total_time)
                                    status += " - Test runs too long (> 30s). Make it faster.\n"
                                    status += 'Database: ' + testcase_args.testcase_database
                                else:
                                    passed_total += 1
                                    failures_chain = 0
                                    status += MSG_OK
                                    status += print_test_time(total_time)
                                    status += "\n"
                                    if os.path.exists(stdout_file):
                                        os.remove(stdout_file)
                                    if os.path.exists(stderr_file):
                                        os.remove(stderr_file)

            if status and not status.endswith('\n'):
                status += '\n'

            sys.stdout.write(status)
            sys.stdout.flush()
        except KeyboardInterrupt as e:
            print(colored("Break tests execution", args, "red"))
            stop_tests()
            raise e
        except:
            exc_type, exc_value, tb = sys.exc_info()
            failures += 1
            print("{0} - Test internal error: {1}\n{2}\n{3}".format(MSG_FAIL, exc_type.__name__, exc_value, "\n".join(traceback.format_tb(tb, 10))))

        if failures_chain >= 20:
            stop_tests()
            break

    failures_total = failures_total + failures

    if failures_total > 0:
        print(colored(f"\nHaving {failures_total} errors! {passed_total} tests passed."
            f" {skipped_total} tests skipped. {(datetime.now() - start_time).total_seconds():.2f} s elapsed"
            f' ({multiprocessing.current_process().name}).',
            args, "red", attrs=["bold"]))
        exit_code = 1
    else:
        print(colored(f"\n{passed_total} tests passed. {skipped_total} tests skipped."
            f" {(datetime.now() - start_time).total_seconds():.2f} s elapsed"
            f' ({multiprocessing.current_process().name}).',
            args, "green", attrs=["bold"]))

    sys.stdout.flush()


server_logs_level = "warning"


def check_server_started(client, retry_count):
    print("Connecting to ClickHouse server...", end='')
    sys.stdout.flush()
    while retry_count > 0:
        clickhouse_proc = Popen(shlex.split(client), stdin=PIPE, stdout=PIPE, stderr=PIPE)
        (stdout, stderr) = clickhouse_proc.communicate(b"SELECT 1")

        if clickhouse_proc.returncode == 0 and stdout.startswith(b"1"):
            print(" OK")
            sys.stdout.flush()
            return True

        if clickhouse_proc.returncode == 210:
            # Connection refused, retry
            print('.', end = '')
            sys.stdout.flush()
            retry_count -= 1
            sleep(0.5)
            continue

        # Other kind of error, fail.
        print('')
        print("Client invocation failed with code ", clickhouse_proc.returncode, ": ")
        # We can't print this, because for some reason this is python 2,
        # and args appeared in 3.3. To hell with it.
        # print(''.join(clickhouse_proc.args))
        print("stdout: ")
        print(stdout)
        print("stderr: ")
        print(stderr)
        sys.stdout.flush()
        return False

    print('')
    print('All connection tries failed')
    sys.stdout.flush()

    return False


class BuildFlags():
    THREAD = 'thread-sanitizer'
    ADDRESS = 'address-sanitizer'
    UNDEFINED = 'ub-sanitizer'
    MEMORY = 'memory-sanitizer'
    DEBUG = 'debug-build'
    UNBUNDLED = 'unbundled-build'
    RELEASE = 'release-build'
    DATABASE_ORDINARY = 'database-ordinary'
    POLYMORPHIC_PARTS = 'polymorphic-parts'
    ANTLR = 'antlr'
    DATABASE_REPLICATED = 'database-replicated'


def collect_build_flags(client):
    clickhouse_proc = Popen(shlex.split(client), stdin=PIPE, stdout=PIPE, stderr=PIPE)
    (stdout, stderr) = clickhouse_proc.communicate(b"SELECT value FROM system.build_options WHERE name = 'CXX_FLAGS'")
    result = []

    if clickhouse_proc.returncode == 0:
        if b'-fsanitize=thread' in stdout:
            result.append(BuildFlags.THREAD)
        elif b'-fsanitize=address' in stdout:
            result.append(BuildFlags.ADDRESS)
        elif b'-fsanitize=undefined' in stdout:
            result.append(BuildFlags.UNDEFINED)
        elif b'-fsanitize=memory' in stdout:
            result.append(BuildFlags.MEMORY)
    else:
        raise Exception("Cannot get information about build from server errorcode {}, stderr {}".format(clickhouse_proc.returncode, stderr))

    clickhouse_proc = Popen(shlex.split(client), stdin=PIPE, stdout=PIPE, stderr=PIPE)
    (stdout, stderr) = clickhouse_proc.communicate(b"SELECT value FROM system.build_options WHERE name = 'BUILD_TYPE'")

    if clickhouse_proc.returncode == 0:
        if b'Debug' in stdout:
            result.append(BuildFlags.DEBUG)
        elif b'RelWithDebInfo' in stdout or b'Release' in stdout:
            result.append(BuildFlags.RELEASE)
    else:
        raise Exception("Cannot get information about build from server errorcode {}, stderr {}".format(clickhouse_proc.returncode, stderr))

    clickhouse_proc = Popen(shlex.split(client), stdin=PIPE, stdout=PIPE, stderr=PIPE)
    (stdout, stderr) = clickhouse_proc.communicate(b"SELECT value FROM system.build_options WHERE name = 'UNBUNDLED'")

    if clickhouse_proc.returncode == 0:
        if b'ON' in stdout or b'1' in stdout:
            result.append(BuildFlags.UNBUNDLED)
    else:
        raise Exception("Cannot get information about build from server errorcode {}, stderr {}".format(clickhouse_proc.returncode, stderr))

    clickhouse_proc = Popen(shlex.split(client), stdin=PIPE, stdout=PIPE, stderr=PIPE)
    (stdout, stderr) = clickhouse_proc.communicate(b"SELECT value FROM system.settings WHERE name = 'default_database_engine'")

    if clickhouse_proc.returncode == 0:
        if b'Ordinary' in stdout:
            result.append(BuildFlags.DATABASE_ORDINARY)
    else:
        raise Exception("Cannot get information about build from server errorcode {}, stderr {}".format(clickhouse_proc.returncode, stderr))

    clickhouse_proc = Popen(shlex.split(client), stdin=PIPE, stdout=PIPE, stderr=PIPE)
    (stdout, stderr) = clickhouse_proc.communicate(b"SELECT value FROM system.merge_tree_settings WHERE name = 'min_bytes_for_wide_part'")

    if clickhouse_proc.returncode == 0:
        if stdout == b'0\n':
            result.append(BuildFlags.POLYMORPHIC_PARTS)
    else:
        raise Exception("Cannot get inforamtion about build from server errorcode {}, stderr {}".format(clickhouse_proc.returncode, stderr))

    return result


def do_run_tests(jobs, suite, suite_dir, suite_tmp_dir, all_tests, parallel_tests, sequential_tests, parallel):
    if jobs > 1 and len(parallel_tests) > 0:
        print("Found", len(parallel_tests), "parallel tests and", len(sequential_tests), "sequential tests")
        run_n, run_total = parallel.split('/')
        run_n = float(run_n)
        run_total = float(run_total)
        tests_n = len(parallel_tests)
        if run_total > tests_n:
            run_total = tests_n

        if jobs > tests_n:
            jobs = tests_n
        if jobs > run_total:
            run_total = jobs

        batch_size = max(1, len(parallel_tests) // jobs)
        parallel_tests_array = []
        for _ in range(jobs):
            parallel_tests_array.append((None, batch_size, suite, suite_dir, suite_tmp_dir))

        with closing(multiprocessing.Pool(processes=jobs)) as pool:
            pool.map_async(run_tests_array, parallel_tests_array)

            for suit in parallel_tests:
                queue.put(suit)

            for _ in range(jobs):
                queue.put(None)

            queue.close()

        pool.join()

        run_tests_array((sequential_tests, len(sequential_tests), suite, suite_dir, suite_tmp_dir))
        return len(sequential_tests) + len(parallel_tests)
    else:
        num_tests = len(all_tests)
        run_tests_array((all_tests, num_tests, suite, suite_dir, suite_tmp_dir))
        return num_tests


def main(args):
    global SERVER_DIED
    global stop_time
    global exit_code
    global server_logs_level

    def is_data_present():
        clickhouse_proc = Popen(shlex.split(args.client), stdin=PIPE, stdout=PIPE, stderr=PIPE)
        (stdout, stderr) = clickhouse_proc.communicate(b"EXISTS TABLE test.hits")
        if clickhouse_proc.returncode != 0:
            raise CalledProcessError(clickhouse_proc.returncode, args.client, stderr)

        return stdout.startswith(b'1')

    if not check_server_started(args.client, args.server_check_retries):
        raise Exception(
            "Server is not responding. Cannot execute 'SELECT 1' query. \
            Note: if you are using split build, you may have to specify -c option.")

    build_flags = collect_build_flags(args.client)
    if args.antlr:
        build_flags.append(BuildFlags.ANTLR)
    if args.replicated_database:
        build_flags.append(BuildFlags.DATABASE_REPLICATED)

    if args.use_skip_list:
        tests_to_skip_from_list = collect_tests_to_skip(args.skip_list_path, build_flags)
    else:
        tests_to_skip_from_list = set([])

    if args.skip:
        args.skip = set(args.skip) | tests_to_skip_from_list
    else:
        args.skip = tests_to_skip_from_list

    if args.use_skip_list and not args.sequential:
        args.sequential = collect_sequential_list(args.skip_list_path)

    base_dir = os.path.abspath(args.queries)
    tmp_dir = os.path.abspath(args.tmp)

    # Keep same default values as in queries/shell_config.sh
    os.environ.setdefault("CLICKHOUSE_BINARY", args.binary)
    #os.environ.setdefault("CLICKHOUSE_CLIENT", args.client)
    os.environ.setdefault("CLICKHOUSE_CONFIG", args.configserver)
    if args.configclient:
        os.environ.setdefault("CLICKHOUSE_CONFIG_CLIENT", args.configclient)

    # Force to print server warnings in stderr
    # Shell scripts could change logging level
    os.environ.setdefault("CLICKHOUSE_CLIENT_SERVER_LOGS_LEVEL", server_logs_level)

    # This code is bad as the time is not monotonic
    if args.global_time_limit:
        stop_time = time() + args.global_time_limit

    if args.zookeeper is None:
        _, out = subprocess.getstatusoutput(args.extract_from_config + " --try --config " + args.configserver + ' --key zookeeper | grep . | wc -l')
        try:
            if int(out) > 0:
                args.zookeeper = True
            else:
                args.zookeeper = False
        except ValueError:
            args.zookeeper = False

    if args.shard is None:
        _, out = subprocess.getstatusoutput(args.extract_from_config + " --try --config " + args.configserver + ' --key listen_host | grep -E "127.0.0.2|::"')
        if out:
            args.shard = True
        else:
            args.shard = False

    if args.database and args.database != "test":
        clickhouse_proc_create = Popen(shlex.split(args.client), stdin=PIPE, stdout=PIPE, stderr=None, universal_newlines=True)
        clickhouse_proc_create.communicate(("CREATE DATABASE IF NOT EXISTS " + args.database + get_db_engine(args, args.database)))

    clickhouse_proc_create = Popen(shlex.split(args.client), stdin=PIPE, stdout=PIPE, stderr=None, universal_newlines=True)
    clickhouse_proc_create.communicate(("CREATE DATABASE IF NOT EXISTS test" + get_db_engine(args, 'test')))

    def is_test_from_dir(suite_dir, case):
        case_file = os.path.join(suite_dir, case)
        (_, ext) = os.path.splitext(case)
        # We could also test for executable files (os.access(case_file, os.X_OK),
        # but it interferes with 01610_client_spawn_editor.editor, which is invoked
        # as a query editor in the test, and must be marked as executable.
        return os.path.isfile(case_file) and (ext in ['.sql', '.sh', '.py', '.expect'])

    def sute_key_func(item):
        if args.order == 'random':
            return random.random()

        if -1 == item.find('_'):
            return 99998, ''

        prefix, suffix = item.split('_', 1)

        try:
            return int(prefix), suffix
        except ValueError:
            return 99997, ''

    total_tests_run = 0
    for suite in sorted(os.listdir(base_dir), key=sute_key_func):
        if SERVER_DIED:
            break

        suite_dir = os.path.join(base_dir, suite)
        suite_re_obj = re.search('^[0-9]+_(.*)$', suite)
        if not suite_re_obj: #skip .gitignore and so on
            continue

        suite_tmp_dir = os.path.join(tmp_dir, suite)
        if not os.path.exists(suite_tmp_dir):
            os.makedirs(suite_tmp_dir)

        suite = suite_re_obj.group(1)
        if os.path.isdir(suite_dir):

            if 'stateful' in suite and not args.no_stateful and not is_data_present():
                print("Won't run stateful tests because test data wasn't loaded.")
                continue
            if 'stateless' in suite and args.no_stateless:
                print("Won't run stateless tests because they were manually disabled.")
                continue
            if 'stateful' in suite and args.no_stateful:
                print("Won't run stateful tests because they were manually disabled.")
                continue

            # Reverse sort order: we want run newest test first.
            # And not reverse subtests
            def key_func(item):
                if args.order == 'random':
                    return random.random()

                reverse = 1 if args.order == 'asc' else -1

                if -1 == item.find('_'):
                    return 99998

                prefix, _ = item.split('_', 1)

                try:
                    return reverse * int(prefix)
                except ValueError:
                    return 99997

            all_tests = os.listdir(suite_dir)
            all_tests = [case for case in all_tests if is_test_from_dir(suite_dir, case)]
            if args.test:
                all_tests = [t for t in all_tests if any(re.search(r, t) for r in args.test)]
            all_tests = all_tests * args.test_runs
            all_tests.sort(key=key_func)

            jobs = args.jobs
            parallel_tests = []
            sequential_tests = []
            for test in all_tests:
                if any(s in test for s in args.sequential):
                    sequential_tests.append(test)
                else:
                    parallel_tests.append(test)

            total_tests_run += do_run_tests(
                jobs, suite, suite_dir, suite_tmp_dir, all_tests, parallel_tests, sequential_tests, args.parallel)

    if args.hung_check:

        # Some queries may execute in background for some time after test was finished. This is normal.
        for _ in range(1, 60):
            timeout, processlist = get_processlist(args)
            if timeout or not processlist:
                break
            sleep(1)

        if timeout or processlist:
            if processlist:
                print(colored("\nFound hung queries in processlist:", args, "red", attrs=["bold"]))
                print(processlist)
            else:
                print(colored("Seems like server hung and cannot respond to queries", args, "red", attrs=["bold"]))

            clickhouse_tcp_port = os.getenv("CLICKHOUSE_PORT_TCP", '9000')
            server_pid = get_server_pid(clickhouse_tcp_port)
            bt = None
            if server_pid:
                print("\nLocated ClickHouse server process {} listening at TCP port {}".format(server_pid, clickhouse_tcp_port))
                print("\nCollecting stacktraces from all running threads with gdb:")
                bt = get_stacktraces_from_gdb(server_pid)
                if len(bt) < 1000:
                    print("Got suspiciously small stacktraces: ", bt)
                    bt = None
            if bt is None:
                print("\nCollecting stacktraces from system.stacktraces table:")
                bt = get_stacktraces_from_clickhouse(args.client)
            if bt is None:
                print(
                    colored(
                        "\nUnable to locate ClickHouse server process listening at TCP port {}. "
                        "It must have crashed or exited prematurely!".format(clickhouse_tcp_port),
                        args, "red", attrs=["bold"]))
            else:
                print(bt)


            exit_code = 1
        else:
            print(colored("\nNo queries hung.", args, "green", attrs=["bold"]))

    if total_tests_run == 0:
        print("No tests were run.")
        sys.exit(1)
    else:
        print("All tests have finished.")

    sys.exit(exit_code)


def find_binary(name):
    if os.path.exists(name) and os.access(name, os.X_OK):
        return True
    paths = os.environ.get("PATH").split(':')
    for path in paths:
        if os.access(os.path.join(path, name), os.X_OK):
            return True

    # maybe it wasn't in PATH
    if os.access(os.path.join('/usr/local/bin', name), os.X_OK):
        return True
    if os.access(os.path.join('/usr/bin', name), os.X_OK):
        return True
    return False


def get_additional_client_options(args):
    if args.client_option:
        return ' '.join('--' + option for option in args.client_option)

    return ''


def get_additional_client_options_url(args):
    if args.client_option:
        return '&'.join(args.client_option)

    return ''


def collect_tests_to_skip(skip_list_path, build_flags):
    result = set([])
    if not os.path.exists(skip_list_path):
        return result

    with open(skip_list_path, 'r') as skip_list_file:
        content = skip_list_file.read()
        # allows to have comments in skip_list.json
        skip_dict = json.loads(json_minify(content))
        for build_flag in build_flags:
            result |= set(skip_dict[build_flag])

    if len(result) > 0:
        print("Found file with skip-list {}, {} test will be skipped".format(skip_list_path, len(result)))

    return result


def collect_sequential_list(skip_list_path):
    if not os.path.exists(skip_list_path):
        return set([])

    with open(skip_list_path, 'r') as skip_list_file:
        content = skip_list_file.read()
        # allows to have comments in skip_list.json
        skip_dict = json.loads(json_minify(content))
        if 'parallel' in skip_dict:
            return skip_dict['parallel']
        return set([])


if __name__ == '__main__':
    # Move to a new process group and kill it at exit so that we don't have any
    # infinite tests processes left
    # (new process group is required to avoid killing some parent processes)
    os.setpgid(0, 0)
    signal.signal(signal.SIGTERM, signal_handler)
    signal.signal(signal.SIGINT, signal_handler)
    signal.signal(signal.SIGHUP, signal_handler)

    parser=ArgumentParser(description='ClickHouse functional tests')
    parser.add_argument('-q', '--queries', help='Path to queries dir')
    parser.add_argument('--tmp', help='Path to tmp dir')

    parser.add_argument('-b', '--binary', default='clickhouse',
        help='Path to clickhouse (if monolithic build, clickhouse-server otherwise) binary or name of binary in PATH')

    parser.add_argument('-c', '--client',
        help='Path to clickhouse-client (if split build, useless otherwise) binary of name of binary in PATH')

    parser.add_argument('--extract_from_config', help='extract-from-config program')
    parser.add_argument('--configclient', help='Client config (if you use not default ports)')
    parser.add_argument('--configserver', default= '/etc/clickhouse-server/config.xml', help='Preprocessed server config')
    parser.add_argument('-o', '--output', help='Output xUnit compliant test report directory')
    parser.add_argument('-t', '--timeout', type=int, default=600, help='Timeout for each test case in seconds')
    parser.add_argument('--global_time_limit', type=int, help='Stop if executing more than specified time (after current test finished)')
    parser.add_argument('test', nargs='*', help='Optional test case name regex')
    parser.add_argument('-d', '--disabled', action='store_true', default=False, help='Also run disabled tests')
    parser.add_argument('--stop', action='store_true', default=None, dest='stop', help='Stop on network errors')
    parser.add_argument('--order', default='desc', choices=['asc', 'desc', 'random'], help='Run order')
    parser.add_argument('--testname', action='store_true', default=None, dest='testname', help='Make query with test name before test run')
    parser.add_argument('--hung-check', action='store_true', default=False)
    parser.add_argument('--force-color', action='store_true', default=False)
    parser.add_argument('--database', help='Database for tests (random name test_XXXXXX by default)')
    parser.add_argument('--no-drop-if-fail', action='store_true', help='Do not drop database for test if test has failed')
    parser.add_argument('--show-db-name', action='store_true', help='Do not replace random database name with "default"')
    parser.add_argument('--parallel', default='1/1', help='One parallel test run number/total')
    parser.add_argument('-j', '--jobs', default=1, nargs='?', type=int, help='Run all tests in parallel')
    parser.add_argument('--test-runs', default=1, nargs='?', type=int, help='Run each test many times (useful for e.g. flaky check)')
    parser.add_argument('-U', '--unified', default=3, type=int, help='output NUM lines of unified context')
    parser.add_argument('-r', '--server-check-retries', default=30, type=int, help='Num of tries to execute SELECT 1 before tests started')
    parser.add_argument('--skip-list-path', help="Path to skip-list file")
    parser.add_argument('--use-skip-list', action='store_true', default=False, help="Use skip list to skip tests if found")
    parser.add_argument('--db-engine', help='Database engine name')
    parser.add_argument('--replicated-database', action='store_true', default=False, help='Run tests with Replicated database engine')

    parser.add_argument('--antlr', action='store_true', default=False, dest='antlr', help='Use new ANTLR parser in tests')
    parser.add_argument('--no-stateless', action='store_true', help='Disable all stateless tests')
    parser.add_argument('--no-stateful', action='store_true', help='Disable all stateful tests')
    parser.add_argument('--skip', nargs='+', help="Skip these tests")
    parser.add_argument('--sequential', nargs='+', help="Run these tests sequentially even if --parallel specified")
    parser.add_argument('--no-long', action='store_false', dest='no_long', help='Do not run long tests')
    parser.add_argument('--client-option', nargs='+', help='Specify additional client argument')
    parser.add_argument('--print-time', action='store_true', dest='print_time', help='Print test time')
    group=parser.add_mutually_exclusive_group(required=False)
    group.add_argument('--zookeeper', action='store_true', default=None, dest='zookeeper', help='Run zookeeper related tests')
    group.add_argument('--no-zookeeper', action='store_false', default=None, dest='zookeeper', help='Do not run zookeeper related tests')
    group=parser.add_mutually_exclusive_group(required=False)
    group.add_argument('--shard', action='store_true', default=None, dest='shard', help='Run sharding related tests (required to clickhouse-server listen 127.0.0.2 127.0.0.3)')
    group.add_argument('--no-shard', action='store_false', default=None, dest='shard', help='Do not run shard related tests')

    args = parser.parse_args()

    if args.queries and not os.path.isdir(args.queries):
        print("Cannot access the specified directory with queries (" + args.queries + ")", file=sys.stderr)
        sys.exit(1)

    # Autodetect the directory with queries if not specified
    if args.queries is None:
        args.queries = 'queries'

    if not os.path.isdir(args.queries):
        # If we're running from the repo
        args.queries = os.path.join(os.path.dirname(os.path.abspath( __file__ )), 'queries')

    if not os.path.isdir(args.queries):
        # Next we're going to try some system directories, don't write 'stdout' files into them.
        if args.tmp is None:
            args.tmp = '/tmp/clickhouse-test'

        args.queries = '/usr/local/share/clickhouse-test/queries'

    if not os.path.isdir(args.queries):
        args.queries = '/usr/share/clickhouse-test/queries'

    if not os.path.isdir(args.queries):
        print("Failed to detect path to the queries directory. Please specify it with '--queries' option.", file=sys.stderr)
        sys.exit(1)

    print("Using queries from '" + args.queries + "' directory")

    if args.skip_list_path is None:
        args.skip_list_path = os.path.join(args.queries, 'skip_list.json')

    if args.sequential is None:
        args.sequential = set([])

    if args.tmp is None:
        args.tmp = args.queries
    if args.client is None:
        if find_binary(args.binary + '-client'):
            args.client = args.binary + '-client'

            print("Using " + args.client + " as client program (expecting split build)")
        elif find_binary(args.binary):
            args.client = args.binary + ' client'

            print("Using " + args.client + " as client program (expecting monolithic build)")
        else:
            print("No 'clickhouse' or 'clickhouse-client' client binary found", file=sys.stderr)
            parser.print_help()
            sys.exit(1)

        if args.configclient:
            args.client += ' --config-file=' + args.configclient
        if os.getenv("CLICKHOUSE_HOST"):
            args.client += ' --host=' + os.getenv("CLICKHOUSE_HOST")
        if os.getenv("CLICKHOUSE_PORT_TCP"):
            args.client += ' --port=' + os.getenv("CLICKHOUSE_PORT_TCP")
        if os.getenv("CLICKHOUSE_DATABASE"):
            args.client += ' --database=' + os.getenv("CLICKHOUSE_DATABASE")

    if args.client_option:
        # Set options for client
        if 'CLICKHOUSE_CLIENT_OPT' in os.environ:
            os.environ['CLICKHOUSE_CLIENT_OPT'] += ' '
        else:
            os.environ['CLICKHOUSE_CLIENT_OPT'] = ''

        os.environ['CLICKHOUSE_CLIENT_OPT'] += get_additional_client_options(args)

        # Set options for curl
        if 'CLICKHOUSE_URL_PARAMS' in os.environ:
            os.environ['CLICKHOUSE_URL_PARAMS'] += '&'
        else:
            os.environ['CLICKHOUSE_URL_PARAMS'] = ''

        os.environ['CLICKHOUSE_URL_PARAMS'] += get_additional_client_options_url(args)

    if args.antlr:
        if 'CLICKHOUSE_CLIENT_OPT' in os.environ:
            os.environ['CLICKHOUSE_CLIENT_OPT'] += ' --use_antlr_parser=1'
        else:
            os.environ['CLICKHOUSE_CLIENT_OPT'] = '--use_antlr_parser=1'

    if args.extract_from_config is None:
        if os.access(args.binary + '-extract-from-config', os.X_OK):
            args.extract_from_config = args.binary + '-extract-from-config'
        else:
            args.extract_from_config = args.binary + ' extract-from-config'

    if args.jobs is None:
        args.jobs = multiprocessing.cpu_count()

    main(args)<|MERGE_RESOLUTION|>--- conflicted
+++ resolved
@@ -185,16 +185,10 @@
         'stderr': stderr_file,
     }
 
-<<<<<<< HEAD
-    # >> append to stdout and stderr, because there are also output of per test database creation
-    if not args.database:
-        pattern = '{test} >> {stdout} 2>> {stderr}'
-=======
     # >> append to stderr (but not stdout since it is not used there),
     # because there are also output of per test database creation
     if not args.database:
         pattern = '{test} > {stdout} 2>> {stderr}'
->>>>>>> 3c6e6464
     else:
         pattern = '{test} > {stdout} 2> {stderr}'
 
