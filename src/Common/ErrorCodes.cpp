--- conflicted
+++ resolved
@@ -649,11 +649,8 @@
     M(679, IO_URING_SUBMIT_ERROR) \
     M(690, MIXED_ACCESS_PARAMETER_TYPES) \
     M(691, UNKNOWN_ELEMENT_OF_ENUM) \
-<<<<<<< HEAD
+    M(692, TOO_MANY_MUTATIONS) \
     M(692, AWS_ERROR) \
-=======
-    M(692, TOO_MANY_MUTATIONS) \
->>>>>>> f704c0df
     \
     M(999, KEEPER_EXCEPTION) \
     M(1000, POCO_EXCEPTION) \
