#include "ExternalLoader.h"
#include <Core/Defines.h>
#include <Common/StringUtils/StringUtils.h>
#include <Common/MemoryTracker.h>
#include <Common/Exception.h>
#include <Common/setThreadName.h>
#include <ext/scope_guard.h>
#include <Poco/Util/Application.h>
#include <cmath>

namespace DB
{

namespace ErrorCodes
{
extern const int LOGICAL_ERROR;
extern const int BAD_ARGUMENTS;
extern const int EXTERNAL_LOADABLE_ALREADY_EXISTS;
}


ExternalLoadableLifetime::ExternalLoadableLifetime(const Poco::Util::AbstractConfiguration & config,
                                                   const std::string & config_prefix)
{
    const auto & lifetime_min_key = config_prefix + ".min";
    const auto has_min = config.has(lifetime_min_key);

    min_sec = has_min ? config.getUInt64(lifetime_min_key) : config.getUInt64(config_prefix);
    max_sec = has_min ? config.getUInt64(config_prefix + ".max") : min_sec;
}

void ExternalLoader::reloadPeriodically()
{
    setThreadName("ExterLdrReload");

    while (true)
    {
        if (destroy.tryWait(update_settings.check_period_sec * 1000))
            return;

        reloadAndUpdate();
    }
}


ExternalLoader::ExternalLoader(const Poco::Util::AbstractConfiguration & config_main,
                               const ExternalLoaderUpdateSettings & update_settings,
                               const ExternalLoaderConfigSettings & config_settings,
                               std::unique_ptr<IExternalLoaderConfigRepository> config_repository,
                               Logger * log, const std::string & loadable_object_name)
    : config_main(config_main)
    , update_settings(update_settings)
    , config_settings(config_settings)
    , config_repository(std::move(config_repository))
    , log(log)
    , object_name(loadable_object_name)
{
}

void ExternalLoader::init(bool throw_on_error)
{
    if (is_initialized)
        return;

    is_initialized = true;

    {
        /// During synchronous loading of external dictionaries at moment of query execution,
        /// we should not use per query memory limit.
        auto temporarily_disable_memory_tracker = getCurrentMemoryTrackerActionLock();

        reloadAndUpdate(throw_on_error);
    }

    reloading_thread = std::thread{&ExternalLoader::reloadPeriodically, this};
}


ExternalLoader::~ExternalLoader()
{
    destroy.set();
    /// It can be partially initialized
    if (reloading_thread.joinable())
        reloading_thread.join();
}


void ExternalLoader::reloadAndUpdate(bool throw_on_error)
{
    reloadFromConfigFiles(throw_on_error);

    /// list of recreated loadable objects to perform delayed removal from unordered_map
    std::list<std::string> recreated_failed_loadable_objects;

<<<<<<< HEAD
    std::unique_lock all_lock(all_mutex);
=======
    std::lock_guard all_lock(all_mutex);
>>>>>>> 2d53e51c

    /// retry loading failed loadable objects
    for (auto & failed_loadable_object : failed_loadable_objects)
    {
        if (std::chrono::system_clock::now() < failed_loadable_object.second.next_attempt_time)
            continue;

        const auto & name = failed_loadable_object.first;

        try
        {
            auto loadable_ptr = failed_loadable_object.second.loadable->clone();
            if (const auto exception_ptr = loadable_ptr->getCreationException())
            {
                /// recalculate next attempt time
                std::uniform_int_distribution<UInt64> distribution(
                    0, static_cast<UInt64>(std::exp2(failed_loadable_object.second.error_count)));

                std::chrono::seconds delay(std::min<UInt64>(
                    update_settings.backoff_max_sec,
                    update_settings.backoff_initial_sec + distribution(rnd_engine)));
                failed_loadable_object.second.next_attempt_time = std::chrono::system_clock::now() + delay;

                ++failed_loadable_object.second.error_count;

                std::rethrow_exception(exception_ptr);
            }
            else
            {
<<<<<<< HEAD
                const std::lock_guard lock{map_mutex};
=======
                std::lock_guard lock{map_mutex};
>>>>>>> 2d53e51c

                const auto & lifetime = loadable_ptr->getLifetime();
                std::uniform_int_distribution<UInt64> distribution{lifetime.min_sec, lifetime.max_sec};
                update_times[name] = std::chrono::system_clock::now() + std::chrono::seconds{distribution(rnd_engine)};

                const auto dict_it = loadable_objects.find(name);

                dict_it->second.loadable.reset();
                dict_it->second.loadable = std::move(loadable_ptr);

                /// clear stored exception on success
                dict_it->second.exception = std::exception_ptr{};

                recreated_failed_loadable_objects.push_back(name);
            }
        }
        catch (...)
        {
            tryLogCurrentException(log, "Failed reloading '" + name + "' " + object_name);

            if (throw_on_error)
                throw;
        }
    }

    /// do not undertake further attempts to recreate these loadable objects
    for (const auto & name : recreated_failed_loadable_objects)
        failed_loadable_objects.erase(name);

    /// periodic update
    std::vector<std::pair<std::string, LoadablePtr>> objects_to_update;

    /// Collect objects that needs to be updated under lock. Then create new versions without lock, and assign under lock.
    {
        std::lock_guard lock{map_mutex};

        for (auto & loadable_object : loadable_objects)
        {
            /// If the loadable objects failed to load or even failed to initialize from the config.
            if (!loadable_object.second.loadable)
                continue;

            const LoadablePtr & current = loadable_object.second.loadable;
            const auto & lifetime = current->getLifetime();

            /// do not update loadable objects with zero as lifetime
            if (lifetime.min_sec == 0 || lifetime.max_sec == 0)
                continue;

            if (!current->supportUpdates())
                continue;

            auto update_time = update_times[current->getName()];

            /// check that timeout has passed
            if (std::chrono::system_clock::now() < update_time)
                continue;

            if (!current->isModified())
                continue;

            objects_to_update.emplace_back(loadable_object.first, current);
        }
    }

    for (auto & [name, current] : objects_to_update)
    {
        LoadablePtr new_version;
        std::exception_ptr exception;

        try
        {
            /// create new version of loadable object
            new_version = current->clone();
            exception = new_version->getCreationException();
        }
        catch (...)
        {
            exception = std::current_exception();
        }

        {
            std::lock_guard lock{map_mutex};

            if (auto it = loadable_objects.find(name); it != loadable_objects.end())
            {
                /// calculate next update time
                const auto & lifetime = current->getLifetime();
                std::uniform_int_distribution<UInt64> distribution{lifetime.min_sec, lifetime.max_sec};
                update_times[name] = std::chrono::system_clock::now() + std::chrono::seconds{distribution(rnd_engine)};

                it->second.exception = exception;
                if (!exception)
                {
                    it->second.loadable.reset();
                    it->second.loadable = std::move(new_version);
                }
                else
                {
                    tryLogCurrentException(log, "Cannot update " + object_name + " '" + name + "', leaving old version");
                    if (throw_on_error)
                        throw;
                }
            }
        }
    }
}

void ExternalLoader::reloadFromConfigFiles(const bool throw_on_error, const bool force_reload, const std::string & only_dictionary)
{
    const auto config_paths = config_repository->list(config_main, config_settings.path_setting_name);

    for (const auto & config_path : config_paths)
    {
        try
        {
            reloadFromConfigFile(config_path, throw_on_error, force_reload, only_dictionary);
        }
        catch (...)
        {
            tryLogCurrentException(log, "reloadFromConfigFile has thrown while reading from " + config_path);

            if (throw_on_error)
                throw;
        }
    }

    /// erase removed from config loadable objects
    std::lock_guard lock{map_mutex};

    std::list<std::string> removed_loadable_objects;
    for (const auto & loadable : loadable_objects)
    {
        const auto & current_config = loadable_objects_defined_in_config[loadable.second.origin];
        if (current_config.find(loadable.first) == std::end(current_config))
            removed_loadable_objects.emplace_back(loadable.first);
    }
    for (const auto & name : removed_loadable_objects)
        loadable_objects.erase(name);
}

void ExternalLoader::reloadFromConfigFile(const std::string & config_path, const bool throw_on_error,
                                          const bool force_reload, const std::string & loadable_name)
{
    if (config_path.empty() || !config_repository->exists(config_path))
    {
        LOG_WARNING(log, "config file '" + config_path + "' does not exist");
    }
    else
    {
<<<<<<< HEAD
        std::unique_lock all_lock(all_mutex);
=======
        std::lock_guard all_lock(all_mutex);
>>>>>>> 2d53e51c

        auto modification_time_it = last_modification_times.find(config_path);
        if (modification_time_it == std::end(last_modification_times))
            modification_time_it = last_modification_times.emplace(config_path, Poco::Timestamp{0}).first;
        auto & config_last_modified = modification_time_it->second;

        const auto last_modified = config_repository->getLastModificationTime(config_path);
        if (force_reload || last_modified > config_last_modified)
        {
            auto loaded_config = config_repository->load(config_path, config_main.getString("path", DBMS_DEFAULT_PATH));

            loadable_objects_defined_in_config[config_path].clear();

            /// Definitions of loadable objects may have changed, recreate all of them

            /// If we need update only one object, don't update modification time: might be other objects in the config file
            if (loadable_name.empty())
                config_last_modified = last_modified;

            /// get all objects' definitions
            Poco::Util::AbstractConfiguration::Keys keys;
            loaded_config->keys(keys);

            /// for each loadable object defined in xml config
            for (const auto & key : keys)
            {
                std::string name;

                if (!startsWith(key, config_settings.external_config))
                {
                    if (!startsWith(key, "comment") && !startsWith(key, "include_from"))
                        LOG_WARNING(log, config_path << ": unknown node in file: '" << key
                                                     << "', expected '" << config_settings.external_config << "'");
                    continue;
                }

                try
                {
                    name = loaded_config->getString(key + "." + config_settings.external_name);
                    if (name.empty())
                    {
                        LOG_WARNING(log, config_path << ": " + config_settings.external_name + " name cannot be empty");
                        continue;
                    }

                    loadable_objects_defined_in_config[config_path].emplace(name);
                    if (!loadable_name.empty() && name != loadable_name)
                        continue;

                    decltype(loadable_objects.begin()) object_it;
                    {
                        std::lock_guard lock{map_mutex};
                        object_it = loadable_objects.find(name);

                        /// Object with the same name was declared in other config file.
                        if (object_it != std::end(loadable_objects) && object_it->second.origin != config_path)
                            throw Exception(object_name + " '" + name + "' from file " + config_path
                                            + " already declared in file " + object_it->second.origin,
                                            ErrorCodes::EXTERNAL_LOADABLE_ALREADY_EXISTS);
                    }

                    auto object_ptr = create(name, *loaded_config, key);

                    /// If the object could not be loaded.
                    if (const auto exception_ptr = object_ptr->getCreationException())
                    {
                        std::chrono::seconds delay(update_settings.backoff_initial_sec);
                        const auto failed_dict_it = failed_loadable_objects.find(name);
                        FailedLoadableInfo info{std::move(object_ptr), std::chrono::system_clock::now() + delay, 0};
                        if (failed_dict_it != std::end(failed_loadable_objects))
                            (*failed_dict_it).second = std::move(info);
                        else
                            failed_loadable_objects.emplace(name, std::move(info));

                        std::rethrow_exception(exception_ptr);
                    }
                    else if (object_ptr->supportUpdates())
                    {
                        const auto & lifetime = object_ptr->getLifetime();
                        if (lifetime.min_sec != 0 && lifetime.max_sec != 0)
                        {
                            std::uniform_int_distribution<UInt64> distribution(lifetime.min_sec, lifetime.max_sec);

                            update_times[name] = std::chrono::system_clock::now() +
                                                 std::chrono::seconds{distribution(rnd_engine)};
                        }
                    }

<<<<<<< HEAD
                    const std::lock_guard lock{map_mutex};
=======
                    std::lock_guard lock{map_mutex};
>>>>>>> 2d53e51c

                    /// add new loadable object or update an existing version
                    if (object_it == std::end(loadable_objects))
                        loadable_objects.emplace(name, LoadableInfo{std::move(object_ptr), config_path, {}});
                    else
                    {
                        if (object_it->second.loadable)
                            object_it->second.loadable.reset();
                        object_it->second.loadable = std::move(object_ptr);

                        /// erase stored exception on success
                        object_it->second.exception = std::exception_ptr{};
                        failed_loadable_objects.erase(name);
                    }
                }
                catch (...)
                {
                    if (!name.empty())
                    {
                        /// If the loadable object could not load data or even failed to initialize from the config.
                        /// - all the same we insert information into the `loadable_objects`, with the zero pointer `loadable`.

<<<<<<< HEAD
                        const std::lock_guard lock{map_mutex};
=======
                        std::lock_guard lock{map_mutex};
>>>>>>> 2d53e51c

                        const auto exception_ptr = std::current_exception();
                        const auto loadable_it = loadable_objects.find(name);
                        if (loadable_it == std::end(loadable_objects))
                            loadable_objects.emplace(name, LoadableInfo{nullptr, config_path, exception_ptr});
                        else
                            loadable_it->second.exception = exception_ptr;
                    }

                    tryLogCurrentException(log, "Cannot create " + object_name + " '"
                                                + name + "' from config path " + config_path);

                    /// propagate exception
                    if (throw_on_error)
                        throw;
                }
            }
        }
    }
}

void ExternalLoader::reload()
{
    reloadFromConfigFiles(true, true);
}

void ExternalLoader::reload(const std::string & name)
{
    reloadFromConfigFiles(true, true, name);

    /// Check that specified object was loaded
<<<<<<< HEAD
    const std::lock_guard lock{map_mutex};
=======
    std::lock_guard lock{map_mutex};
>>>>>>> 2d53e51c
    if (!loadable_objects.count(name))
        throw Exception("Failed to load " + object_name + " '" + name + "' during the reload process", ErrorCodes::BAD_ARGUMENTS);
}

ExternalLoader::LoadablePtr ExternalLoader::getLoadableImpl(const std::string & name, bool throw_on_error) const
{
<<<<<<< HEAD
    const std::lock_guard lock{map_mutex};
=======
    std::lock_guard lock{map_mutex};
>>>>>>> 2d53e51c

    const auto it = loadable_objects.find(name);
    if (it == std::end(loadable_objects))
    {
        if (throw_on_error)
            throw Exception("No such " + object_name + ": " + name, ErrorCodes::BAD_ARGUMENTS);
        return nullptr;
    }

    if (!it->second.loadable && throw_on_error)
        it->second.exception ? std::rethrow_exception(it->second.exception)
                             : throw Exception{object_name + " '" + name + "' is not loaded", ErrorCodes::LOGICAL_ERROR};

    return it->second.loadable;
}

ExternalLoader::LoadablePtr ExternalLoader::getLoadable(const std::string & name) const
{
    return getLoadableImpl(name, true);
}

ExternalLoader::LoadablePtr ExternalLoader::tryGetLoadable(const std::string & name) const
{
    return getLoadableImpl(name, false);
}

ExternalLoader::LockedObjectsMap ExternalLoader::getObjectsMap() const
{
    return LockedObjectsMap(map_mutex, loadable_objects);
}

}<|MERGE_RESOLUTION|>--- conflicted
+++ resolved
@@ -92,11 +92,7 @@
     /// list of recreated loadable objects to perform delayed removal from unordered_map
     std::list<std::string> recreated_failed_loadable_objects;
 
-<<<<<<< HEAD
-    std::unique_lock all_lock(all_mutex);
-=======
     std::lock_guard all_lock(all_mutex);
->>>>>>> 2d53e51c
 
     /// retry loading failed loadable objects
     for (auto & failed_loadable_object : failed_loadable_objects)
@@ -126,11 +122,7 @@
             }
             else
             {
-<<<<<<< HEAD
-                const std::lock_guard lock{map_mutex};
-=======
                 std::lock_guard lock{map_mutex};
->>>>>>> 2d53e51c
 
                 const auto & lifetime = loadable_ptr->getLifetime();
                 std::uniform_int_distribution<UInt64> distribution{lifetime.min_sec, lifetime.max_sec};
@@ -281,11 +273,7 @@
     }
     else
     {
-<<<<<<< HEAD
-        std::unique_lock all_lock(all_mutex);
-=======
         std::lock_guard all_lock(all_mutex);
->>>>>>> 2d53e51c
 
         auto modification_time_it = last_modification_times.find(config_path);
         if (modification_time_it == std::end(last_modification_times))
@@ -374,11 +362,7 @@
                         }
                     }
 
-<<<<<<< HEAD
-                    const std::lock_guard lock{map_mutex};
-=======
                     std::lock_guard lock{map_mutex};
->>>>>>> 2d53e51c
 
                     /// add new loadable object or update an existing version
                     if (object_it == std::end(loadable_objects))
@@ -401,11 +385,7 @@
                         /// If the loadable object could not load data or even failed to initialize from the config.
                         /// - all the same we insert information into the `loadable_objects`, with the zero pointer `loadable`.
 
-<<<<<<< HEAD
-                        const std::lock_guard lock{map_mutex};
-=======
                         std::lock_guard lock{map_mutex};
->>>>>>> 2d53e51c
 
                         const auto exception_ptr = std::current_exception();
                         const auto loadable_it = loadable_objects.find(name);
@@ -437,22 +417,14 @@
     reloadFromConfigFiles(true, true, name);
 
     /// Check that specified object was loaded
-<<<<<<< HEAD
-    const std::lock_guard lock{map_mutex};
-=======
     std::lock_guard lock{map_mutex};
->>>>>>> 2d53e51c
     if (!loadable_objects.count(name))
         throw Exception("Failed to load " + object_name + " '" + name + "' during the reload process", ErrorCodes::BAD_ARGUMENTS);
 }
 
 ExternalLoader::LoadablePtr ExternalLoader::getLoadableImpl(const std::string & name, bool throw_on_error) const
 {
-<<<<<<< HEAD
-    const std::lock_guard lock{map_mutex};
-=======
     std::lock_guard lock{map_mutex};
->>>>>>> 2d53e51c
 
     const auto it = loadable_objects.find(name);
     if (it == std::end(loadable_objects))
