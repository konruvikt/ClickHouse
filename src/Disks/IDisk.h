#pragma once

#include <Interpreters/Context_fwd.h>
#include <Core/Defines.h>
#include <base/types.h>
#include <Common/CurrentMetrics.h>
#include <Common/Exception.h>
#include <Disks/Executor.h>
#include <Disks/DiskType.h>
#include <IO/ReadSettings.h>
#include <IO/WriteSettings.h>
#include <Disks/ObjectStorages/IObjectStorage.h>
#include <Disks/WriteMode.h>
#include <Disks/DirectoryIterator.h>
#include <Disks/IDiskTransaction.h>

#include <memory>
#include <mutex>
#include <utility>
#include <boost/noncopyable.hpp>
#include <Poco/Timestamp.h>
#include <filesystem>


namespace fs = std::filesystem;

namespace Poco
{
    namespace Util
    {
        class AbstractConfiguration;
    }
}

namespace DB
{

namespace ErrorCodes
{
    extern const int NOT_IMPLEMENTED;
}

class IDisk;
using DiskPtr = std::shared_ptr<IDisk>;
using DisksMap = std::map<String, DiskPtr>;

class IReservation;
using ReservationPtr = std::unique_ptr<IReservation>;
using Reservations = std::vector<ReservationPtr>;

class ReadBufferFromFileBase;
class WriteBufferFromFileBase;
class MMappedFileCache;
class IMetadataStorage;
using MetadataStoragePtr = std::shared_ptr<IMetadataStorage>;
struct IDiskTransaction;
using DiskTransactionPtr = std::shared_ptr<IDiskTransaction>;
struct RemoveRequest;
using RemoveBatchRequest = std::vector<RemoveRequest>;

class DiskObjectStorage;
using DiskObjectStoragePtr = std::shared_ptr<DiskObjectStorage>;

/**
 * Provide interface for reservation.
 */
class Space : public std::enable_shared_from_this<Space>
{
public:
    /// Return the name of the space object.
    virtual const String & getName() const = 0;

    /// Reserve the specified number of bytes.
    /// Returns valid reservation or nullptr when failure.
    virtual ReservationPtr reserve(UInt64 bytes) = 0;

    /// Whether this is a disk or a volume.
    virtual bool isDisk() const { return false; }
    virtual bool isVolume() const { return false; }

    virtual ~Space() = default;
};

using SpacePtr = std::shared_ptr<Space>;

/**
 * A guard, that should synchronize file's or directory's state
 * with storage device (e.g. fsync in POSIX) in its destructor.
 */
class ISyncGuard
{
public:
    ISyncGuard() = default;
    virtual ~ISyncGuard() = default;
};

using SyncGuardPtr = std::unique_ptr<ISyncGuard>;

/**
 * A unit of storage persisting data and metadata.
 * Abstract underlying storage technology.
 * Responsible for:
 * - file management;
 * - space accounting and reservation.
 */
class IDisk : public Space
{
public:
    /// Default constructor.
    explicit IDisk(const String & name_, std::shared_ptr<Executor> executor_ = std::make_shared<SyncExecutor>())
        : name(name_)
        , executor(executor_)
    {
    }

    /// This is a disk.
    bool isDisk() const override { return true; }

    virtual DiskTransactionPtr createTransaction();

    /// Root path for all files stored on the disk.
    /// It's not required to be a local filesystem path.
    virtual const String & getPath() const = 0;

    /// Return disk name.
    const String & getName() const override { return name; }

    /// Total available space on the disk.
    virtual UInt64 getTotalSpace() const = 0;

    /// Space currently available on the disk.
    virtual UInt64 getAvailableSpace() const = 0;

    /// Space available for reservation (available space minus reserved space).
    virtual UInt64 getUnreservedSpace() const = 0;

    /// Amount of bytes which should be kept free on the disk.
    virtual UInt64 getKeepingFreeSpace() const { return 0; }

    /// Return `true` if the specified file exists.
    virtual bool exists(const String & path) const = 0;

    /// Return `true` if the specified file exists and it's a regular file (not a directory or special file type).
    virtual bool isFile(const String & path) const = 0;

    /// Return `true` if the specified file exists and it's a directory.
    virtual bool isDirectory(const String & path) const = 0;

    /// Return size of the specified file.
    virtual size_t getFileSize(const String & path) const = 0;

    /// Create directory.
    virtual void createDirectory(const String & path) = 0;

    /// Create directory and all parent directories if necessary.
    virtual void createDirectories(const String & path) = 0;

    /// Remove all files from the directory. Directories are not removed.
    virtual void clearDirectory(const String & path) = 0;

    /// Move directory from `from_path` to `to_path`.
    virtual void moveDirectory(const String & from_path, const String & to_path) = 0;

    /// Return iterator to the contents of the specified directory.
    virtual DirectoryIteratorPtr iterateDirectory(const String & path) const = 0;

    /// Return `true` if the specified directory is empty.
    bool isDirectoryEmpty(const String & path) const;

    /// Create empty file at `path`.
    virtual void createFile(const String & path) = 0;

    /// Move the file from `from_path` to `to_path`.
    /// If a file with `to_path` path already exists, an exception will be thrown .
    virtual void moveFile(const String & from_path, const String & to_path) = 0;

    /// Move the file from `from_path` to `to_path`.
    /// If a file with `to_path` path already exists, it will be replaced.
    virtual void replaceFile(const String & from_path, const String & to_path) = 0;

    /// Recursively copy data containing at `from_path` to `to_path` located at `to_disk`.
    virtual void copy(const String & from_path, const std::shared_ptr<IDisk> & to_disk, const String & to_path);

    /// Recursively copy files from from_dir to to_dir. Create to_dir if not exists.
    virtual void copyDirectoryContent(const String & from_dir, const std::shared_ptr<IDisk> & to_disk, const String & to_dir);

    /// Copy file `from_file_path` to `to_file_path` located at `to_disk`.
    virtual void copyFile( /// NOLINT
        const String & from_file_path,
        IDisk & to_disk,
        const String & to_file_path,
        const WriteSettings & settings = {});

    /// List files at `path` and add their names to `file_names`
    virtual void listFiles(const String & path, std::vector<String> & file_names) const = 0;

    /// Open the file for read and return ReadBufferFromFileBase object.
    virtual std::unique_ptr<ReadBufferFromFileBase> readFile( /// NOLINT
        const String & path,
        const ReadSettings & settings = ReadSettings{},
        std::optional<size_t> read_hint = {},
        std::optional<size_t> file_size = {}) const = 0;

    /// Open the file for write and return WriteBufferFromFileBase object.
    virtual std::unique_ptr<WriteBufferFromFileBase> writeFile( /// NOLINT
        const String & path,
        size_t buf_size = DBMS_DEFAULT_BUFFER_SIZE,
        WriteMode mode = WriteMode::Rewrite,
        const WriteSettings & settings = {}) = 0;

    /// Remove file. Throws exception if file doesn't exists or it's a directory.
    /// Return whether file was finally removed. (For remote disks it is not always removed).
    virtual void removeFile(const String & path) = 0;

    /// Remove file if it exists.
    virtual void removeFileIfExists(const String & path) = 0;

    /// Remove directory. Throws exception if it's not a directory or if directory is not empty.
    virtual void removeDirectory(const String & path) = 0;

    /// Remove file or directory with all children. Use with extra caution. Throws exception if file doesn't exists.
    virtual void removeRecursive(const String & path) = 0;

    /// Remove file. Throws exception if file doesn't exists or if directory is not empty.
    /// Differs from removeFile for S3/HDFS disks
    /// Second bool param is a flag to remove (true) or keep (false) shared data on S3
    virtual void removeSharedFile(const String & path, bool /* keep_shared_data */) { removeFile(path); }

    /// Remove file or directory with all children. Use with extra caution. Throws exception if file doesn't exists.
    /// Differs from removeRecursive for S3/HDFS disks
    /// Second bool param is a flag to remove (false) or keep (true) shared data on S3.
    /// Third param determines which files cannot be removed even if second is true.
    virtual void removeSharedRecursive(const String & path, bool /* keep_all_shared_data */, const NameSet & /* file_names_remove_metadata_only */) { removeRecursive(path); }

    /// Remove file or directory if it exists.
    /// Differs from removeFileIfExists for S3/HDFS disks
    /// Second bool param is a flag to remove (true) or keep (false) shared data on S3
    virtual void removeSharedFileIfExists(const String & path, bool /* keep_shared_data */) { removeFileIfExists(path); }

    virtual const String & getCacheBasePath() const { throw Exception(ErrorCodes::NOT_IMPLEMENTED, "There is no cache path"); }

    virtual bool supportsCache() const { return false; }

    virtual NameSet getCacheLayersNames() const
    {
        throw Exception(ErrorCodes::NOT_IMPLEMENTED, "Method `getCacheLayersNames()` is not implemented for disk: {}", getDataSourceDescription().type);
    }

    /// Returns a list of storage objects (contains path, size, ...).
    /// (A list is returned because for Log family engines there might
    /// be multiple files in remote fs for single clickhouse file.
    virtual StoredObjects getStorageObjects(const String &) const
    {
        throw Exception(ErrorCodes::NOT_IMPLEMENTED, "Method `getStorageObjects() not implemented for disk: {}`", getDataSourceDescription().type);
    }

    /// For one local path there might be multiple remote paths in case of Log family engines.
    struct LocalPathWithObjectStoragePaths
     {
         std::string local_path;
         std::string common_prefix_for_objects;
         StoredObjects objects;

         LocalPathWithObjectStoragePaths(
             const std::string & local_path_, const std::string & common_prefix_for_objects_, StoredObjects && objects_)
             : local_path(local_path_), common_prefix_for_objects(common_prefix_for_objects_), objects(std::move(objects_)) {}
     };

    virtual void getRemotePathsRecursive(const String &, std::vector<LocalPathWithObjectStoragePaths> &)
    {
        throw Exception(ErrorCodes::NOT_IMPLEMENTED, "Method `getRemotePathsRecursive() not implemented for disk: {}`", getDataSourceDescription().type);
    }

    /// Batch request to remove multiple files.
    /// May be much faster for blob storage.
    /// Second bool param is a flag to remove (true) or keep (false) shared data on S3.
    /// Third param determines which files cannot be removed even if second is true.
    virtual void removeSharedFiles(const RemoveBatchRequest & files, bool keep_all_batch_data, const NameSet & file_names_remove_metadata_only);

    /// Set last modified time to file or directory at `path`.
    virtual void setLastModified(const String & path, const Poco::Timestamp & timestamp) = 0;

    /// Get last modified time of file or directory at `path`.
    virtual Poco::Timestamp getLastModified(const String & path) const = 0;

    /// Get last changed time of file or directory at `path`.
    /// Meaning is the same as stat.mt_ctime (e.g. different from getLastModified()).
    virtual time_t getLastChanged(const String & path) const = 0;

    /// Set file at `path` as read-only.
    virtual void setReadOnly(const String & path) = 0;

    /// Create hardlink from `src_path` to `dst_path`.
    virtual void createHardLink(const String & src_path, const String & dst_path) = 0;

    /// Truncate file to specified size.
    virtual void truncateFile(const String & path, size_t size);

    /// Return data source description
    virtual DataSourceDescription getDataSourceDescription() const = 0;

    /// Involves network interaction.
    virtual bool isRemote() const = 0;

    /// Whether this disk support zero-copy replication.
    /// Overrode in remote fs disks.
    virtual bool supportZeroCopyReplication() const = 0;

    /// Whether this disk support parallel write
    /// Overrode in remote fs disks.
    virtual bool supportParallelWrite() const { return false; }

    virtual bool isReadOnly() const { return false; }

    virtual bool isWriteOnce() const { return false; }

    /// Check if disk is broken. Broken disks will have 0 space and cannot be used.
    virtual bool isBroken() const { return false; }

    /// Invoked when Global Context is shutdown.
    virtual void shutdown() {}

    /// Performs access check and custom action on disk startup.
    void startup(ContextPtr context, bool skip_access_check);

    /// Performs custom action on disk startup.
    virtual void startupImpl(ContextPtr) {}

    /// Return some uniq string for file, overrode for IDiskRemote
    /// Required for distinguish different copies of the same part on remote disk
    virtual String getUniqueId(const String & path) const { return path; }

    /// Check file exists and ClickHouse has an access to it
    /// Overrode in remote FS disks (s3/hdfs)
    /// Required for remote disk to ensure that replica has access to data written by other node
    virtual bool checkUniqueId(const String & id) const { return exists(id); }

    /// Invoked on partitions freeze query.
    virtual void onFreeze(const String &) { }

    /// Returns guard, that insures synchronization of directory metadata with storage device.
    virtual SyncGuardPtr getDirectorySyncGuard(const String & path) const;

    /// Applies new settings for disk in runtime.
    virtual void applyNewSettings(const Poco::Util::AbstractConfiguration &, ContextPtr, const String &, const DisksMap &) {}

    /// Quite leaky abstraction. Some disks can use additional disk to store
    /// some parts of metadata. In general case we have only one disk itself and
    /// return pointer to it.
    ///
    /// Actually it's a part of IDiskRemote implementation but we have so
    /// complex hierarchy of disks (with decorators), so we cannot even
    /// dynamic_cast some pointer to IDisk to pointer to IDiskRemote.
    virtual MetadataStoragePtr getMetadataStorage() = 0;

    /// Very similar case as for getMetadataDiskIfExistsOrSelf(). If disk has "metadata"
    /// it will return mapping for each required path: path -> metadata as string.
    /// Only for IDiskRemote.
    virtual std::unordered_map<String, String> getSerializedMetadata(const std::vector<String> & /* paths */) const { return {}; }

    /// Return reference count for remote FS.
    /// You can ask -- why we have zero and what does it mean? For some unknown reason
    /// the decision was made to take 0 as "no references exist", but only file itself left.
    /// With normal file system we will get 1 in this case:
    /// $ stat clickhouse
    ///  File: clickhouse
    ///  Size: 3014014920      Blocks: 5886760    IO Block: 4096   regular file
    ///  Device: 10301h/66305d   Inode: 3109907     Links: 1
    /// Why we have always zero by default? Because normal filesystem
    /// manages hardlinks by itself. So you can always remove hardlink and all
    /// other alive harlinks will not be removed.
    virtual UInt32 getRefCount(const String &) const { return 0; }

    /// Revision is an incremental counter of disk operation.
    /// Revision currently exisis only in DiskS3.
    /// It is used to save current state during backup and restore that state from backup.
    /// This method sets current disk revision if it lower than required.
    virtual void syncRevision(UInt64) {}
    /// Return current disk revision.
    virtual UInt64 getRevision() const { return 0; }

    virtual ObjectStoragePtr getObjectStorage()
    {
        throw Exception(
            ErrorCodes::NOT_IMPLEMENTED,
            "Method getObjectStorage() is not implemented for disk type: {}",
            getDataSourceDescription().type);
    }

    /// Create disk object storage according to disk type.
    /// For example for DiskLocal create DiskObjectStorage(LocalObjectStorage),
    /// for DiskObjectStorage create just a copy.
    virtual DiskObjectStoragePtr createDiskObjectStorage()
    {
        throw Exception(
            ErrorCodes::NOT_IMPLEMENTED,
            "Method createDiskObjectStorage() is not implemented for disk type: {}",
            getDataSourceDescription().type);
    }

    virtual bool supportsStat() const { return false; }
    virtual struct stat stat(const String & /*path*/) const { throw Exception(ErrorCodes::NOT_IMPLEMENTED, "Disk does not support stat"); }

    virtual bool supportsChmod() const { return false; }
    virtual void chmod(const String & /*path*/, mode_t /*mode*/) { throw Exception(ErrorCodes::NOT_IMPLEMENTED, "Disk does not support chmod"); }

    /// Was disk created to be used without storage configuration?
    bool isCustomDisk() const { return is_custom_disk; }

    void markDiskAsCustom() { is_custom_disk = true; }

protected:
    friend class DiskDecorator;

    const String name;

    /// Returns executor to perform asynchronous operations.
    virtual Executor & getExecutor() { return *executor; }

    /// Base implementation of the function copy().
    /// It just opens two files, reads data by portions from the first file, and writes it to the second one.
    /// A derived class may override copy() to provide a faster implementation.
    void copyThroughBuffers(const String & from_path, const std::shared_ptr<IDisk> & to_disk, const String & to_path, bool copy_root_dir = true);

    virtual void checkAccessImpl(const String & path);

private:
    std::shared_ptr<Executor> executor;
<<<<<<< HEAD
    bool is_custom_disk = false;
=======

    /// Check access to the disk.
    void checkAccess();
>>>>>>> 8ce5d90c
};

using Disks = std::vector<DiskPtr>;

/**
 * Information about reserved size on particular disk.
 */
class IReservation : boost::noncopyable
{
public:
    /// Get reservation size.
    virtual UInt64 getSize() const = 0;

    /// Space available for reservation
    /// (with this reservation already take into account).
    virtual UInt64 getUnreservedSpace() const = 0;

    /// Get i-th disk where reservation take place.
    virtual DiskPtr getDisk(size_t i = 0) const = 0; /// NOLINT

    /// Get all disks, used in reservation
    virtual Disks getDisks() const = 0;

    /// Changes amount of reserved space.
    virtual void update(UInt64 new_size) = 0;

    /// Unreserves reserved space.
    virtual ~IReservation() = default;
};

/// Return full path to a file on disk.
inline String fullPath(const DiskPtr & disk, const String & path)
{
    return fs::path(disk->getPath()) / path;
}

/// Return parent path for the specified path.
inline String parentPath(const String & path)
{
    if (path.ends_with('/'))
        return fs::path(path).parent_path().parent_path() / "";
    return fs::path(path).parent_path() / "";
}

/// Return file name for the specified path.
inline String fileName(const String & path)
{
    return fs::path(path).filename();
}

/// Return directory path for the specified path.
inline String directoryPath(const String & path)
{
    return fs::path(path).parent_path() / "";
}

}<|MERGE_RESOLUTION|>--- conflicted
+++ resolved
@@ -426,13 +426,10 @@
 
 private:
     std::shared_ptr<Executor> executor;
-<<<<<<< HEAD
     bool is_custom_disk = false;
-=======
 
     /// Check access to the disk.
     void checkAccess();
->>>>>>> 8ce5d90c
 };
 
 using Disks = std::vector<DiskPtr>;
