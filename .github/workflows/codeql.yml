--- conflicted
+++ resolved
@@ -65,17 +65,6 @@
       # ℹ️ Command-line programs to run using the OS shell.
       # 📚 https://git.io/JvXDl
 
-<<<<<<< HEAD
-      # ✏️ If the Autobuild fails above, remove it and uncomment the following three lines
-      #    and modify them (or add more) to build your code if your project
-      #    uses a compiled language
-
-      # - run: |
-      #   make bootstrap
-      #   make release
-
-=======
->>>>>>> c22b2f46
       - name: Build
         run: |
           sudo apt-get install -yq git cmake python ninja-build
