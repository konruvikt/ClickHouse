--- conflicted
+++ resolved
@@ -438,27 +438,24 @@
     if (schedule)
     {
         std::unique_lock lock(bg_tasks_mutex);
-<<<<<<< HEAD
+
         /// Suppress warnings because bg_tasks_mutex is actually hold, but tsa annotations do not understand std::unique_lock
         auto & tasks = TSA_SUPPRESS_WARNING_FOR_WRITE(upload_object_tasks);
-=======
->>>>>>> efc74e33
-        {
-            while (!tasks.empty() && tasks.front().is_finished)
+
+        while (!tasks.empty() && tasks.front().is_finished)
+        {
+            auto & task = tasks.front();
+            auto exception = task.exception;
+            auto tag = std::move(task.tag);
+            tasks.pop_front();
+
+            if (exception)
             {
-                auto & task = tasks.front();
-                auto exception = task.exception;
-                auto tag = std::move(task.tag);
-                tasks.pop_front();
-
-                if (exception)
-                {
-                    waitForAllBackGroundTasksUnlocked(lock);
-                    std::rethrow_exception(exception);
-                }
-
-                TSA_SUPPRESS_WARNING_FOR_WRITE(part_tags).push_back(tag);
+                waitForAllBackGroundTasksUnlocked(lock);
+                std::rethrow_exception(exception);
             }
+
+            TSA_SUPPRESS_WARNING_FOR_WRITE(part_tags).push_back(tag);
         }
     }
 }
@@ -471,15 +468,6 @@
         waitForAllBackGroundTasksUnlocked(lock);
     }
 }
-<<<<<<< HEAD
-=======
-
-void WriteBufferFromS3::waitForAllBackGroundTasksUnlocked(std::unique_lock<std::mutex> & bg_tasks_lock)
-{
-    if (schedule)
-    {
-        bg_tasks_condvar.wait(bg_tasks_lock, [this]() { return num_added_bg_tasks == num_finished_bg_tasks; });
->>>>>>> efc74e33
 
 void WriteBufferFromS3::waitForAllBackGroundTasksUnlocked(std::unique_lock<std::mutex> & bg_tasks_lock)
 {
@@ -502,18 +490,11 @@
             tasks.pop_front();
         }
 
-        const auto & task = put_object_task;
-        if (task)
-        {
-<<<<<<< HEAD
-            bg_tasks_condvar.wait(bg_tasks_lock, [&task]() { return task->is_finished; });
-            if (task->exception)
-                std::rethrow_exception(task->exception);
-=======
-            bg_tasks_condvar.wait(bg_tasks_lock, [this]() { return put_object_task->is_finised; });
+        if (put_object_task)
+        {
+            bg_tasks_condvar.wait(bg_tasks_lock, [this]() { return put_object_task->is_finished; });
             if (put_object_task->exception)
                 std::rethrow_exception(put_object_task->exception);
->>>>>>> efc74e33
         }
     }
 }
