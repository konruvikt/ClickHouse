#include <Storages/StorageURL.h>
#include <Storages/PartitionedSink.h>
#include <Storages/checkAndGetLiteralArgument.h>
#include <Storages/NamedCollectionsHelpers.h>

#include <Interpreters/evaluateConstantExpression.h>
#include <Interpreters/threadPoolCallbackRunner.h>
#include <Parsers/ASTCreateQuery.h>
#include <Parsers/ASTInsertQuery.h>
#include <Parsers/ASTLiteral.h>
#include <Parsers/ASTFunction.h>
#include <Parsers/ASTIdentifier.h>

#include <IO/ConnectionTimeouts.h>
#include <IO/WriteBufferFromHTTP.h>
#include <IO/WriteHelpers.h>

#include <Formats/FormatFactory.h>
#include <Formats/ReadSchemaUtils.h>
#include <Processors/Formats/IInputFormat.h>
#include <Processors/Formats/IOutputFormat.h>
#include <Processors/Executors/PullingPipelineExecutor.h>
#include <Processors/ISource.h>
#include <Processors/Transforms/AddingDefaultsTransform.h>
#include <Processors/Transforms/ExtractColumnsTransform.h>
#include <Processors/Sources/ConstChunkGenerator.h>

#include <Common/ThreadStatus.h>
#include <Common/parseRemoteDescription.h>
#include <Common/NamedCollections/NamedCollections.h>
#include <IO/ReadWriteBufferFromHTTP.h>
#include <IO/HTTPHeaderEntries.h>

#include <algorithm>
#include <QueryPipeline/QueryPipelineBuilder.h>
#include <Common/logger_useful.h>
#include <Poco/Net/HTTPRequest.h>
#include <regex>
#include <DataTypes/DataTypeString.h>
#include <DataTypes/DataTypeLowCardinality.h>


namespace DB
{
namespace ErrorCodes
{
    extern const int NUMBER_OF_ARGUMENTS_DOESNT_MATCH;
    extern const int NETWORK_ERROR;
    extern const int BAD_ARGUMENTS;
    extern const int CANNOT_EXTRACT_TABLE_STRUCTURE;
}

static constexpr auto bad_arguments_error_message = "Storage URL requires 1-4 arguments: "
                                                    "url, name of used format (taken from file extension by default), "
                                                    "optional compression method, optional headers (specified as `headers('name'='value', 'name2'='value2')`)";

static const std::unordered_set<std::string_view> required_configuration_keys = {
    "url",
};

static const std::unordered_set<std::string_view> optional_configuration_keys = {
    "format",
    "compression",
    "compression_method",
    "structure",
    "filename",
    "method",
    "http_method",
    "description",
    "headers.header.name",
    "headers.header.value",
};

/// Headers in config file will have structure "headers.header.name" and "headers.header.value".
/// But Poco::AbstractConfiguration converts them into "header", "header[1]", "header[2]".
static const std::vector<std::regex> optional_regex_keys = {
    std::regex(R"(headers.header\[[\d]*\].name)"),
    std::regex(R"(headers.header\[[\d]*\].value)"),
};

static bool urlWithGlobs(const String & uri)
{
    return (uri.find('{') != std::string::npos && uri.find('}') != std::string::npos) || uri.find('|') != std::string::npos;
}

static ConnectionTimeouts getHTTPTimeouts(ContextPtr context)
{
    return ConnectionTimeouts::getHTTPTimeouts(context->getSettingsRef(), {context->getConfigRef().getUInt("keep_alive_timeout", DEFAULT_HTTP_KEEP_ALIVE_TIMEOUT), 0});
}

IStorageURLBase::IStorageURLBase(
    const String & uri_,
    ContextPtr context_,
    const StorageID & table_id_,
    const String & format_name_,
    const std::optional<FormatSettings> & format_settings_,
    const ColumnsDescription & columns_,
    const ConstraintsDescription & constraints_,
    const String & comment,
    const String & compression_method_,
    const HTTPHeaderEntries & headers_,
    const String & http_method_,
    ASTPtr partition_by_,
    bool distributed_processing_)
    : IStorage(table_id_)
    , uri(uri_)
    , compression_method(chooseCompressionMethod(Poco::URI(uri_).getPath(), compression_method_))
    , format_name(format_name_)
    , format_settings(format_settings_)
    , headers(headers_)
    , http_method(http_method_)
    , partition_by(partition_by_)
    , distributed_processing(distributed_processing_)
{
    FormatFactory::instance().checkFormatName(format_name);
    StorageInMemoryMetadata storage_metadata;

    if (columns_.empty())
    {
        auto columns = getTableStructureFromData(format_name, uri, compression_method, headers, format_settings, context_);
        storage_metadata.setColumns(columns);
    }
    else
        storage_metadata.setColumns(columns_);

    storage_metadata.setConstraints(constraints_);
    storage_metadata.setComment(comment);
    setInMemoryMetadata(storage_metadata);
}


namespace
{
    HTTPHeaderEntries getHeaders(const HTTPHeaderEntries & headers_)
    {
        HTTPHeaderEntries headers(headers_.begin(), headers_.end());

        // Propagate OpenTelemetry trace context, if any, downstream.
        const auto & current_trace_context = OpenTelemetry::CurrentContext();
        if (current_trace_context.isTraceEnabled())
        {
            headers.emplace_back("traceparent", current_trace_context.composeTraceparentHeader());

            if (!current_trace_context.tracestate.empty())
            {
                headers.emplace_back("tracestate", current_trace_context.tracestate);
            }
        }

        return headers;
    }

    StorageURLSource::FailoverOptions getFailoverOptions(const String & uri, size_t max_addresses)
    {
        return parseRemoteDescription(uri, 0, uri.size(), '|', max_addresses);
    }
}

class StorageURLSource::DisclosedGlobIterator::Impl
{
public:
    Impl(const String & uri, size_t max_addresses)
    {
        uris = parseRemoteDescription(uri, 0, uri.size(), ',', max_addresses);
    }

    String next()
    {
        size_t current_index = index.fetch_add(1, std::memory_order_relaxed);
        if (current_index >= uris.size())
            return {};

        return uris[current_index];
    }

    size_t size()
    {
        return uris.size();
    }

private:
    Strings uris;
    std::atomic_size_t index = 0;
};

StorageURLSource::DisclosedGlobIterator::DisclosedGlobIterator(const String & uri, size_t max_addresses)
    : pimpl(std::make_shared<StorageURLSource::DisclosedGlobIterator::Impl>(uri, max_addresses)) {}

String StorageURLSource::DisclosedGlobIterator::next()
{
    return pimpl->next();
}

size_t StorageURLSource::DisclosedGlobIterator::size()
{
    return pimpl->size();
}

void StorageURLSource::setCredentials(Poco::Net::HTTPBasicCredentials & credentials, const Poco::URI & request_uri)
{
    const auto & user_info = request_uri.getUserInfo();
    if (!user_info.empty())
    {
        std::size_t n = user_info.find(':');
        if (n != std::string::npos)
        {
            credentials.setUsername(user_info.substr(0, n));
            credentials.setPassword(user_info.substr(n + 1));
        }
    }
}

StorageURLSource::StorageURLSource(
    const ReadFromFormatInfo & info,
    std::shared_ptr<IteratorWrapper> uri_iterator_,
    const std::string & http_method,
    std::function<void(std::ostream &)> callback,
    const String & format_,
    const std::optional<FormatSettings> & format_settings_,
    String name_,
    ContextPtr context_,
    UInt64 max_block_size,
    const ConnectionTimeouts & timeouts,
    CompressionMethod compression_method,
    size_t download_threads,
    const SelectQueryInfo & query_info,
    const HTTPHeaderEntries & headers_,
    const URIParams & params,
    bool glob_url,
    bool need_only_count_)
    : ISource(info.source_header, false), WithContext(context_)
    , name(std::move(name_))
    , columns_description(info.columns_description)
    , requested_columns(info.requested_columns)
    , requested_virtual_columns(info.requested_virtual_columns)
    , block_for_format(info.format_header)
    , uri_iterator(uri_iterator_)
    , format(format_)
    , format_settings(format_settings_)
    , headers(getHeaders(headers_))
    , need_only_count(need_only_count_)
{
    /// Lazy initialization. We should not perform requests in constructor, because we need to do it in query pipeline.
    initialize = [=, this]()
    {
        std::vector<String> current_uri_options;
        std::pair<Poco::URI, std::unique_ptr<ReadWriteBufferFromHTTP>> uri_and_buf;
        do
        {
            current_uri_options = (*uri_iterator)();
            if (current_uri_options.empty())
                return false;

            auto first_option = current_uri_options.cbegin();
            uri_and_buf = getFirstAvailableURIAndReadBuffer(
                first_option,
                current_uri_options.end(),
                getContext(),
                params,
                http_method,
                callback,
                timeouts,
                credentials,
                headers,
                glob_url,
                current_uri_options.size() == 1);

            /// If file is empty and engine_url_skip_empty_files=1, skip it and go to the next file.
        }
        while (getContext()->getSettingsRef().engine_url_skip_empty_files && uri_and_buf.second->eof());

        curr_uri = uri_and_buf.first;
        auto last_mod_time = uri_and_buf.second->getLastModificationTime();
        read_buf = std::move(uri_and_buf.second);

        if (auto file_progress_callback = getContext()->getFileProgressCallback())
        {
            size_t file_size = tryGetFileSizeFromReadBuffer(*read_buf).value_or(0);
            file_progress_callback(FileProgress(0, file_size));
        }

<<<<<<< HEAD
=======
        // TODO: Pass max_parsing_threads and max_download_threads adjusted for num_streams.
        input_format = FormatFactory::instance().getInput(
            format,
            *read_buf,
            block_for_format,
            context,
            max_block_size,
            format_settings,
            download_threads,
            /*max_download_threads*/ std::nullopt,
            /* is_remote_fs */ true,
            compression_method);
        input_format->setQueryInfo(query_info, context);

>>>>>>> e6fb5a21
        QueryPipelineBuilder builder;
        std::optional<size_t> num_rows_from_cache = std::nullopt;
        if (need_only_count && getContext()->getSettingsRef().use_cache_for_count_from_files)
            num_rows_from_cache = tryGetNumRowsFromCache(curr_uri.toString(), last_mod_time);

        if (num_rows_from_cache)
        {
            /// We should not return single chunk with all number of rows,
            /// because there is a chance that this chunk will be materialized later
            /// (it can cause memory problems even with default values in columns or when virtual columns are requested).
            /// Instead, we use special ConstChunkGenerator that will generate chunks
            /// with max_block_size rows until total number of rows is reached.
            auto source = std::make_shared<ConstChunkGenerator>(block_for_format, *num_rows_from_cache, max_block_size);
            builder.init(Pipe(source));
        }
        else
        {
            // TODO: Pass max_parsing_threads and max_download_threads adjusted for num_streams.
            input_format = FormatFactory::instance().getInput(
                format,
                *read_buf,
                block_for_format,
                getContext(),
                max_block_size,
                format_settings,
                need_only_count ? 1 : download_threads,
                /*max_download_threads*/ std::nullopt,
                /* is_remote_ fs */ true,
                compression_method);

            builder.init(Pipe(input_format));

            if (columns_description.hasDefaults())
            {
                builder.addSimpleTransform([&](const Block & cur_header)
                {
                    return std::make_shared<AddingDefaultsTransform>(cur_header, columns_description, *input_format, getContext());
                });
            }
        }

        /// Add ExtractColumnsTransform to extract requested columns/subcolumns
        /// from chunk read by IInputFormat.
        builder.addSimpleTransform([&](const Block & header)
        {
            return std::make_shared<ExtractColumnsTransform>(header, requested_columns);
        });

        pipeline = std::make_unique<QueryPipeline>(QueryPipelineBuilder::getPipeline(std::move(builder)));
        reader = std::make_unique<PullingPipelineExecutor>(*pipeline);
        return true;
    };
}

Chunk StorageURLSource::generate()
{
    while (true)
    {
        if (isCancelled())
        {
            if (reader)
                reader->cancel();
            break;
        }

        if (!reader && !initialize())
            return {};

        Chunk chunk;
        if (reader->pull(chunk))
        {
            UInt64 num_rows = chunk.getNumRows();
            total_rows_in_file += num_rows;
            size_t chunk_size = 0;
            if (input_format)
                chunk_size = input_format->getApproxBytesReadForChunk();
            progress(num_rows, chunk_size ? chunk_size : chunk.bytes());

            const String & path{curr_uri.getPath()};

            for (const auto & virtual_column : requested_virtual_columns)
            {
                if (virtual_column.name == "_path")
                {
                    chunk.addColumn(virtual_column.type->createColumnConst(num_rows, path));
                }
                else if (virtual_column.name == "_file")
                {
                    size_t last_slash_pos = path.find_last_of('/');
                    auto column = virtual_column.type->createColumnConst(num_rows, path.substr(last_slash_pos + 1));
                    chunk.addColumn(column);
                }
            }

            return chunk;
        }

        if (input_format && getContext()->getSettingsRef().use_cache_for_count_from_files)
            addNumRowsToCache(curr_uri.toString(), total_rows_in_file);

        pipeline->reset();
        reader.reset();
        input_format.reset();
        read_buf.reset();
        total_rows_in_file = 0;
    }
    return {};
}

std::pair<Poco::URI, std::unique_ptr<ReadWriteBufferFromHTTP>> StorageURLSource::getFirstAvailableURIAndReadBuffer(
    std::vector<String>::const_iterator & option,
    const std::vector<String>::const_iterator & end,
    ContextPtr context_,
    const URIParams & params,
    const String & http_method,
    std::function<void(std::ostream &)> callback,
    const ConnectionTimeouts & timeouts,
    Poco::Net::HTTPBasicCredentials & credentials,
    const HTTPHeaderEntries & headers,
    bool glob_url,
    bool delay_initialization)
{
    String first_exception_message;
    ReadSettings read_settings = context_->getReadSettings();

    size_t options = std::distance(option, end);
    std::pair<Poco::URI, std::unique_ptr<ReadWriteBufferFromHTTP>> last_skipped_empty_res;
    for (; option != end; ++option)
    {
        bool skip_url_not_found_error = glob_url && read_settings.http_skip_not_found_url_for_globs && option == std::prev(end);
        auto request_uri = Poco::URI(*option, context_->getSettingsRef().enable_url_encoding);

        for (const auto & [param, value] : params)
            request_uri.addQueryParameter(param, value);

        setCredentials(credentials, request_uri);

        const auto settings = context_->getSettings();

        try
        {
            auto res = std::make_unique<ReadWriteBufferFromHTTP>(
                request_uri,
                http_method,
                callback,
                timeouts,
                credentials,
                settings.max_http_get_redirects,
                settings.max_read_buffer_size,
                read_settings,
                headers,
                &context_->getRemoteHostFilter(),
                delay_initialization,
                /* use_external_buffer */ false,
                /* skip_url_not_found_error */ skip_url_not_found_error);

            if (context_->getSettingsRef().engine_url_skip_empty_files && res->eof() && option != std::prev(end))
            {
                last_skipped_empty_res = {request_uri, std::move(res)};
                continue;
            }

            return std::make_tuple(request_uri, std::move(res));
        }
        catch (...)
        {
            if (options == 1)
                throw;

            if (first_exception_message.empty())
                first_exception_message = getCurrentExceptionMessage(false);

            tryLogCurrentException(__PRETTY_FUNCTION__);

            continue;
        }
    }

    /// If all options are unreachable except empty ones that we skipped,
    /// return last empty result. It will be skipped later.
    if (last_skipped_empty_res.second)
        return last_skipped_empty_res;

    throw Exception(ErrorCodes::NETWORK_ERROR, "All uri ({}) options are unreachable: {}", options, first_exception_message);
}

void StorageURLSource::addNumRowsToCache(const DB::String & uri, size_t num_rows)
{
    auto cache_key = getKeyForSchemaCache(uri, format, format_settings, getContext());
    StorageURL::getSchemaCache(getContext()).addNumRows(cache_key, num_rows);
}

std::optional<size_t> StorageURLSource::tryGetNumRowsFromCache(const DB::String & uri, std::optional<time_t> last_mod_time)
{
    auto cache_key = getKeyForSchemaCache(uri, format, format_settings, getContext());
    auto get_last_mod_time = [&]() -> std::optional<time_t>
    {
        /// Some URLs could not have Last-Modified header, in this case we cannot be sure that
        /// data wasn't changed after adding it's schema to cache. Use schema from cache only if
        /// special setting for this case is enabled.
        if (!last_mod_time && !getContext()->getSettingsRef().schema_inference_cache_require_modification_time_for_url)
            return 0;
        return last_mod_time;
    };

    return StorageURL::getSchemaCache(getContext()).tryGetNumRows(cache_key, get_last_mod_time);
}

StorageURLSink::StorageURLSink(
    const String & uri,
    const String & format,
    const std::optional<FormatSettings> & format_settings,
    const Block & sample_block,
    ContextPtr context,
    const ConnectionTimeouts & timeouts,
    const CompressionMethod compression_method,
    const HTTPHeaderEntries & headers,
    const String & http_method)
    : SinkToStorage(sample_block)
{
    std::string content_type = FormatFactory::instance().getContentType(format, context, format_settings);
    std::string content_encoding = toContentEncodingName(compression_method);

    write_buf = wrapWriteBufferWithCompressionMethod(
        std::make_unique<WriteBufferFromHTTP>(Poco::URI(uri), http_method, content_type, content_encoding, headers, timeouts),
        compression_method,
        3);
    writer = FormatFactory::instance().getOutputFormat(format, *write_buf, sample_block, context, format_settings);
}


void StorageURLSink::consume(Chunk chunk)
{
    std::lock_guard lock(cancel_mutex);
    if (cancelled)
        return;
    writer->write(getHeader().cloneWithColumns(chunk.detachColumns()));
}

void StorageURLSink::onCancel()
{
    std::lock_guard lock(cancel_mutex);
    finalize();
    cancelled = true;
}

void StorageURLSink::onException(std::exception_ptr exception)
{
    std::lock_guard lock(cancel_mutex);
    try
    {
        std::rethrow_exception(exception);
    }
    catch (...)
    {
        /// An exception context is needed to proper delete write buffers without finalization
        release();
    }
}

void StorageURLSink::onFinish()
{
    std::lock_guard lock(cancel_mutex);
    finalize();
}

void StorageURLSink::finalize()
{
    if (!writer)
        return;

    try
    {
        writer->finalize();
        writer->flush();
        write_buf->finalize();
    }
    catch (...)
    {
        /// Stop ParallelFormattingOutputFormat correctly.
        release();
        throw;
    }
}

void StorageURLSink::release()
{
    writer.reset();
    write_buf->finalize();
}

class PartitionedStorageURLSink : public PartitionedSink
{
public:
    PartitionedStorageURLSink(
        const ASTPtr & partition_by,
        const String & uri_,
        const String & format_,
        const std::optional<FormatSettings> & format_settings_,
        const Block & sample_block_,
        ContextPtr context_,
        const ConnectionTimeouts & timeouts_,
        const CompressionMethod compression_method_,
        const HTTPHeaderEntries & headers_,
        const String & http_method_)
        : PartitionedSink(partition_by, context_, sample_block_)
        , uri(uri_)
        , format(format_)
        , format_settings(format_settings_)
        , sample_block(sample_block_)
        , context(context_)
        , timeouts(timeouts_)
        , compression_method(compression_method_)
        , headers(headers_)
        , http_method(http_method_)
    {
    }

    SinkPtr createSinkForPartition(const String & partition_id) override
    {
        auto partition_path = PartitionedSink::replaceWildcards(uri, partition_id);
        context->getRemoteHostFilter().checkURL(Poco::URI(partition_path));
        return std::make_shared<StorageURLSink>(
            partition_path, format, format_settings, sample_block, context, timeouts, compression_method, headers, http_method);
    }

private:
    const String uri;
    const String format;
    const std::optional<FormatSettings> format_settings;
    const Block sample_block;
    ContextPtr context;
    const ConnectionTimeouts timeouts;

    const CompressionMethod compression_method;
    const HTTPHeaderEntries headers;
    const String http_method;
};

std::string IStorageURLBase::getReadMethod() const
{
    return Poco::Net::HTTPRequest::HTTP_GET;
}

std::vector<std::pair<std::string, std::string>> IStorageURLBase::getReadURIParams(
    const Names & /*column_names*/,
    const StorageSnapshotPtr & /*storage_snapshot*/,
    const SelectQueryInfo & /*query_info*/,
    ContextPtr /*context*/,
    QueryProcessingStage::Enum & /*processed_stage*/,
    size_t /*max_block_size*/) const
{
    return {};
}

std::function<void(std::ostream &)> IStorageURLBase::getReadPOSTDataCallback(
    const Names & /*column_names*/,
    const ColumnsDescription & /* columns_description */,
    const SelectQueryInfo & /*query_info*/,
    ContextPtr /*context*/,
    QueryProcessingStage::Enum & /*processed_stage*/,
    size_t /*max_block_size*/) const
{
    return nullptr;
}

namespace
{
    class ReadBufferIterator : public IReadBufferIterator, WithContext
    {
    public:
        ReadBufferIterator(
            const std::vector<String> & urls_to_check_,
            const String & format_,
            const CompressionMethod & compression_method_,
            const HTTPHeaderEntries & headers_,
            const std::optional<FormatSettings> & format_settings_,
            const ContextPtr & context_)
            : WithContext(context_), urls_to_check(urls_to_check_), format(format_), compression_method(compression_method_), headers(headers_), format_settings(format_settings_)
        {
            it = urls_to_check.cbegin();
        }

        std::unique_ptr<ReadBuffer> next() override
        {
            std::pair<Poco::URI, std::unique_ptr<ReadWriteBufferFromHTTP>> uri_and_buf;
            do
            {
                if (it == urls_to_check.cend())
                {
                    if (first)
                        throw Exception(
                            ErrorCodes::CANNOT_EXTRACT_TABLE_STRUCTURE,
                            "Cannot extract table structure from {} format file, because all files are empty. "
                            "You must specify table structure manually",
                            format);
                    return nullptr;
                }

                uri_and_buf = StorageURLSource::getFirstAvailableURIAndReadBuffer(
                    it,
                    urls_to_check.cend(),
                    getContext(),
                    {},
                    Poco::Net::HTTPRequest::HTTP_GET,
                    {},
                    getHTTPTimeouts(getContext()),
                    credentials,
                    headers,
                    false,
                    false);

                ++it;
            } while (getContext()->getSettingsRef().engine_url_skip_empty_files && uri_and_buf.second->eof());

            first = false;
            return wrapReadBufferWithCompressionMethod(
                std::move(uri_and_buf.second),
                compression_method,
                static_cast<int>(getContext()->getSettingsRef().zstd_window_log_max));
        }

        void setNumRowsToLastFile(size_t num_rows) override
        {
            if (!getContext()->getSettingsRef().schema_inference_use_cache_for_s3)
                return;

            String source = *std::prev(it);
            auto key = getKeyForSchemaCache(source, format, format_settings, getContext());
            StorageURL::getSchemaCache(getContext()).addNumRows(key, num_rows);
        }

    private:
        const std::vector<String> & urls_to_check;
        std::vector<String>::const_iterator it;
        const String & format;
        const CompressionMethod & compression_method;
        const HTTPHeaderEntries & headers;
        Poco::Net::HTTPBasicCredentials credentials;
        const std::optional<FormatSettings> & format_settings;
        bool first = true;
    };
}

ColumnsDescription IStorageURLBase::getTableStructureFromData(
    const String & format,
    const String & uri,
    CompressionMethod compression_method,
    const HTTPHeaderEntries & headers,
    const std::optional<FormatSettings> & format_settings,
    ContextPtr context)
{
    context->getRemoteHostFilter().checkURL(Poco::URI(uri));

    Poco::Net::HTTPBasicCredentials credentials;

    std::vector<String> urls_to_check;
    if (urlWithGlobs(uri))
    {
        size_t max_addresses = context->getSettingsRef().glob_expansion_max_elements;
        auto uri_descriptions = parseRemoteDescription(uri, 0, uri.size(), ',', max_addresses, "url");
        for (const auto & description : uri_descriptions)
        {
            auto options = parseRemoteDescription(description, 0, description.size(), '|', max_addresses, "url");
            urls_to_check.insert(urls_to_check.end(), options.begin(), options.end());
        }
    }
    else
    {
        urls_to_check = {uri};
    }

    std::optional<ColumnsDescription> columns_from_cache;
    if (context->getSettingsRef().schema_inference_use_cache_for_url)
        columns_from_cache = tryGetColumnsFromCache(urls_to_check, headers, credentials, format, format_settings, context);

    ColumnsDescription columns;
    if (columns_from_cache)
    {
        columns = *columns_from_cache;
    }
    else
    {
        ReadBufferIterator read_buffer_iterator(urls_to_check, format, compression_method, headers, format_settings, context);
        columns = readSchemaFromFormat(format, format_settings, read_buffer_iterator, urls_to_check.size() > 1, context);
    }

    if (context->getSettingsRef().schema_inference_use_cache_for_url)
        addColumnsToCache(urls_to_check, columns, format, format_settings, context);

    return columns;
}

bool IStorageURLBase::supportsSubsetOfColumns() const
{
    return FormatFactory::instance().checkIfFormatSupportsSubsetOfColumns(format_name);
}

bool IStorageURLBase::prefersLargeBlocks() const
{
    return FormatFactory::instance().checkIfOutputFormatPrefersLargeBlocks(format_name);
}

bool IStorageURLBase::parallelizeOutputAfterReading(ContextPtr context) const
{
    return FormatFactory::instance().checkParallelizeOutputAfterReading(format_name, context);
}

Pipe IStorageURLBase::read(
    const Names & column_names,
    const StorageSnapshotPtr & storage_snapshot,
    SelectQueryInfo & query_info,
    ContextPtr local_context,
    QueryProcessingStage::Enum processed_stage,
    size_t max_block_size,
    size_t num_streams)
{
    auto params = getReadURIParams(column_names, storage_snapshot, query_info, local_context, processed_stage, max_block_size);

    size_t max_download_threads = local_context->getSettingsRef().max_download_threads;

    std::shared_ptr<StorageURLSource::IteratorWrapper> iterator_wrapper{nullptr};
    bool is_url_with_globs = urlWithGlobs(uri);
    size_t max_addresses = local_context->getSettingsRef().glob_expansion_max_elements;
    if (distributed_processing)
    {
        iterator_wrapper = std::make_shared<StorageURLSource::IteratorWrapper>(
            [callback = local_context->getReadTaskCallback(), max_addresses]()
            {
                String next_uri = callback();
                if (next_uri.empty())
                    return StorageURLSource::FailoverOptions{};
                return getFailoverOptions(next_uri, max_addresses);
            });
    }
    else if (is_url_with_globs)
    {
        /// Iterate through disclosed globs and make a source for each file
        auto glob_iterator = std::make_shared<StorageURLSource::DisclosedGlobIterator>(uri, max_addresses);
        iterator_wrapper = std::make_shared<StorageURLSource::IteratorWrapper>([glob_iterator, max_addresses]()
        {
            String next_uri = glob_iterator->next();
            if (next_uri.empty())
                return StorageURLSource::FailoverOptions{};
            return getFailoverOptions(next_uri, max_addresses);
        });

        if (num_streams > glob_iterator->size())
            num_streams = glob_iterator->size();
    }
    else
    {
        iterator_wrapper = std::make_shared<StorageURLSource::IteratorWrapper>([&, max_addresses, done = false]() mutable
        {
            if (done)
                return StorageURLSource::FailoverOptions{};
            done = true;
            return getFailoverOptions(uri, max_addresses);
        });
        num_streams = 1;
    }

    auto read_from_format_info = prepareReadingFromFormat(column_names, storage_snapshot, supportsSubsetOfColumns(), getVirtuals());
    bool need_only_count = (query_info.optimize_trivial_count || read_from_format_info.requested_columns.empty())
        && local_context->getSettingsRef().optimize_count_from_files;

    Pipes pipes;
    pipes.reserve(num_streams);

    size_t download_threads = num_streams >= max_download_threads ? 1 : (max_download_threads / num_streams);
    for (size_t i = 0; i < num_streams; ++i)
    {
        pipes.emplace_back(std::make_shared<StorageURLSource>(
            read_from_format_info,
            iterator_wrapper,
            getReadMethod(),
            getReadPOSTDataCallback(
                read_from_format_info.columns_description.getNamesOfPhysical(),
                read_from_format_info.columns_description,
                query_info,
                local_context,
                processed_stage,
                max_block_size),
            format_name,
            format_settings,
            getName(),
            local_context,
            max_block_size,
            getHTTPTimeouts(local_context),
            compression_method,
            download_threads,
            query_info,
            headers,
            params,
            is_url_with_globs,
            need_only_count));
    }

    return Pipe::unitePipes(std::move(pipes));
}


Pipe StorageURLWithFailover::read(
    const Names & column_names,
    const StorageSnapshotPtr & storage_snapshot,
    SelectQueryInfo & query_info,
    ContextPtr local_context,
    QueryProcessingStage::Enum processed_stage,
    size_t max_block_size,
    size_t /*num_streams*/)
{
    auto params = getReadURIParams(column_names, storage_snapshot, query_info, local_context, processed_stage, max_block_size);

    auto iterator_wrapper = std::make_shared<StorageURLSource::IteratorWrapper>([&, done = false]() mutable
    {
        if (done)
            return StorageURLSource::FailoverOptions{};
        done = true;
        return uri_options;
    });

    auto read_from_format_info = prepareReadingFromFormat(column_names, storage_snapshot, supportsSubsetOfColumns(), getVirtuals());

    auto pipe = Pipe(std::make_shared<StorageURLSource>(
        read_from_format_info,
        iterator_wrapper,
        getReadMethod(),
        getReadPOSTDataCallback(read_from_format_info.columns_description.getNamesOfPhysical(), read_from_format_info.columns_description, query_info, local_context, processed_stage, max_block_size),
        format_name,
        format_settings,
        getName(),
        local_context,
        max_block_size,
        getHTTPTimeouts(local_context),
        compression_method,
        local_context->getSettingsRef().max_download_threads,
        query_info,
        headers,
        params));
    std::shuffle(uri_options.begin(), uri_options.end(), thread_local_rng);
    return pipe;
}


SinkToStoragePtr IStorageURLBase::write(const ASTPtr & query, const StorageMetadataPtr & metadata_snapshot, ContextPtr context, bool /*async_insert*/)
{
    if (http_method.empty())
        http_method = Poco::Net::HTTPRequest::HTTP_POST;

    bool has_wildcards = uri.find(PartitionedSink::PARTITION_ID_WILDCARD) != String::npos;
    const auto * insert_query = dynamic_cast<const ASTInsertQuery *>(query.get());
    auto partition_by_ast = insert_query ? (insert_query->partition_by ? insert_query->partition_by : partition_by) : nullptr;
    bool is_partitioned_implementation = partition_by_ast && has_wildcards;

    if (is_partitioned_implementation)
    {
        return std::make_shared<PartitionedStorageURLSink>(
            partition_by_ast,
            uri,
            format_name,
            format_settings,
            metadata_snapshot->getSampleBlock(),
            context,
            getHTTPTimeouts(context),
            compression_method,
            headers,
            http_method);
    }
    else
    {
        return std::make_shared<StorageURLSink>(
            uri,
            format_name,
            format_settings,
            metadata_snapshot->getSampleBlock(),
            context,
            getHTTPTimeouts(context),
            compression_method,
            headers,
            http_method);
    }
}

NamesAndTypesList IStorageURLBase::getVirtuals() const
{
    return NamesAndTypesList{
        {"_path", std::make_shared<DataTypeLowCardinality>(std::make_shared<DataTypeString>())},
        {"_file", std::make_shared<DataTypeLowCardinality>(std::make_shared<DataTypeString>())}};
}

SchemaCache & IStorageURLBase::getSchemaCache(const ContextPtr & context)
{
    static SchemaCache schema_cache(context->getConfigRef().getUInt("schema_inference_cache_max_elements_for_url", DEFAULT_SCHEMA_CACHE_ELEMENTS));
    return schema_cache;
}

std::optional<ColumnsDescription> IStorageURLBase::tryGetColumnsFromCache(
    const Strings & urls,
    const HTTPHeaderEntries & headers,
    const Poco::Net::HTTPBasicCredentials & credentials,
    const String & format_name,
    const std::optional<FormatSettings> & format_settings,
    const ContextPtr & context)
{
    auto & schema_cache = getSchemaCache(context);
    for (const auto & url : urls)
    {
        auto get_last_mod_time = [&]() -> std::optional<time_t>
        {
            auto last_mod_time = getLastModificationTime(url, headers, credentials, context);
            /// Some URLs could not have Last-Modified header, in this case we cannot be sure that
            /// data wasn't changed after adding it's schema to cache. Use schema from cache only if
            /// special setting for this case is enabled.
            if (!last_mod_time && !context->getSettingsRef().schema_inference_cache_require_modification_time_for_url)
                return 0;
            return last_mod_time;
        };

        auto cache_key = getKeyForSchemaCache(url, format_name, format_settings, context);
        auto columns = schema_cache.tryGetColumns(cache_key, get_last_mod_time);
        if (columns)
            return columns;
    }

    return std::nullopt;
}

void IStorageURLBase::addColumnsToCache(
    const Strings & urls,
    const ColumnsDescription & columns,
    const String & format_name,
    const std::optional<FormatSettings> & format_settings,
    const ContextPtr & context)
{
    auto & schema_cache = getSchemaCache(context);
    auto cache_keys = getKeysForSchemaCache(urls, format_name, format_settings, context);
    schema_cache.addManyColumns(cache_keys, columns);
}

std::optional<time_t> IStorageURLBase::getLastModificationTime(
    const String & url,
    const HTTPHeaderEntries & headers,
    const Poco::Net::HTTPBasicCredentials & credentials,
    const ContextPtr & context)
{
    auto settings = context->getSettingsRef();

    try
    {
        ReadWriteBufferFromHTTP buf(
            Poco::URI(url),
            Poco::Net::HTTPRequest::HTTP_GET,
            {},
            getHTTPTimeouts(context),
            credentials,
            settings.max_http_get_redirects,
            settings.max_read_buffer_size,
            context->getReadSettings(),
            headers,
            &context->getRemoteHostFilter(),
            true,
            false,
            false);

        return buf.getLastModificationTime();
    }
    catch (...)
    {
        return std::nullopt;
    }
}

StorageURL::StorageURL(
    const String & uri_,
    const StorageID & table_id_,
    const String & format_name_,
    const std::optional<FormatSettings> & format_settings_,
    const ColumnsDescription & columns_,
    const ConstraintsDescription & constraints_,
    const String & comment,
    ContextPtr context_,
    const String & compression_method_,
    const HTTPHeaderEntries & headers_,
    const String & http_method_,
    ASTPtr partition_by_,
    bool distributed_processing_)
    : IStorageURLBase(
        uri_,
        context_,
        table_id_,
        format_name_,
        format_settings_,
        columns_,
        constraints_,
        comment,
        compression_method_,
        headers_,
        http_method_,
        partition_by_,
        distributed_processing_)
{
    context_->getRemoteHostFilter().checkURL(Poco::URI(uri));
    context_->getHTTPHeaderFilter().checkHeaders(headers);
}


StorageURLWithFailover::StorageURLWithFailover(
    const std::vector<String> & uri_options_,
    const StorageID & table_id_,
    const String & format_name_,
    const std::optional<FormatSettings> & format_settings_,
    const ColumnsDescription & columns_,
    const ConstraintsDescription & constraints_,
    ContextPtr context_,
    const String & compression_method_)
    : StorageURL("", table_id_, format_name_, format_settings_, columns_, constraints_, String{}, context_, compression_method_)
{
    for (const auto & uri_option : uri_options_)
    {
        Poco::URI poco_uri(uri_option);
        context_->getRemoteHostFilter().checkURL(poco_uri);
        LOG_DEBUG(&Poco::Logger::get("StorageURLDistributed"), "Adding URL option: {}", uri_option);
        uri_options.emplace_back(uri_option);
    }
}


FormatSettings StorageURL::getFormatSettingsFromArgs(const StorageFactory::Arguments & args)
{
    // Use format settings from global server context + settings from
    // the SETTINGS clause of the create query. Settings from current
    // session and user are ignored.
    FormatSettings format_settings;
    if (args.storage_def->settings)
    {
        FormatFactorySettings user_format_settings;

        // Apply changed settings from global context, but ignore the
        // unknown ones, because we only have the format settings here.
        const auto & changes = args.getContext()->getSettingsRef().changes();
        for (const auto & change : changes)
        {
            if (user_format_settings.has(change.name))
            {
                user_format_settings.set(change.name, change.value);
            }
        }

        // Apply changes from SETTINGS clause, with validation.
        user_format_settings.applyChanges(args.storage_def->settings->changes);

        format_settings = getFormatSettings(args.getContext(), user_format_settings);
    }
    else
    {
        format_settings = getFormatSettings(args.getContext());
    }

    return format_settings;
}

ASTs::iterator StorageURL::collectHeaders(
    ASTs & url_function_args, HTTPHeaderEntries & header_entries, ContextPtr context)
{
    ASTs::iterator headers_it = url_function_args.end();

    for (auto * arg_it = url_function_args.begin(); arg_it != url_function_args.end(); ++arg_it)
    {
        const auto * headers_ast_function = (*arg_it)->as<ASTFunction>();
        if (headers_ast_function && headers_ast_function->name == "headers")
        {
            if (headers_it != url_function_args.end())
                throw Exception(
                    ErrorCodes::BAD_ARGUMENTS,
                    "URL table function can have only one key-value argument: headers=(). {}",
                    bad_arguments_error_message);

            const auto * headers_function_args_expr = assert_cast<const ASTExpressionList *>(headers_ast_function->arguments.get());
            auto headers_function_args = headers_function_args_expr->children;

            for (auto & header_arg : headers_function_args)
            {
                const auto * header_ast = header_arg->as<ASTFunction>();
                if (!header_ast || header_ast->name != "equals")
                    throw Exception(ErrorCodes::BAD_ARGUMENTS, "Headers argument is incorrect. {}", bad_arguments_error_message);

                const auto * header_args_expr = assert_cast<const ASTExpressionList *>(header_ast->arguments.get());
                auto header_args = header_args_expr->children;
                if (header_args.size() != 2)
                    throw Exception(
                        ErrorCodes::BAD_ARGUMENTS,
                        "Headers argument is incorrect: expected 2 arguments, got {}",
                        header_args.size());

                auto ast_literal = evaluateConstantExpressionOrIdentifierAsLiteral(header_args[0], context);
                auto arg_name_value = ast_literal->as<ASTLiteral>()->value;
                if (arg_name_value.getType() != Field::Types::Which::String)
                    throw Exception(ErrorCodes::BAD_ARGUMENTS, "Expected string as header name");
                auto arg_name = arg_name_value.safeGet<String>();

                ast_literal = evaluateConstantExpressionOrIdentifierAsLiteral(header_args[1], context);
                auto arg_value = ast_literal->as<ASTLiteral>()->value;
                if (arg_value.getType() != Field::Types::Which::String)
                    throw Exception(ErrorCodes::BAD_ARGUMENTS, "Expected string as header value");

                header_entries.emplace_back(arg_name, arg_value.safeGet<String>());
            }

            headers_it = arg_it;

            continue;
        }

        if (headers_ast_function && headers_ast_function->name == "equals")
            continue;

        (*arg_it) = evaluateConstantExpressionOrIdentifierAsLiteral((*arg_it), context);
    }

    return headers_it;
}

void StorageURL::processNamedCollectionResult(Configuration & configuration, const NamedCollection & collection)
{
    validateNamedCollection(collection, required_configuration_keys, optional_configuration_keys, optional_regex_keys);

    configuration.url = collection.get<String>("url");
    configuration.headers = getHeadersFromNamedCollection(collection);

    configuration.http_method = collection.getOrDefault<String>("http_method", collection.getOrDefault<String>("method", ""));
    if (!configuration.http_method.empty() && configuration.http_method != Poco::Net::HTTPRequest::HTTP_POST
        && configuration.http_method != Poco::Net::HTTPRequest::HTTP_PUT)
        throw Exception(
            ErrorCodes::BAD_ARGUMENTS,
            "Http method can be POST or PUT (current: {}). For insert default is POST, for select GET",
            configuration.http_method);

    configuration.format = collection.getOrDefault<String>("format", "auto");
    configuration.compression_method = collection.getOrDefault<String>("compression_method", collection.getOrDefault<String>("compression", "auto"));
    configuration.structure = collection.getOrDefault<String>("structure", "auto");
}

StorageURL::Configuration StorageURL::getConfiguration(ASTs & args, ContextPtr local_context)
{
    StorageURL::Configuration configuration;

    if (auto named_collection = tryGetNamedCollectionWithOverrides(args, local_context))
    {
        StorageURL::processNamedCollectionResult(configuration, *named_collection);
        collectHeaders(args, configuration.headers, local_context);
    }
    else
    {
        if (args.empty() || args.size() > 3)
            throw Exception(ErrorCodes::NUMBER_OF_ARGUMENTS_DOESNT_MATCH, bad_arguments_error_message);

        auto * header_it = collectHeaders(args, configuration.headers, local_context);
        if (header_it != args.end())
            args.erase(header_it);

        configuration.url = checkAndGetLiteralArgument<String>(args[0], "url");
        if (args.size() > 1)
            configuration.format = checkAndGetLiteralArgument<String>(args[1], "format");
        if (args.size() == 3)
            configuration.compression_method = checkAndGetLiteralArgument<String>(args[2], "compression_method");
    }

    if (configuration.format == "auto")
        configuration.format = FormatFactory::instance().getFormatFromFileName(Poco::URI(configuration.url).getPath(), true);

    for (const auto & [header, value] : configuration.headers)
    {
        if (header == "Range")
            throw Exception(ErrorCodes::BAD_ARGUMENTS, "Range headers are not allowed");
    }

    return configuration;
}


void registerStorageURL(StorageFactory & factory)
{
    factory.registerStorage(
        "URL",
        [](const StorageFactory::Arguments & args)
        {
            ASTs & engine_args = args.engine_args;
            auto configuration = StorageURL::getConfiguration(engine_args, args.getLocalContext());
            auto format_settings = StorageURL::getFormatSettingsFromArgs(args);

            ASTPtr partition_by;
            if (args.storage_def->partition_by)
                partition_by = args.storage_def->partition_by->clone();

            return std::make_shared<StorageURL>(
                configuration.url,
                args.table_id,
                configuration.format,
                format_settings,
                args.columns,
                args.constraints,
                args.comment,
                args.getContext(),
                configuration.compression_method,
                configuration.headers,
                configuration.http_method,
                partition_by);
        },
        {
            .supports_settings = true,
            .supports_schema_inference = true,
            .source_access_type = AccessType::URL,
        });
}
}<|MERGE_RESOLUTION|>--- conflicted
+++ resolved
@@ -279,23 +279,6 @@
             file_progress_callback(FileProgress(0, file_size));
         }
 
-<<<<<<< HEAD
-=======
-        // TODO: Pass max_parsing_threads and max_download_threads adjusted for num_streams.
-        input_format = FormatFactory::instance().getInput(
-            format,
-            *read_buf,
-            block_for_format,
-            context,
-            max_block_size,
-            format_settings,
-            download_threads,
-            /*max_download_threads*/ std::nullopt,
-            /* is_remote_fs */ true,
-            compression_method);
-        input_format->setQueryInfo(query_info, context);
-
->>>>>>> e6fb5a21
         QueryPipelineBuilder builder;
         std::optional<size_t> num_rows_from_cache = std::nullopt;
         if (need_only_count && getContext()->getSettingsRef().use_cache_for_count_from_files)
@@ -325,6 +308,7 @@
                 /*max_download_threads*/ std::nullopt,
                 /* is_remote_ fs */ true,
                 compression_method);
+            input_format->setQueryInfo(query_info, context);
 
             builder.init(Pipe(input_format));
 
