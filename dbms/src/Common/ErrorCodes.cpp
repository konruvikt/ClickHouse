--- conflicted
+++ resolved
@@ -446,14 +446,10 @@
     extern const int VIOLATED_CONSTRAINT = 469;
     extern const int QUERY_IS_NOT_SUPPORTED_IN_LIVE_VIEW = 470;
     extern const int SETTINGS_ARE_NOT_SUPPORTED = 471;
-<<<<<<< HEAD
-    extern const int IMMUTABLE_SETTING = 472;
-    extern const int INVALID_WITH_FILL_EXPRESSION = 473;
-    extern const int WITH_TIES_WITHOUT_ORDER_BY = 474;
-=======
     extern const int READONLY_SETTING = 472;
     extern const int INVALID_TEMPLATE_FORMAT = 473;
->>>>>>> 0967ecf0
+    extern const int INVALID_WITH_FILL_EXPRESSION = 474;
+    extern const int WITH_TIES_WITHOUT_ORDER_BY = 475;
 
     extern const int KEEPER_EXCEPTION = 999;
     extern const int POCO_EXCEPTION = 1000;
