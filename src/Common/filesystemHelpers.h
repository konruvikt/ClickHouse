#pragma once

#include <base/types.h>
#include <Common/Exception.h>

#include <filesystem>
#include <memory>
#include <string>
#include <sys/statvfs.h>
#include <Poco/TemporaryFile.h>


namespace DB
{

using TemporaryFile = Poco::TemporaryFile;

bool enoughSpaceInDirectory(const std::string & path, size_t data_size);
std::unique_ptr<TemporaryFile> createTemporaryFile(const std::string & path);

/// Returns mount point of filesystem where absolute_path (must exist) is located
std::filesystem::path getMountPoint(std::filesystem::path absolute_path);

/// Returns name of filesystem mounted to mount_point
#if !defined(__linux__)
[[noreturn]]
#endif
String getFilesystemName([[maybe_unused]] const String & mount_point);

struct statvfs getStatVFS(const String & path);

/// Returns true if path starts with prefix path
bool pathStartsWith(const std::filesystem::path & path, const std::filesystem::path & prefix_path);

/// Returns true if path starts with prefix path
bool pathStartsWith(const String & path, const String & prefix_path);

<<<<<<< HEAD
/// Returns true if symlink starts with prefix path
bool isPathOrSymlinkStartsWith(const String & path, const String & prefix_path);
=======
/// Same as pathStartsWith, but without canonization, i.e. allowed to check symlinks.
/// (Path is made absolute and normalized.)
bool fileOrSymlinkPathStartsWith(const String & path, const String & prefix_path);

>>>>>>> 8986de7e
}

namespace FS
{
bool createFile(const std::string & path);

bool canRead(const std::string & path);
bool canWrite(const std::string & path);

time_t getModificationTime(const std::string & path);
Poco::Timestamp getModificationTimestamp(const std::string & path);
void setModificationTime(const std::string & path, time_t time);
}<|MERGE_RESOLUTION|>--- conflicted
+++ resolved
@@ -35,15 +35,10 @@
 /// Returns true if path starts with prefix path
 bool pathStartsWith(const String & path, const String & prefix_path);
 
-<<<<<<< HEAD
-/// Returns true if symlink starts with prefix path
-bool isPathOrSymlinkStartsWith(const String & path, const String & prefix_path);
-=======
 /// Same as pathStartsWith, but without canonization, i.e. allowed to check symlinks.
 /// (Path is made absolute and normalized.)
 bool fileOrSymlinkPathStartsWith(const String & path, const String & prefix_path);
 
->>>>>>> 8986de7e
 }
 
 namespace FS
