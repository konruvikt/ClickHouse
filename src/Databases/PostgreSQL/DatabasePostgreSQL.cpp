--- conflicted
+++ resolved
@@ -58,8 +58,8 @@
 {
     std::lock_guard<std::mutex> lock(mutex);
 
-    auto connection = pool->get();
-    auto tables_list = fetchPostgreSQLTablesList(connection->conn());
+    auto connection_holder = pool->get();
+    auto tables_list = fetchPostgreSQLTablesList(connection_holder->get());
 
     for (const auto & table_name : tables_list)
         if (!detached_or_dropped.count(table_name))
@@ -74,8 +74,8 @@
     std::lock_guard<std::mutex> lock(mutex);
 
     Tables tables;
-    auto connection = pool->get();
-    auto table_names = fetchPostgreSQLTablesList(connection->conn());
+    auto connection_holder = pool->get();
+    auto table_names = fetchPostgreSQLTablesList(connection_holder->get());
 
     for (const auto & table_name : table_names)
         if (!detached_or_dropped.count(table_name))
@@ -85,24 +85,6 @@
 }
 
 
-<<<<<<< HEAD
-=======
-std::unordered_set<std::string> DatabasePostgreSQL::fetchTablesList() const
-{
-    std::unordered_set<std::string> tables;
-    std::string query = "SELECT tablename FROM pg_catalog.pg_tables "
-        "WHERE schemaname != 'pg_catalog' AND schemaname != 'information_schema'";
-    auto connection_holder = connection_pool->get();
-    pqxx::read_transaction tx(connection_holder->get());
-
-    for (auto table_name : tx.stream<std::string>(query))
-        tables.insert(std::get<0>(table_name));
-
-    return tables;
-}
-
-
->>>>>>> e361bc64
 bool DatabasePostgreSQL::checkPostgresTable(const String & table_name) const
 {
     if (table_name.find('\'') != std::string::npos
@@ -112,13 +94,8 @@
             "PostgreSQL table name cannot contain single quote or backslash characters, passed {}", table_name);
     }
 
-<<<<<<< HEAD
-    auto connection = pool->get();
-    pqxx::nontransaction tx(connection->conn());
-=======
-    auto connection_holder = connection_pool->get();
+    auto connection_holder = pool->get();
     pqxx::nontransaction tx(connection_holder->get());
->>>>>>> e361bc64
 
     try
     {
@@ -173,18 +150,14 @@
             return StoragePtr{};
 
         auto use_nulls = local_context->getSettingsRef().external_databases_use_nulls;
-        auto connection = pool->get();
-        auto columns = fetchPostgreSQLTableStructure(connection->conn(), doubleQuoteString(table_name), use_nulls).columns;
+        auto connection_holder = pool->get();
+        auto columns = fetchPostgreSQLTableStructure(connection_holder->get(), doubleQuoteString(table_name), use_nulls).columns;
 
         if (!columns)
             return StoragePtr{};
 
         auto storage = StoragePostgreSQL::create(
-<<<<<<< HEAD
-                StorageID(database_name, table_name), *pool, table_name,
-=======
-                StorageID(database_name, table_name), connection_pool, table_name,
->>>>>>> e361bc64
+                StorageID(database_name, table_name), pool, table_name,
                 ColumnsDescription{*columns}, ConstraintsDescription{}, local_context);
 
         if (cache_tables)
@@ -315,8 +288,8 @@
 void DatabasePostgreSQL::removeOutdatedTables()
 {
     std::lock_guard<std::mutex> lock{mutex};
-    auto connection = pool->get();
-    auto actual_tables = fetchPostgreSQLTablesList(connection->conn());
+    auto connection_holder = pool->get();
+    auto actual_tables = fetchPostgreSQLTablesList(connection_holder->get());
 
     if (cache_tables)
     {
