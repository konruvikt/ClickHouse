if (USE_INCLUDE_WHAT_YOU_USE)
    set (CMAKE_CXX_INCLUDE_WHAT_YOU_USE ${IWYU_PATH})
endif ()

if (USE_CLANG_TIDY)
    set (CMAKE_CXX_CLANG_TIDY "${CLANG_TIDY_PATH}")
endif ()

if(COMPILER_PIPE)
    set(MAX_COMPILER_MEMORY 2500)
else()
    set(MAX_COMPILER_MEMORY 1500)
endif()
if(MAKE_STATIC_LIBRARIES)
    set(MAX_LINKER_MEMORY 3500)
else()
    set(MAX_LINKER_MEMORY 2500)
endif()
include(../cmake/limit_jobs.cmake)

set (CONFIG_VERSION "${CMAKE_CURRENT_BINARY_DIR}/Common/config_version.h")
set (CONFIG_COMMON "${CMAKE_CURRENT_BINARY_DIR}/Common/config.h")

include (../cmake/version.cmake)
message (STATUS "Will build ${VERSION_FULL} revision ${VERSION_REVISION} ${VERSION_OFFICIAL}")
include (configure_config.cmake)
configure_file (Common/config.h.in ${CONFIG_COMMON})
configure_file (Common/config_version.h.in ${CONFIG_VERSION})
configure_file (Core/config_core.h.in "${CMAKE_CURRENT_BINARY_DIR}/Core/include/config_core.h")

if (USE_DEBUG_HELPERS)
    get_target_property(MAGIC_ENUM_INCLUDE_DIR ch_contrib::magic_enum INTERFACE_INCLUDE_DIRECTORIES)
    # CMake generator expression will do insane quoting when it encounters special character like quotes, spaces, etc.
    # Prefixing "SHELL:" will force it to use the original text.
    set (INCLUDE_DEBUG_HELPERS "SHELL:-I\"${ClickHouse_SOURCE_DIR}/base\" -I\"${MAGIC_ENUM_INCLUDE_DIR}\" -include \"${ClickHouse_SOURCE_DIR}/src/Core/iostream_debug_helpers.h\"")
    # Use generator expression as we don't want to pollute CMAKE_CXX_FLAGS, which will interfere with CMake check system.
    add_compile_options($<$<COMPILE_LANGUAGE:CXX>:${INCLUDE_DEBUG_HELPERS}>)
endif ()

if (COMPILER_GCC)
    # If we leave this optimization enabled, gcc-7 replaces a pair of SSE intrinsics (16 byte load, store) with a call to memcpy.
    # It leads to slow code. This is compiler bug. It looks like this:
    #
    # (gdb) bt
    #0  memcpy (destination=0x7faa6e9f1638, source=0x7faa81d9e9a8, size=16) at ../libs/libmemcpy/memcpy.h:11
    #1  0x0000000005341c5f in _mm_storeu_si128 (__B=..., __P=<optimized out>) at /usr/lib/gcc/x86_64-linux-gnu/7/include/emmintrin.h:720
    #2  memcpySmallAllowReadWriteOverflow15Impl (n=<optimized out>, src=<optimized out>, dst=<optimized out>) at ../src/Common/memcpySmall.h:37

    add_definitions ("-fno-tree-loop-distribute-patterns")
endif ()

add_subdirectory (Access)
add_subdirectory (Backups)
add_subdirectory (Columns)
add_subdirectory (Common)
add_subdirectory (Core)
add_subdirectory (QueryPipeline)
add_subdirectory (DataTypes)
add_subdirectory (Dictionaries)
add_subdirectory (Disks)
add_subdirectory (Storages)
add_subdirectory (Parsers)
add_subdirectory (IO)
add_subdirectory (Functions)
add_subdirectory (Interpreters)
add_subdirectory (AggregateFunctions)
add_subdirectory (Client)
add_subdirectory (TableFunctions)
add_subdirectory (Processors)
add_subdirectory (Formats)
add_subdirectory (Compression)
add_subdirectory (Server)
add_subdirectory (Coordination)


set(dbms_headers)
set(dbms_sources)

add_headers_and_sources(clickhouse_common_io Common)
add_headers_and_sources(clickhouse_common_io Common/HashTable)
add_headers_and_sources(clickhouse_common_io IO)
add_headers_and_sources(clickhouse_common_io IO/S3)
list (REMOVE_ITEM clickhouse_common_io_sources Common/malloc.cpp Common/new_delete.cpp)

add_headers_and_sources(dbms Disks/IO)
if (TARGET ch_contrib::sqlite)
    add_headers_and_sources(dbms Databases/SQLite)
endif()

if (TARGET ch_contrib::rdkafka)
    add_headers_and_sources(dbms Storages/Kafka)
endif()

if (TARGET ch_contrib::amqp_cpp)
    add_headers_and_sources(dbms Storages/RabbitMQ)
endif()

if (USE_LIBPQXX)
    add_headers_and_sources(dbms Core/PostgreSQL)
    add_headers_and_sources(dbms Databases/PostgreSQL)
    add_headers_and_sources(dbms Storages/PostgreSQL)
endif()

if (TARGET ch_contrib::rocksdb)
    add_headers_and_sources(dbms Storages/RocksDB)
endif()

if (TARGET ch_contrib::aws_s3)
    add_headers_and_sources(dbms Common/S3)
    add_headers_and_sources(dbms Disks/S3)
endif()

if (TARGET ch_contrib::azure_sdk)
    add_headers_and_sources(dbms Disks/AzureBlobStorage)
endif()

if (TARGET ch_contrib::hdfs)
    add_headers_and_sources(dbms Storages/HDFS)
    add_headers_and_sources(dbms Disks/HDFS)
endif()

add_headers_and_sources(dbms Storages/Cache)
if (TARGET ch_contrib::hivemetastore)
    add_headers_and_sources(dbms Storages/Hive)
endif()

if (OS_LINUX)
    add_headers_and_sources(dbms Storages/FileLog)
else()
    message(STATUS "StorageFileLog is only supported on Linux")
endif ()

list (APPEND clickhouse_common_io_sources ${CONFIG_BUILD})
list (APPEND clickhouse_common_io_headers ${CONFIG_VERSION} ${CONFIG_COMMON})

list (APPEND dbms_sources Functions/IFunction.cpp Functions/FunctionFactory.cpp Functions/FunctionHelpers.cpp Functions/extractTimeZoneFromFunctionArguments.cpp Functions/replicate.cpp Functions/FunctionsLogical.cpp)
list (APPEND dbms_headers Functions/IFunction.h Functions/FunctionFactory.h Functions/FunctionHelpers.h Functions/extractTimeZoneFromFunctionArguments.h Functions/replicate.h Functions/FunctionsLogical.h)

list (APPEND dbms_sources
    AggregateFunctions/IAggregateFunction.cpp
    AggregateFunctions/AggregateFunctionFactory.cpp
    AggregateFunctions/AggregateFunctionCombinatorFactory.cpp
    AggregateFunctions/AggregateFunctionState.cpp
    AggregateFunctions/AggregateFunctionCount.cpp
    AggregateFunctions/parseAggregateFunctionParameters.cpp)

list (APPEND dbms_headers
    AggregateFunctions/IAggregateFunction.h
    AggregateFunctions/IAggregateFunctionCombinator.h
    AggregateFunctions/AggregateFunctionFactory.h
    AggregateFunctions/AggregateFunctionCombinatorFactory.h
    AggregateFunctions/AggregateFunctionState.h
    AggregateFunctions/AggregateFunctionCount.cpp
    AggregateFunctions/FactoryHelpers.h
    AggregateFunctions/parseAggregateFunctionParameters.h)

list (APPEND dbms_sources TableFunctions/ITableFunction.cpp TableFunctions/TableFunctionFactory.cpp)
list (APPEND dbms_headers TableFunctions/ITableFunction.h   TableFunctions/TableFunctionFactory.h)
list (APPEND dbms_sources Dictionaries/DictionaryFactory.cpp Dictionaries/DictionarySourceFactory.cpp Dictionaries/DictionaryStructure.cpp  Dictionaries/getDictionaryConfigurationFromAST.cpp)
list (APPEND dbms_headers Dictionaries/DictionaryFactory.h   Dictionaries/DictionarySourceFactory.h   Dictionaries/DictionaryStructure.h Dictionaries/getDictionaryConfigurationFromAST.h)

if (NOT ENABLE_SSL)
    list (REMOVE_ITEM clickhouse_common_io_sources Common/OpenSSLHelpers.cpp)
    list (REMOVE_ITEM clickhouse_common_io_headers Common/OpenSSLHelpers.h)
endif ()

add_library(clickhouse_common_io ${clickhouse_common_io_headers} ${clickhouse_common_io_sources})

if (SPLIT_SHARED_LIBRARIES)
    target_compile_definitions(clickhouse_common_io PRIVATE SPLIT_SHARED_LIBRARIES)
endif ()

add_library (clickhouse_malloc OBJECT Common/malloc.cpp)
set_source_files_properties(Common/malloc.cpp PROPERTIES COMPILE_FLAGS "-fno-builtin")

if (((SANITIZE STREQUAL "thread") OR (SANITIZE STREQUAL "address")) AND COMPILER_GCC)
    message(WARNING "Memory tracking is disabled, due to gcc sanitizers")
else()
    add_library (clickhouse_new_delete STATIC Common/new_delete.cpp)
    target_link_libraries (clickhouse_new_delete PRIVATE clickhouse_common_io)
    if (TARGET ch_contrib::jemalloc)
        target_link_libraries (clickhouse_new_delete PRIVATE ch_contrib::jemalloc)
    endif()
endif()

if (TARGET ch_contrib::jemalloc)
    target_link_libraries (clickhouse_common_io PRIVATE ch_contrib::jemalloc)
endif()

add_subdirectory(Access/Common)
add_subdirectory(Common/ZooKeeper)
add_subdirectory(Common/Config)

set (all_modules)
macro(add_object_library name common_path)
    if (MAKE_STATIC_LIBRARIES OR NOT SPLIT_SHARED_LIBRARIES)
        add_headers_and_sources(dbms ${common_path})
    else ()
        list (APPEND all_modules ${name})
        add_headers_and_sources(${name} ${common_path})
        add_library(${name} SHARED ${${name}_sources} ${${name}_headers})
        if (OS_DARWIN)
            target_link_libraries (${name} PRIVATE -Wl,-undefined,dynamic_lookup)
        else()
            target_link_libraries (${name} PRIVATE -Wl,--unresolved-symbols=ignore-all)
        endif()
    endif ()
endmacro()

add_object_library(clickhouse_access Access)
add_object_library(clickhouse_backups Backups)
add_object_library(clickhouse_core Core)
add_object_library(clickhouse_core_mysql Core/MySQL)
add_object_library(clickhouse_compression Compression)
add_object_library(clickhouse_querypipeline QueryPipeline)
add_object_library(clickhouse_datatypes DataTypes)
add_object_library(clickhouse_datatypes_serializations DataTypes/Serializations)
add_object_library(clickhouse_databases Databases)
add_object_library(clickhouse_databases_mysql Databases/MySQL)
add_object_library(clickhouse_disks Disks)
add_object_library(clickhouse_interpreters Interpreters)
add_object_library(clickhouse_interpreters_access Interpreters/Access)
add_object_library(clickhouse_interpreters_mysql Interpreters/MySQL)
add_object_library(clickhouse_interpreters_clusterproxy Interpreters/ClusterProxy)
add_object_library(clickhouse_interpreters_jit Interpreters/JIT)
add_object_library(clickhouse_columns Columns)
add_object_library(clickhouse_storages Storages)
add_object_library(clickhouse_storages_mysql Storages/MySQL)
add_object_library(clickhouse_storages_distributed Storages/Distributed)
add_object_library(clickhouse_storages_mergetree Storages/MergeTree)
add_object_library(clickhouse_storages_liveview Storages/LiveView)
add_object_library(clickhouse_storages_windowview Storages/WindowView)
add_object_library(clickhouse_client Client)
add_object_library(clickhouse_bridge Bridge)
add_object_library(clickhouse_server Server)
add_object_library(clickhouse_server_http Server/HTTP)
add_object_library(clickhouse_formats Formats)
add_object_library(clickhouse_processors Processors)
add_object_library(clickhouse_processors_executors Processors/Executors)
add_object_library(clickhouse_processors_formats Processors/Formats)
add_object_library(clickhouse_processors_formats_impl Processors/Formats/Impl)
add_object_library(clickhouse_processors_transforms Processors/Transforms)
add_object_library(clickhouse_processors_sources Processors/Sources)
add_object_library(clickhouse_processors_sinks Processors/Sinks)
add_object_library(clickhouse_processors_merges Processors/Merges)
add_object_library(clickhouse_processors_ttl Processors/TTL)
add_object_library(clickhouse_processors_merges_algorithms Processors/Merges/Algorithms)
add_object_library(clickhouse_processors_queryplan Processors/QueryPlan)
add_object_library(clickhouse_processors_queryplan_optimizations Processors/QueryPlan/Optimizations)

if (TARGET ch_contrib::nuraft)
    add_object_library(clickhouse_coordination Coordination)
endif()

set (DBMS_COMMON_LIBRARIES)

if (MAKE_STATIC_LIBRARIES OR NOT SPLIT_SHARED_LIBRARIES)
    add_library (dbms STATIC ${dbms_headers} ${dbms_sources})
    target_link_libraries (dbms PRIVATE ch_contrib::libdivide ${DBMS_COMMON_LIBRARIES})
    if (TARGET ch_contrib::jemalloc)
        target_link_libraries (dbms PRIVATE ch_contrib::jemalloc)
    endif()
    set (all_modules dbms)
else()
    add_library (dbms SHARED ${dbms_headers} ${dbms_sources})
    target_link_libraries (dbms PUBLIC ${all_modules} ${DBMS_COMMON_LIBRARIES})
    target_link_libraries (clickhouse_interpreters PRIVATE ch_contrib::libdivide)
    if (TARGET ch_contrib::jemalloc)
        target_link_libraries (clickhouse_interpreters PRIVATE ch_contrib::jemalloc)
    endif()
    list (APPEND all_modules dbms)
    # force all split libs to be linked
    if (OS_DARWIN)
        set (CMAKE_SHARED_LINKER_FLAGS "${CMAKE_SHARED_LINKER_FLAGS} -Wl,-undefined,error")
    else()
        set (CMAKE_SHARED_LINKER_FLAGS "${CMAKE_SHARED_LINKER_FLAGS} -Wl,--no-as-needed")
    endif()
endif ()

macro (dbms_target_include_directories)
    foreach (module ${all_modules})
        target_include_directories (${module} ${ARGN})
    endforeach ()
endmacro ()

macro (dbms_target_link_libraries)
    foreach (module ${all_modules})
        target_link_libraries (${module} ${ARGN})
    endforeach ()
endmacro ()

dbms_target_include_directories (PUBLIC "${ClickHouse_SOURCE_DIR}/src" "${ClickHouse_BINARY_DIR}/src")
target_include_directories (clickhouse_common_io PUBLIC "${ClickHouse_SOURCE_DIR}/src" "${ClickHouse_BINARY_DIR}/src")

if (TARGET ch_contrib::llvm)
    dbms_target_link_libraries (PUBLIC ch_contrib::llvm)
endif ()

# Otherwise it will slow down stack traces printing too much.
set_source_files_properties(
        Common/Elf.cpp
        Common/Dwarf.cpp
        Common/SymbolIndex.cpp
        PROPERTIES COMPILE_FLAGS "-O3 ${WITHOUT_COVERAGE}")

target_link_libraries (clickhouse_common_io
        PRIVATE
            string_utils
            widechar_width
            ${LINK_LIBRARIES_ONLY_ON_X86_64}
        PUBLIC
            common
            ch_contrib::double_conversion
            ch_contrib::dragonbox_to_chars
)

# Use X86 AVX2/AVX512 instructions to accelerate filter operations
set_source_files_properties(
        Columns/ColumnFixedString.cpp
        Columns/ColumnsCommon.cpp
        Columns/ColumnVector.cpp
        Columns/ColumnDecimal.cpp
        Columns/ColumnString.cpp
        PROPERTIES COMPILE_FLAGS "${X86_INTRINSICS_FLAGS}")

target_link_libraries(clickhouse_common_io PUBLIC ch_contrib::re2_st)
target_link_libraries(clickhouse_common_io PUBLIC ch_contrib::re2)

target_link_libraries(clickhouse_common_io
        PRIVATE
            ${EXECINFO_LIBRARIES}
        PUBLIC
            boost::program_options
            boost::system
            ch_contrib::cityhash
            ch_contrib::zlib
            pcg_random
            Poco::Foundation
)

if (TARGET ch_contrib::cpuid)
    target_link_libraries(clickhouse_common_io PRIVATE ch_contrib::cpuid)
endif()

dbms_target_link_libraries(PUBLIC ch_contrib::abseil_swiss_tables)

# Make dbms depend on roaring instead of clickhouse_common_io so that roaring itself can depend on clickhouse_common_io
# That way we we can redirect malloc/free functions avoiding circular dependencies
dbms_target_link_libraries(PUBLIC ch_contrib::roaring)

if (TARGET ch_contrib::rdkafka)
    dbms_target_link_libraries(PRIVATE ch_contrib::rdkafka ch_contrib::cppkafka)
endif()

if (TARGET ch_contrib::sasl2)
    dbms_target_link_libraries(PRIVATE ch_contrib::sasl2)
endif()

if (TARGET ch_contrib::krb5)
    dbms_target_link_libraries(PRIVATE ch_contrib::krb5)
endif()

if (TARGET ch_contrib::nuraft)
    dbms_target_link_libraries(PUBLIC ch_contrib::nuraft)
endif()

dbms_target_link_libraries (
    PRIVATE
        boost::filesystem
        boost::program_options
        clickhouse_common_config
        clickhouse_common_zookeeper
        clickhouse_dictionaries_embedded
        clickhouse_parsers
        ch_contrib::lz4
        Poco::JSON
        Poco::MongoDB
        string_utils
    PUBLIC
        boost::system
        clickhouse_common_io
)

if (TARGET ch::mysqlxx)
    dbms_target_link_libraries (PUBLIC ch::mysqlxx)
endif()

dbms_target_link_libraries (
    PUBLIC
        boost::circular_buffer
        boost::heap)

target_include_directories(clickhouse_common_io PUBLIC "${CMAKE_CURRENT_BINARY_DIR}/Core/include") # uses some includes from core
dbms_target_include_directories(PUBLIC "${CMAKE_CURRENT_BINARY_DIR}/Core/include")

target_link_libraries(clickhouse_common_io PUBLIC
    ch_contrib::miniselect
    ch_contrib::pdqsort)
dbms_target_link_libraries(PUBLIC
    ch_contrib::miniselect
    ch_contrib::pdqsort)

dbms_target_link_libraries(PRIVATE ch_contrib::zstd)
target_link_libraries (clickhouse_common_io PUBLIC ch_contrib::zstd)
target_link_libraries (clickhouse_common_io PUBLIC ch_contrib::xz)

if (TARGET ch_contrib::icu)
    dbms_target_link_libraries (PRIVATE ch_contrib::icu)
endif ()

if (TARGET ch_contrib::capnp)
    dbms_target_link_libraries (PRIVATE ch_contrib::capnp)
endif ()

if (TARGET ch_contrib::parquet)
    dbms_target_link_libraries (PRIVATE ch_contrib::parquet)
endif ()

if (TARGET ch_contrib::avrocpp)
    dbms_target_link_libraries(PRIVATE ch_contrib::avrocpp)
endif ()

if (TARGET OpenSSL::Crypto)
    dbms_target_link_libraries (PRIVATE OpenSSL::Crypto)
    target_link_libraries (clickhouse_common_io PRIVATE OpenSSL::Crypto)
endif ()

if (TARGET ch_contrib::ldap)
    dbms_target_link_libraries (PRIVATE ch_contrib::ldap ch_contrib::lber)
endif ()
dbms_target_link_libraries (PRIVATE ch_contrib::sparsehash)

if (TARGET ch_contrib::protobuf)
    dbms_target_link_libraries (PRIVATE ch_contrib::protobuf)
endif ()

if (TARGET clickhouse_grpc_protos)
    dbms_target_link_libraries (PUBLIC clickhouse_grpc_protos)
endif()

if (TARGET ch_contrib::hdfs)
    dbms_target_link_libraries(PRIVATE ch_contrib::hdfs)
endif()

if (TARGET ch_contrib::hivemetastore)
    dbms_target_link_libraries(PRIVATE ch_contrib::hivemetastore)
endif()


if (TARGET ch_contrib::aws_s3)
    target_link_libraries (clickhouse_common_io PUBLIC ch_contrib::aws_s3)
endif()

if (TARGET ch_contrib::azure_sdk)
    target_link_libraries (clickhouse_common_io PUBLIC ch_contrib::azure_sdk)
endif()

if (TARGET ch_contrib::s2)
    dbms_target_link_libraries (PUBLIC ch_contrib::s2)
endif()

if (TARGET ch_contrib::brotli)
    target_link_libraries (clickhouse_common_io PRIVATE ch_contrib::brotli)
endif()

if (TARGET ch_contrib::snappy)
    target_link_libraries (clickhouse_common_io PUBLIC ch_contrib::snappy)
endif()

if (TARGET ch_contrib::amqp_cpp)
    dbms_target_link_libraries(PUBLIC ch_contrib::amqp_cpp)
endif()

if (TARGET ch_contrib::sqlite)
    dbms_target_link_libraries(PUBLIC ch_contrib::sqlite)
endif()

if (USE_CASSANDRA)
    dbms_target_link_libraries(PUBLIC ${CASSANDRA_LIBRARY})
    dbms_target_include_directories (SYSTEM BEFORE PUBLIC ${CASS_INCLUDE_DIR})
endif()

if (TARGET ch_contrib::msgpack)
    target_link_libraries (clickhouse_common_io PUBLIC ch_contrib::msgpack)
endif()

target_link_libraries (clickhouse_common_io PUBLIC ch_contrib::fast_float)

<<<<<<< HEAD
if (USE_ORC)
    dbms_target_link_libraries(PUBLIC ${ORC_LIBRARIES})
    dbms_target_include_directories(SYSTEM BEFORE PUBLIC ${ORC_INCLUDE_DIR} "${CMAKE_BINARY_DIR}/contrib/orc/c++/include")
endif ()

if (USE_ROCKSDB)
    dbms_target_link_libraries(PUBLIC ${ROCKSDB_LIBRARY})
    dbms_target_include_directories(SYSTEM BEFORE PUBLIC ${ROCKSDB_INCLUDE_DIR})

    target_link_libraries (clickhouse_common_io PUBLIC ${ROCKSDB_LIBRARY})
    target_include_directories (clickhouse_common_io SYSTEM BEFORE PUBLIC ${ROCKSDB_INCLUDE_DIR})
=======
if (TARGET ch_contrib::rocksdb)
    dbms_target_link_libraries(PUBLIC ch_contrib::rocksdb)
>>>>>>> 7fffe584
endif()

if (TARGET ch_contrib::libpqxx)
    dbms_target_link_libraries(PUBLIC ch_contrib::libpqxx)
endif()

if (TARGET ch_contrib::datasketches)
    target_link_libraries (clickhouse_aggregate_functions PRIVATE ch_contrib::datasketches)
endif ()

target_link_libraries (clickhouse_common_io PRIVATE ch_contrib::lz4)

dbms_target_link_libraries(PRIVATE _boost_context)

if (ENABLE_NLP)
    dbms_target_link_libraries (PUBLIC ch_contrib::stemmer)
    dbms_target_link_libraries (PUBLIC ch_contrib::wnb)
    dbms_target_link_libraries (PUBLIC ch_contrib::lemmagen)
endif()

if (TARGET ch_contrib::bzip2)
    target_link_libraries (clickhouse_common_io PRIVATE ch_contrib::bzip2)
endif()

if (TARGET ch_contrib::simdjson)
    dbms_target_link_libraries(PRIVATE ch_contrib::simdjson)
endif()

if (TARGET ch_contrib::rapidjson)
    dbms_target_link_libraries(PRIVATE ch_contrib::rapidjson)
endif()

dbms_target_link_libraries(PUBLIC ch_contrib::consistent_hashing)

include ("${ClickHouse_SOURCE_DIR}/cmake/add_check.cmake")

if (ENABLE_TESTS)
    macro (grep_gtest_sources BASE_DIR DST_VAR)
        # Cold match files that are not in tests/ directories
        file(GLOB_RECURSE "${DST_VAR}" RELATIVE "${BASE_DIR}" "gtest*.cpp")
    endmacro()

    # attach all dbms gtest sources
    grep_gtest_sources("${ClickHouse_SOURCE_DIR}/src" dbms_gtest_sources)
    add_executable(unit_tests_dbms ${dbms_gtest_sources})

    # gtest framework has substandard code
    target_compile_options(unit_tests_dbms PRIVATE
        -Wno-zero-as-null-pointer-constant
        -Wno-covered-switch-default
        -Wno-undef
        -Wno-sign-compare
        -Wno-used-but-marked-unused
        -Wno-missing-noreturn
        -Wno-gnu-zero-variadic-macro-arguments
    )

    target_link_libraries(unit_tests_dbms PRIVATE
        ch_contrib::gtest_all
        clickhouse_functions
        clickhouse_aggregate_functions
        clickhouse_parsers
        clickhouse_storages_system
        dbms
        clickhouse_common_config
        clickhouse_common_zookeeper
        string_utils)

    add_check(unit_tests_dbms)
endif ()<|MERGE_RESOLUTION|>--- conflicted
+++ resolved
@@ -486,22 +486,13 @@
 
 target_link_libraries (clickhouse_common_io PUBLIC ch_contrib::fast_float)
 
-<<<<<<< HEAD
 if (USE_ORC)
     dbms_target_link_libraries(PUBLIC ${ORC_LIBRARIES})
     dbms_target_include_directories(SYSTEM BEFORE PUBLIC ${ORC_INCLUDE_DIR} "${CMAKE_BINARY_DIR}/contrib/orc/c++/include")
 endif ()
 
-if (USE_ROCKSDB)
-    dbms_target_link_libraries(PUBLIC ${ROCKSDB_LIBRARY})
-    dbms_target_include_directories(SYSTEM BEFORE PUBLIC ${ROCKSDB_INCLUDE_DIR})
-
-    target_link_libraries (clickhouse_common_io PUBLIC ${ROCKSDB_LIBRARY})
-    target_include_directories (clickhouse_common_io SYSTEM BEFORE PUBLIC ${ROCKSDB_INCLUDE_DIR})
-=======
 if (TARGET ch_contrib::rocksdb)
     dbms_target_link_libraries(PUBLIC ch_contrib::rocksdb)
->>>>>>> 7fffe584
 endif()
 
 if (TARGET ch_contrib::libpqxx)
